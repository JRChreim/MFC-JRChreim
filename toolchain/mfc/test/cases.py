--- conflicted
+++ resolved
@@ -137,11 +137,7 @@
                 cases.append(create_case(stack, "",             {'weno_Re_flux': 'F'}))             
                 cases.append(create_case(stack, "weno_Re_flux", {'weno_Re_flux': 'T'}))
                 for weno_Re_flux in ['T']:
-<<<<<<< HEAD
-                    stack.push(f"weno_Re_flux" if weno_Re_flux == 'T' else '', {'weno_Re_flux' : 'F'})
-=======
                     stack.push(f"weno_Re_flux" if weno_Re_flux == 'T' else '', {'weno_Re_flux' : 'T'})
->>>>>>> 2fcb8cf2
                     cases.append(create_case(stack, "weno_avg", {'weno_avg': 'T'}))
                     stack.pop()
 
@@ -155,11 +151,7 @@
                 cases.append(create_case(stack, "",             {'weno_Re_flux': 'F'}))             
                 cases.append(create_case(stack, "weno_Re_flux", {'weno_Re_flux': 'T'}))
                 for weno_Re_flux in ['T']:
-<<<<<<< HEAD
-                    stack.push(f"weno_Re_flux" if weno_Re_flux == 'T' else '', {'weno_Re_flux' : 'F'})
-=======
                     stack.push(f"weno_Re_flux" if weno_Re_flux == 'T' else '', {'weno_Re_flux' : 'T'})
->>>>>>> 2fcb8cf2
                     cases.append(create_case(stack, "weno_avg", {'weno_avg': 'T'}))
                     stack.pop()
 
@@ -188,11 +180,7 @@
         cases.append(create_case(stack, "",             {'weno_Re_flux': 'F'}))             
         cases.append(create_case(stack, "weno_Re_flux", {'weno_Re_flux': 'T'}))
         for weno_Re_flux in ['T']:
-<<<<<<< HEAD
-            stack.push(f"weno_Re_flux" if weno_Re_flux == 'T' else '', {'weno_Re_flux' : 'F'})
-=======
             stack.push(f"weno_Re_flux" if weno_Re_flux == 'T' else '', {'weno_Re_flux' : 'T'})
->>>>>>> 2fcb8cf2
             cases.append(create_case(stack, "weno_avg", {'weno_avg': 'T'}))
             stack.pop()
 
@@ -231,11 +219,7 @@
         cases.append(create_case(stack, "",             {'weno_Re_flux': 'F'}))             
         cases.append(create_case(stack, "weno_Re_flux", {'weno_Re_flux': 'T'}))
         for weno_Re_flux in ['T']:
-<<<<<<< HEAD
-            stack.push(f"weno_Re_flux" if weno_Re_flux == 'T' else '', {'weno_Re_flux' : 'F'})
-=======
             stack.push(f"weno_Re_flux" if weno_Re_flux == 'T' else '', {'weno_Re_flux' : 'T'})
->>>>>>> 2fcb8cf2
             cases.append(create_case(stack, "weno_avg", {'weno_avg': 'T'}))
             stack.pop()
 
@@ -356,7 +340,7 @@
                     stack.pop()
 
     def alter_viscosity(dimInfo, dimParams):
-            # Viscosity & bubbles checks
+        # Viscosity & bubbles checks
         if len(dimInfo[0]) > 0:
             stack.push(f"Viscosity -> Bubbles", 
                 {"fluid_pp(1)%Re(1)": 50, "bubbles": 'T'})
