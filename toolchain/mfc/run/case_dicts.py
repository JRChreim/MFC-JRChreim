import fastjsonschema

from enum import Enum
from ..state import ARG
from functools import cache


class ParamType(Enum):
    INT = {"type": "integer"}
    REAL = {"type": "number"}
    LOG = {"enum": ["T", "F"]}
    STR = {"type": "string"}

    _ANALYTIC_INT = {"type": ["integer", "string"]}
    _ANALYTIC_REAL = {"type": ["number", "string"]}

    def analytic(self):
        if self == self.INT:
            return self._ANALYTIC_INT
        if self == self.REAL:
            return self._ANALYTIC_REAL
        return self.STR

COMMON = {
    'mhd': ParamType.LOG,
    'hypoelasticity': ParamType.LOG,
    'hyperelasticity': ParamType.LOG,
    'cyl_coord': ParamType.LOG,
    'sph_coord': ParamType.LOG,
    'pref': ParamType.REAL,
    'p': ParamType.INT,
    'parallel_io': ParamType.LOG,
    'poly_sigma': ParamType.REAL,
    'case_dir': ParamType.STR,
    'thermal': ParamType.INT,
    'polytropic': ParamType.LOG,
    'm': ParamType.INT,
    'mpp_lim': ParamType.LOG,
    'R0hyper': ParamType.REAL,
    'num_fluids': ParamType.INT,
    'model_eqns': ParamType.INT,
    'nb': ParamType.REAL,
    'weno_order': ParamType.INT,
    'rhoref': ParamType.REAL,
    'bubbles_euler': ParamType.LOG,
    'n': ParamType.INT,
    'precision': ParamType.INT,
    'polydisperse': ParamType.LOG,
    'file_per_process': ParamType.LOG,
    'relax': ParamType.LOG,
    'relax_model': ParamType.INT,
    'sigma': ParamType.REAL,
    'adv_n': ParamType.LOG,
    'cfl_adap_dt': ParamType.LOG,
    'cfl_const_dt': ParamType.LOG,
    'chemistry': ParamType.LOG,
    'cantera_file': ParamType.STR,
    'Bx0': ParamType.REAL,
    'relativity': ParamType.LOG,
    'cont_damage': ParamType.LOG,
    'num_bc_patches': ParamType.INT,
    'igr': ParamType.LOG,
    'igr_order': ParamType.INT,
    'down_sample': ParamType.LOG,
    'recon_type': ParamType.INT,
    'muscl_order': ParamType.INT,
    'icsg': ParamType.LOG,
}

for var in [ 'u0', 'rho0', 'T0', 'x0', 'p0', 'Tw', 'rhol0', 'p0eq', 'ub0', 'R0ref' ]:
    COMMON[f'bub_refs%{var}'] = ParamType.REAL

PRE_PROCESS = COMMON.copy()
PRE_PROCESS.update({
    'old_grid': ParamType.LOG,
    'old_ic': ParamType.LOG,
    't_step_old': ParamType.INT,
    't_step_start': ParamType.INT,
    'mixlayer_vel_profile': ParamType.LOG,
    'mixlayer_vel_coef': ParamType.REAL,
    'mixlayer_domain': ParamType.REAL,
    'mixlayer_perturb': ParamType.LOG,
    'mixlayer_perturb_nk': ParamType.INT,
    'mixlayer_perturb_k0': ParamType.REAL,
    'perturb_flow': ParamType.LOG,
    'perturb_flow_fluid': ParamType.INT,
    'perturb_flow_mag': ParamType.REAL,
    'perturb_sph': ParamType.LOG,
    'perturb_sph_fluid': ParamType.INT,
    'fluid_rho': ParamType.REAL,
    'num_patches': ParamType.INT,
    'qbmm': ParamType.LOG,
    'dist_type': ParamType.INT,
    'sigR': ParamType.REAL,
    'sigV': ParamType.REAL,
    'rhoRV': ParamType.REAL,
    'palpha_eps': ParamType.REAL,
    'ptgalpha_eps': ParamType.REAL,
    'pi_fac': ParamType.REAL,
    'ib': ParamType.LOG,
    'num_ibs': ParamType.INT,
    'pre_stress': ParamType.LOG,
    'cfl_dt': ParamType.LOG,
    'n_start': ParamType.INT,
    'n_start_old': ParamType.INT,
    'surface_tension': ParamType.LOG,
    'elliptic_smoothing': ParamType.LOG,
    'elliptic_smoothing_iters': ParamType.INT,
    'viscous': ParamType.LOG,
    'bubbles_lagrange': ParamType.LOG,
    'simplex_perturb': ParamType.LOG,
    'fft_wrt': ParamType.LOG,
    'icsg_vf': ParamType.REAL,
    'icsg_patch': ParamType.INT,
    'under_relax': ParamType.REAL,
})

for ib_id in range(1, 10+1):
    for real_attr, ty in [("geometry", ParamType.INT), ("radius", ParamType.REAL),
                          ("theta", ParamType.REAL), ("slip", ParamType.LOG),
                          ("c", ParamType.REAL), ("p", ParamType.REAL),
                          ("t", ParamType.REAL), ("m", ParamType.REAL),
                          ("moving_ibm", ParamType.INT)]:
        PRE_PROCESS[f"patch_ib({ib_id})%{real_attr}"] = ty

    for dir_id in range(1, 4):
        PRE_PROCESS[f"patch_ib({ib_id})%vel({dir_id})"] = ParamType.REAL
        PRE_PROCESS[f"patch_ib({ib_id})%angles({dir_id})"] = ParamType.REAL
        PRE_PROCESS[f"patch_ib({ib_id})%angular_vel({dir_id})"] = ParamType.REAL

    for cmp_id, cmp in enumerate(["x", "y", "z"]):
        cmp_id += 1
        PRE_PROCESS[f'patch_ib({ib_id})%{cmp}_centroid'] = ParamType.REAL
        PRE_PROCESS[f'patch_ib({ib_id})%length_{cmp}'] = ParamType.REAL

    for real_attr_stl, ty_stl in [("filepath", ParamType.STR), ("spc", ParamType.INT),
                          ("threshold", ParamType.REAL)]:
        PRE_PROCESS[f"patch_ib({ib_id})%model_{real_attr_stl}"] = ty_stl

    for real_attr_stl2 in ["translate", "scale", "rotate"]:
        for j in range(1, 4):
            PRE_PROCESS[f"patch_ib({ib_id})%model_{real_attr_stl2}({j})"] = ParamType.REAL

for cmp in ["x", "y", "z"]:
    for prepend in ["domain%beg", "domain%end", "a", "b"]:
        PRE_PROCESS[f"{cmp}_{prepend}"] = ParamType.REAL

    for append, ty in [("stretch", ParamType.LOG), ("a", ParamType.REAL),
                       ("loops", ParamType.INT)]:
        PRE_PROCESS[f"{append}_{cmp}"] = ty

    PRE_PROCESS[f"bc_{cmp}%beg"] = ParamType.INT
    PRE_PROCESS[f"bc_{cmp}%end"] = ParamType.INT

for f_id in range(1, 10+1):
    PRE_PROCESS[f'fluid_rho({f_id})'] = ParamType.REAL

    for real_attr in ["gamma", "pi_inf", "mul0", "ss", "pv", "gamma_v", "M_v",
<<<<<<< HEAD
                      "mu_v", "k_v", "cp_v", "G", "cv", "qv", "qvp", "D" ]:
=======
                      "mu_v", "k_v", "cp_v", "G", "cv", "qv", "qvp", "D_v" ]:
>>>>>>> 987888c6
        PRE_PROCESS[f"fluid_pp({f_id})%{real_attr}"] = ParamType.REAL

    PRE_PROCESS[f"simplex_params%perturb_dens({f_id})"] = ParamType.LOG
    PRE_PROCESS[f"simplex_params%perturb_dens_freq({f_id})"] = ParamType.REAL
    PRE_PROCESS[f"simplex_params%perturb_dens_scale({f_id})"] = ParamType.REAL

    for dir in range(1, 3+1):
        PRE_PROCESS[f"simplex_params%perturb_dens_offset({f_id}, {dir})"] = ParamType.REAL


for bc_p_id in range(1, 10+1):
    for attribute in ["geometry","type","dir","loc"]:
        PRE_PROCESS[f"patch_bc({bc_p_id})%{attribute}"] = ParamType.INT

    for attribute in ["centroid","length"]:
        for d_id in range(1, 3+1):
            PRE_PROCESS[f"patch_bc({bc_p_id})%{attribute}({d_id})"] = ParamType.REAL

    PRE_PROCESS[f"patch_bc({bc_p_id})%radius"] = ParamType.REAL

for p_id in range(1, 10+1):
    for attribute, ty in [("geometry", ParamType.INT), ("smoothen", ParamType.LOG),
                      ("smooth_patch_id", ParamType.INT), ("hcid", ParamType.INT)]:
        PRE_PROCESS[f"patch_icpp({p_id})%{attribute}"] = ty

    for real_attr in ["radius",  "radii", "epsilon", "beta", "normal", "alpha_rho",
                      'non_axis_sym', "normal", "smooth_coeff", "rho", "vel",
                      "alpha", "gamma", "pi_inf", "r0", "v0", "p0", "m0", "cv",
                      "qv", "qvp"]:
        PRE_PROCESS[f"patch_icpp({p_id})%{real_attr}"] = ParamType.REAL

    for real_attr in range(2, 9+1):
        PRE_PROCESS[f"patch_icpp({p_id})%a({real_attr})"] = ParamType.REAL

    PRE_PROCESS[f"patch_icpp({p_id})%pres"] = ParamType.REAL.analytic()

    PRE_PROCESS[f"patch_icpp({p_id})%Bx"] = ParamType.REAL.analytic()
    PRE_PROCESS[f"patch_icpp({p_id})%By"] = ParamType.REAL.analytic()
    PRE_PROCESS[f"patch_icpp({p_id})%Bz"] = ParamType.REAL.analytic()

    for i in range(100):
        PRE_PROCESS[f"patch_icpp({p_id})%Y({i})"] = ParamType.REAL.analytic()

    PRE_PROCESS[f"patch_icpp({p_id})%model_filepath"] = ParamType.STR

    for real_attr in ["translate", "scale", "rotate"]:
        for j in range(1, 4):
            PRE_PROCESS[f"patch_icpp({p_id})%model_{real_attr}({j})"] = ParamType.REAL

    PRE_PROCESS[f"patch_icpp({p_id})%model_spc"] = ParamType.INT
    PRE_PROCESS[f"patch_icpp({p_id})%model_threshold"] = ParamType.REAL

    for cmp_id, cmp in enumerate(["x", "y", "z"]):
        cmp_id += 1
        PRE_PROCESS[f'patch_icpp({p_id})%{cmp}_centroid'] = ParamType.REAL
        PRE_PROCESS[f'patch_icpp({p_id})%length_{cmp}'] = ParamType.REAL

        for append in ["radii", "normal"]:
            PRE_PROCESS[f'patch_icpp({p_id})%{append}({cmp_id})'] = ParamType.REAL
        PRE_PROCESS[f'patch_icpp({p_id})%vel({cmp_id})'] = ParamType.REAL.analytic()

    for arho_id in range(1, 10+1):
        PRE_PROCESS[f'patch_icpp({p_id})%alpha({arho_id})'] = ParamType.REAL.analytic()
        PRE_PROCESS[f'patch_icpp({p_id})%alpha_rho({arho_id})'] = ParamType.REAL.analytic()

    for taue_id in range(1, 6+1):
        PRE_PROCESS[f'patch_icpp({p_id})%tau_e({taue_id})'] = ParamType.REAL.analytic()

    PRE_PROCESS[f'patch_icpp({p_id})%cf_val'] = ParamType.REAL.analytic()

    if p_id >= 2:
        PRE_PROCESS[f'patch_icpp({p_id})%alter_patch'] = ParamType.LOG

        for alter_id in range(1, p_id):
            PRE_PROCESS[f'patch_icpp({p_id})%alter_patch({alter_id})'] = ParamType.LOG

    PRE_PROCESS[f'patch_icpp({p_id})%cf_val'] = ParamType.REAL.analytic()

    for cmp in ["x", "y", "z"]:
        PRE_PROCESS[f'bc_{cmp}%beg'] = ParamType.INT
        PRE_PROCESS[f'bc_{cmp}%end'] = ParamType.INT
        PRE_PROCESS[f'bc_{cmp}%vb1'] = ParamType.REAL
        PRE_PROCESS[f'bc_{cmp}%vb2'] = ParamType.REAL
        PRE_PROCESS[f'bc_{cmp}%vb3'] = ParamType.REAL
        PRE_PROCESS[f'bc_{cmp}%ve1'] = ParamType.REAL
        PRE_PROCESS[f'bc_{cmp}%ve2'] = ParamType.REAL
        PRE_PROCESS[f'bc_{cmp}%ve3'] = ParamType.REAL
        PRE_PROCESS[f'bc_{cmp}%pres_in'] = ParamType.REAL
        PRE_PROCESS[f'bc_{cmp}%pres_out'] = ParamType.REAL
        PRE_PROCESS[f'bc_{cmp}%grcbc_in'] = ParamType.LOG
        PRE_PROCESS[f'bc_{cmp}%grcbc_out'] = ParamType.LOG
        PRE_PROCESS[f'bc_{cmp}%grcbc_vel_out'] = ParamType.LOG

        for int_id in range(1, 10+1):
            PRE_PROCESS[f"bc_{cmp}%alpha_rho_in({int_id})"] = ParamType.REAL
            PRE_PROCESS[f"bc_{cmp}%alpha_in({int_id})"] = ParamType.REAL

        for int_id in range(1, 3+1):
            PRE_PROCESS[f"bc_{cmp}%vel_in({int_id})"] = ParamType.REAL
            PRE_PROCESS[f"bc_{cmp}%vel_out({int_id})"] = ParamType.REAL

for d_id in range(1, 3+1):
    PRE_PROCESS[f"simplex_params%perturb_vel({d_id})"] = ParamType.LOG
    PRE_PROCESS[f"simplex_params%perturb_vel_freq({d_id})"] = ParamType.REAL
    PRE_PROCESS[f"simplex_params%perturb_vel_scale({d_id})"] = ParamType.REAL
    for dir in range(1, 3+1):
        PRE_PROCESS[f"simplex_params%perturb_vel_offset({d_id},{dir})"] = ParamType.REAL

# NOTE: Currently unused.
# for f_id in range(1, 10+1):
#     PRE_PROCESS.append(f"spec_pp({f_id})")


# Removed: 't_tol', 'alt_crv', 'regularization', 'lsq_deriv',
# Feel free to put them back if they are needed once more.
# Be sure to add them to the correct type set at the top of the file too!
SIMULATION = COMMON.copy()
SIMULATION.update({
    'run_time_info': ParamType.LOG,
    't_step_old': ParamType.INT,
    'dt': ParamType.REAL,
    't_step_start': ParamType.INT,
    't_step_stop': ParamType.INT,
    't_step_save': ParamType.INT,
    't_step_print': ParamType.INT,
    'time_stepper': ParamType.INT,
    'weno_eps': ParamType.REAL,
    'teno_CT': ParamType.REAL,
    'wenoz_q': ParamType.REAL,
    'mapped_weno': ParamType.LOG,
    'wenoz': ParamType.LOG,
    'teno': ParamType.LOG,
    'mp_weno': ParamType.LOG,
    'weno_avg': ParamType.LOG,
    'weno_Re_flux': ParamType.LOG,
    'riemann_solver': ParamType.INT,
    'wave_speeds': ParamType.INT,
    'avg_state': ParamType.INT,
    'prim_vars_wrt': ParamType.LOG,
    'alt_soundspeed': ParamType.LOG,
    'null_weights': ParamType.LOG,
    'mixture_err': ParamType.LOG,
    'fd_order': ParamType.INT,
    'num_probes': ParamType.INT,
    'probe_wrt': ParamType.LOG,
    'bubble_model': ParamType.INT,
    'bub_ss': ParamType.LOG,
    'bub_visc': ParamType.LOG,
    'acoustic_source': ParamType.LOG,
    'num_source': ParamType.INT,
    'qbmm': ParamType.LOG,
    'integral_wrt': ParamType.LOG,
    'num_integrals': ParamType.INT,
    'rdma_mpi': ParamType.LOG,
    'palpha_eps': ParamType.REAL,
    'ptgalpha_eps': ParamType.REAL,
    'pi_fac': ParamType.REAL,
    'adap_dt': ParamType.LOG,
    'adap_dt_tol': ParamType.REAL,
    'adap_dt_max_iters': ParamType.INT,
    'ib': ParamType.LOG,
    'num_ibs': ParamType.INT,
    'n_start': ParamType.INT,
    't_stop': ParamType.REAL,
    't_save': ParamType.REAL,
    'cfl_target': ParamType.REAL,
    'low_Mach': ParamType.INT,
    'surface_tension': ParamType.LOG,
    'viscous': ParamType.LOG,
    'bubbles_lagrange': ParamType.LOG,
    'num_bc_patches': ParamType.INT,
    'powell': ParamType.LOG,
    'tau_star': ParamType.REAL,
    'cont_damage_s': ParamType.REAL,
    'alpha_bar': ParamType.REAL,
    'num_igr_iters': ParamType.INT,
    'num_igr_warm_start_iters': ParamType.INT,
    'alf_factor': ParamType.REAL,
    'igr_iter_solver': ParamType.INT,
    'igr_pres_lim': ParamType.LOG,
    'recon_type': ParamType.INT,
    'muscl_order': ParamType.INT,
    'muscl_lim': ParamType.INT,
    'int_comp': ParamType.LOG,
    'ic_eps': ParamType.REAL,
    'ic_beta': ParamType.REAL,
    'nv_uvm_out_of_core': ParamType.LOG,
    'nv_uvm_igr_temps_on_gpu': ParamType.INT,
    'nv_uvm_pref_gpu': ParamType.LOG,
    'fft_wrt': ParamType.LOG,
    'under_relax': ParamType.REAL,
})

for var in [ 'heatTransfer_model', 'massTransfer_model', 'pressure_corrector',
             'write_bubbles', 'write_bubbles_stats' ]:
    SIMULATION[f'lag_params%{var}'] = ParamType.LOG

for var in [ 'solver_approach', 'cluster_type', 'smooth_type', 'nBubs_glb']:
    SIMULATION[f'lag_params%{var}'] = ParamType.INT

<<<<<<< HEAD
for var in [ 'epsilonb', 'valmaxvoid', 'charwidth' ]:
=======
for var in [ 'epsilonb', 'valmaxvoid', 'charwidth',
            'c0', 'rho0', 'T0', 'x0', 'Thost' ]:
>>>>>>> 987888c6
    SIMULATION[f'lag_params%{var}'] = ParamType.REAL

for var in [ 'diffusion', 'reactions' ]:
    SIMULATION[f'chem_params%{var}'] = ParamType.LOG

for var in [ 'gamma_method' ]:
    SIMULATION[f'chem_params%{var}'] = ParamType.INT

for ib_id in range(1, 10+1):
    for real_attr, ty in [("geometry", ParamType.INT), ("radius", ParamType.REAL),
                          ("theta", ParamType.REAL), ("slip", ParamType.LOG),
                          ("c", ParamType.REAL), ("p", ParamType.REAL),
                          ("t", ParamType.REAL), ("m", ParamType.REAL),
                          ("moving_ibm", ParamType.INT)]:
        SIMULATION[f"patch_ib({ib_id})%{real_attr}"] = ty

    for dir_id in range(1, 4):
        SIMULATION[f"patch_ib({ib_id})%vel({dir_id})"] = ParamType.REAL
        SIMULATION[f"patch_ib({ib_id})%angles({dir_id})"] = ParamType.REAL
        SIMULATION[f"patch_ib({ib_id})%angular_vel({dir_id})"] = ParamType.REAL

    for cmp_id, cmp in enumerate(["x", "y", "z"]):
        cmp_id += 1
        SIMULATION[f'patch_ib({ib_id})%{cmp}_centroid'] = ParamType.REAL
        SIMULATION[f'patch_ib({ib_id})%length_{cmp}'] = ParamType.REAL

for cmp in ["x", "y", "z"]:
    SIMULATION[f'bc_{cmp}%beg'] = ParamType.INT
    SIMULATION[f'bc_{cmp}%end'] = ParamType.INT
    SIMULATION[f'bc_{cmp}%vb1'] = ParamType.REAL
    SIMULATION[f'bc_{cmp}%vb2'] = ParamType.REAL
    SIMULATION[f'bc_{cmp}%vb3'] = ParamType.REAL
    SIMULATION[f'bc_{cmp}%ve1'] = ParamType.REAL
    SIMULATION[f'bc_{cmp}%ve2'] = ParamType.REAL
    SIMULATION[f'bc_{cmp}%ve3'] = ParamType.REAL
    SIMULATION[f'bc_{cmp}%pres_in'] = ParamType.REAL
    SIMULATION[f'bc_{cmp}%pres_out'] = ParamType.REAL
    SIMULATION[f'bc_{cmp}%grcbc_in'] = ParamType.LOG
    SIMULATION[f'bc_{cmp}%grcbc_out'] = ParamType.LOG
    SIMULATION[f'bc_{cmp}%grcbc_vel_out'] = ParamType.LOG

    for int_id in range(1, 10+1):
        SIMULATION[f"bc_{cmp}%alpha_rho_in({int_id})"] = ParamType.REAL
        SIMULATION[f"bc_{cmp}%alpha_in({int_id})"] = ParamType.REAL

    for int_id in range(1, 3+1):
        SIMULATION[f"bc_{cmp}%vel_in({int_id})"] = ParamType.REAL
        SIMULATION[f"bc_{cmp}%vel_out({int_id})"] = ParamType.REAL

    for var in ["k", "w", "p", "g"]:
        SIMULATION[f'{var}_{cmp}'] = ParamType.REAL
    SIMULATION[f'bf_{cmp}'] = ParamType.LOG


    for prepend in ["domain%beg", "domain%end"]:
        SIMULATION[f"{cmp}_{prepend}"] = ParamType.REAL

for probe_id in range(1,10+1):
    for cmp in ["x", "y", "z"]:
        SIMULATION[f'probe({probe_id})%{cmp}'] = ParamType.REAL

for f_id in range(1,10+1):
    for real_attr in ["gamma", "pi_inf", "mul0", "ss", "pv", "gamma_v", "M_v",
<<<<<<< HEAD
                      "mu_v", "k_v", "cp_v", "G", "cv", "qv", "qvp", "D" ]:
=======
                      "mu_v", "k_v", "cp_v", "G", "cv", "qv", "qvp", 'D_v' ]:
>>>>>>> 987888c6
        SIMULATION[f"fluid_pp({f_id})%{real_attr}"] = ParamType.REAL

    for re_id in [1, 2]:
        SIMULATION[f"fluid_pp({f_id})%Re({re_id})"] = ParamType.REAL

    for mono_id in range(1,4+1):
        for int_attr in ["pulse", "support", "num_elements", "element_on", "bb_num_freq"]:
            SIMULATION[f"acoustic({mono_id})%{int_attr}"] = ParamType.INT

        SIMULATION[f"acoustic({mono_id})%dipole"] = ParamType.LOG

        for real_attr in ["mag", "length", "height", "wavelength", "frequency",
                          "gauss_sigma_dist", "gauss_sigma_time", "npulse",
                          "dir", "delay", "foc_length", "aperture",
                          "element_spacing_angle", "element_polygon_ratio",
                          "rotate_angle", "bb_bandwidth", "bb_lowest_freq"]:
            SIMULATION[f"acoustic({mono_id})%{real_attr}"] = ParamType.REAL

        for cmp_id in range(1,3+1):
            SIMULATION[f"acoustic({mono_id})%loc({cmp_id})"] = ParamType.REAL

    for int_id in range(1,5+1):
        for cmp in ["x", "y", "z"]:
            SIMULATION[f"integral({int_id})%{cmp}min"] = ParamType.REAL
            SIMULATION[f"integral({int_id})%{cmp}max"] = ParamType.REAL

# Removed: 'fourier_modes%beg', 'fourier_modes%end'.
# Feel free to return them if they are needed once more.
POST_PROCESS = COMMON.copy()
POST_PROCESS.update({
    't_step_start': ParamType.INT,
    't_step_stop': ParamType.INT,
    't_step_save': ParamType.INT,
    'alt_soundspeed': ParamType.LOG,
    'mixture_err': ParamType.LOG,
    'format': ParamType.INT,
    'schlieren_wrt': ParamType.LOG,
    'schlieren_alpha': ParamType.REAL,
    'fd_order': ParamType.INT,
    'alpha_rho_wrt': ParamType.LOG,
    'rho_wrt': ParamType.LOG,
    'mom_wrt': ParamType.LOG,
    'vel_wrt': ParamType.LOG,
    'flux_lim': ParamType.INT,
    'flux_wrt': ParamType.LOG,
    'E_wrt': ParamType.LOG,
    'fft_wrt': ParamType.LOG,
    'pres_wrt': ParamType.LOG,
    'alpha_wrt': ParamType.LOG,
    'kappa_wrt': ParamType.LOG,
    'gamma_wrt': ParamType.LOG,
    'heat_ratio_wrt': ParamType.LOG,
    'pi_inf_wrt': ParamType.LOG,
    'pres_inf_wrt': ParamType.LOG,
    'cons_vars_wrt': ParamType.LOG,
    'prim_vars_wrt': ParamType.LOG,
    'c_wrt': ParamType.LOG,
    'omega_wrt': ParamType.LOG,
    'qbmm': ParamType.LOG,
    'qm_wrt': ParamType.LOG,
    'liutex_wrt': ParamType.LOG,
    'cf_wrt': ParamType.LOG,
    'sim_data': ParamType.LOG,
    'ib': ParamType.LOG,
    'num_ibs': ParamType.INT,
    'cfl_target': ParamType.REAL,
    't_save': ParamType.REAL,
    't_stop': ParamType.REAL,
    'n_start': ParamType.INT,
    'surface_tension': ParamType.LOG,
    'output_partial_domain': ParamType.LOG,
    'bubbles_lagrange': ParamType.LOG,
    'lag_header': ParamType.LOG,
    'lag_txt_wrt': ParamType.LOG,
    'lag_db_wrt': ParamType.LOG,
    'lag_id_wrt': ParamType.LOG,
    'lag_pos_wrt': ParamType.LOG,
    'lag_pos_prev_wrt': ParamType.LOG,
    'lag_vel_wrt': ParamType.LOG,
    'lag_rad_wrt': ParamType.LOG,
    'lag_rvel_wrt': ParamType.LOG,
    'lag_r0_wrt': ParamType.LOG,
    'lag_rmax_wrt': ParamType.LOG,
    'lag_rmin_wrt': ParamType.LOG,
    'lag_dphidt_wrt': ParamType.LOG,
    'lag_pres_wrt': ParamType.LOG,
    'lag_mv_wrt': ParamType.LOG,
    'lag_mg_wrt': ParamType.LOG,
    'lag_betaT_wrt': ParamType.LOG,
    'lag_betaC_wrt': ParamType.LOG,
})

for cmp in ["x", "y", "z"]:
    for prepend in ["domain%beg", "domain%end", "a", "b"]:
        PRE_PROCESS[f"{cmp}_{prepend}"] = ParamType.REAL

for cmp_id in range(1,3+1):
    cmp = ["x", "y", "z"][cmp_id-1]

    POST_PROCESS[f'bc_{cmp}%beg'] = ParamType.INT
    POST_PROCESS[f'bc_{cmp}%end'] = ParamType.INT

    POST_PROCESS[f'{cmp}_output%beg'] = ParamType.REAL
    POST_PROCESS[f'{cmp}_output%end'] = ParamType.REAL

    for real_attr in ["mom_wrt", "vel_wrt", "flux_wrt", "omega_wrt"]:
        POST_PROCESS[f'{real_attr}({cmp_id})'] = ParamType.LOG

for cmp_id in range(100):
    POST_PROCESS[f'chem_wrt_Y({cmp_id})'] = ParamType.LOG
POST_PROCESS['chem_wrt_T'] = ParamType.LOG

for fl_id in range(1,10+1):
    for append, ty in [("schlieren_alpha", ParamType.REAL), ("alpha_rho_wrt", ParamType.LOG),
                       ("alpha_wrt", ParamType.LOG), ("kappa_wrt", ParamType.LOG),
                       ("alpha_rho_e_wrt", ParamType.LOG)]:
        POST_PROCESS[f'{append}({fl_id})'] = ty

    for real_attr in ["gamma", "pi_inf", "ss", "pv", "gamma_v", "M_v", "mu_v", "k_v", "cp_v",
<<<<<<< HEAD
                      "G", "mul0", "cv", "qv", "qvp", "D" ]:
=======
                      "G", "mul0", "cv", "qv", "qvp", "D_v" ]:
>>>>>>> 987888c6
        POST_PROCESS[f"fluid_pp({fl_id})%{real_attr}"] = ParamType.REAL

IGNORE = ["cantera_file", "chemistry"]

ALL = COMMON.copy()
ALL.update(PRE_PROCESS)
ALL.update(SIMULATION)
ALL.update(POST_PROCESS)

CASE_OPTIMIZATION = [ "mapped_weno", "wenoz", "teno", "wenoz_q", "nb", "weno_order",
                     "num_fluids", "mhd", "relativity", "igr_order", "viscous",
                     "igr_iter_solver", "igr", "igr_pres_lim", "recon_type", "muscl_order", "muscl_lim" ]

_properties = { k: v.value for k, v in ALL.items() }

SCHEMA = {
    "type": "object",
    "properties": _properties,
    "additionalProperties": False
}


def get_input_dict_keys(target_name: str) -> list:
    result = {
        "pre_process"  : PRE_PROCESS,
        "simulation"   : SIMULATION,
        "post_process" : POST_PROCESS
    }.get(target_name, {}).keys()

    if not ARG("case_optimization") or target_name != "simulation":
        return result

    return [ x for x in result if x not in CASE_OPTIMIZATION ]


@cache
def get_validator():
    return fastjsonschema.compile(SCHEMA)<|MERGE_RESOLUTION|>--- conflicted
+++ resolved
@@ -156,11 +156,7 @@
     PRE_PROCESS[f'fluid_rho({f_id})'] = ParamType.REAL
 
     for real_attr in ["gamma", "pi_inf", "mul0", "ss", "pv", "gamma_v", "M_v",
-<<<<<<< HEAD
-                      "mu_v", "k_v", "cp_v", "G", "cv", "qv", "qvp", "D" ]:
-=======
                       "mu_v", "k_v", "cp_v", "G", "cv", "qv", "qvp", "D_v" ]:
->>>>>>> 987888c6
         PRE_PROCESS[f"fluid_pp({f_id})%{real_attr}"] = ParamType.REAL
 
     PRE_PROCESS[f"simplex_params%perturb_dens({f_id})"] = ParamType.LOG
@@ -361,12 +357,8 @@
 for var in [ 'solver_approach', 'cluster_type', 'smooth_type', 'nBubs_glb']:
     SIMULATION[f'lag_params%{var}'] = ParamType.INT
 
-<<<<<<< HEAD
-for var in [ 'epsilonb', 'valmaxvoid', 'charwidth' ]:
-=======
 for var in [ 'epsilonb', 'valmaxvoid', 'charwidth',
             'c0', 'rho0', 'T0', 'x0', 'Thost' ]:
->>>>>>> 987888c6
     SIMULATION[f'lag_params%{var}'] = ParamType.REAL
 
 for var in [ 'diffusion', 'reactions' ]:
@@ -430,11 +422,7 @@
 
 for f_id in range(1,10+1):
     for real_attr in ["gamma", "pi_inf", "mul0", "ss", "pv", "gamma_v", "M_v",
-<<<<<<< HEAD
-                      "mu_v", "k_v", "cp_v", "G", "cv", "qv", "qvp", "D" ]:
-=======
                       "mu_v", "k_v", "cp_v", "G", "cv", "qv", "qvp", 'D_v' ]:
->>>>>>> 987888c6
         SIMULATION[f"fluid_pp({f_id})%{real_attr}"] = ParamType.REAL
 
     for re_id in [1, 2]:
@@ -554,11 +542,7 @@
         POST_PROCESS[f'{append}({fl_id})'] = ty
 
     for real_attr in ["gamma", "pi_inf", "ss", "pv", "gamma_v", "M_v", "mu_v", "k_v", "cp_v",
-<<<<<<< HEAD
-                      "G", "mul0", "cv", "qv", "qvp", "D" ]:
-=======
                       "G", "mul0", "cv", "qv", "qvp", "D_v" ]:
->>>>>>> 987888c6
         POST_PROCESS[f"fluid_pp({fl_id})%{real_attr}"] = ParamType.REAL
 
 IGNORE = ["cantera_file", "chemistry"]
