--- conflicted
+++ resolved
@@ -89,11 +89,7 @@
             cfl_adap_dt, cfl_const_dt, t_save, t_stop, n_start, &
             cfl_target, surface_tension, bubbles_lagrange, &
             sim_data, hyperelasticity, Bx0, relativity, cont_damage, &
-<<<<<<< HEAD
-            sph_coord
-=======
-            num_bc_patches
->>>>>>> 82b2dea8
+            num_bc_patches, sph_coord
 
         ! Inquiring the status of the post_process.inp file
         file_loc = 'post_process.inp'
