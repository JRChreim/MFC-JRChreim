!>
!! @file m_start_up.f90
!! @brief  Contains module m_start_up

!> @brief This module contains the subroutines that read in and check the
!!              consistency of the user provided inputs. This module also allocates, initializes and
!!              deallocates the relevant variables and sets up the time stepping,
!!              MPI decomposition and I/O procedures
module m_start_up

    ! Dependencies

    use m_derived_types         !< Definitions of the derived types

    use m_global_parameters     !< Global parameters for the code

    use m_mpi_proxy             !< Message passing interface (MPI) module proxy

    use m_variables_conversion  !< Subroutines to change the state variables from
                                !! one form to another

    use m_data_input            !< Procedures reading raw simulation data to fill
                                !! the conservative, primitive and grid variables

    use m_data_output           !< Procedures that write the grid and chosen flow
                                !! variable(s) to the formatted database file(s)

    use m_derived_variables     !< Procedures used to compute quantities derived
                                !! from the conservative and primitive variables
    use m_helper

    use m_compile_specific

    use m_checker_common

    use m_checker

    use m_thermochem, only: num_species, species_names

    use m_finite_differences

    use m_chemistry

    implicit none

contains

    !>  Reads the configuration file post_process.inp, in order
        !!      to populate parameters in module m_global_parameters.f90
        !!      with the user provided inputs
    subroutine s_read_input_file

        character(LEN=name_len) :: file_loc !<
            !! Generic string used to store the address of a particular file

        logical :: file_check !<
            !! Generic logical used for the purpose of asserting whether a file
            !! is or is not present in the designated location

        integer :: iostatus
            !! Integer to check iostat of file read

        character(len=1000) :: line

        ! Namelist for all of the parameters to be inputted by the user
        namelist /user_inputs/ case_dir, m, n, p, t_step_start, &
            t_step_stop, t_step_save, model_eqns, &
            num_fluids, mpp_lim, &
            weno_order, bc_x, &
            bc_y, bc_z, fluid_pp, format, precision, &
            output_partial_domain, x_output, y_output, z_output, &
            hypoelasticity, G, &
            chem_wrt_Y, chem_wrt_T, avg_state, &
            alpha_rho_wrt, rho_wrt, mom_wrt, vel_wrt, &
            E_wrt, pres_wrt, alpha_wrt, gamma_wrt, &
            heat_ratio_wrt, pi_inf_wrt, pres_inf_wrt, &
            cons_vars_wrt, prim_vars_wrt, c_wrt, &
            omega_wrt, qm_wrt, schlieren_wrt, schlieren_alpha, &
            fd_order, mixture_err, alt_soundspeed, &
            flux_lim, flux_wrt, cyl_coord, &
            parallel_io, rhoref, pref, bubbles_euler, qbmm, sigR, &
            R0ref, nb, polytropic, thermal, Ca, Web, Re_inv, &
            polydisperse, poly_sigma, file_per_process, relax, &
            relax_model, cf_wrt, sigma, adv_n, ib, num_ibs, &
            cfl_adap_dt, cfl_const_dt, t_save, t_stop, n_start, &
            cfl_target, surface_tension, bubbles_lagrange, rkck_adap_dt, &
            sim_data, hyperelasticity

        ! Inquiring the status of the post_process.inp file
        file_loc = 'post_process.inp'
        inquire (FILE=trim(file_loc), EXIST=file_check)

        ! Checking whether the input file is there. If it is, the input file
        ! is read. If not, the program is terminated.
        if (file_check) then
            open (1, FILE=trim(file_loc), FORM='formatted', &
                  STATUS='old', ACTION='read')
            read (1, NML=user_inputs, iostat=iostatus)

            if (iostatus /= 0) then
                backspace (1)
                read (1, fmt='(A)') line
                print *, 'Invalid line in namelist: '//trim(line)
                call s_mpi_abort('Invalid line in post_process.inp. It is '// &
                                 'likely due to a datatype mismatch. Exiting.')
            end if

            close (1)
            ! Store m,n,p into global m,n,p
            m_glb = m
            n_glb = n
            p_glb = p

            nGlobal = (m_glb + 1)*(n_glb + 1)*(p_glb + 1)

            if (cfl_adap_dt .or. cfl_const_dt .or. rkck_adap_dt) cfl_dt = .true.

        else
            call s_mpi_abort('File post_process.inp is missing. Exiting.')
        end if

    end subroutine s_read_input_file

    !>  Checking that the user inputs make sense, i.e. that the
        !!      individual choices are compatible with the code's options
        !!      and that the combination of these choices results into a
        !!      valid configuration for the post-process
    subroutine s_check_input_file

        character(LEN=len_trim(case_dir)) :: file_loc !<
            !! Generic string used to store the address of a particular file

        logical :: dir_check !<
            !! Logical variable used to test the existence of folders

        ! Checking the existence of the case folder
        case_dir = adjustl(case_dir)

        file_loc = trim(case_dir)//'/.'

        call my_inquire(file_loc, dir_check)

        ! Constraint on the location of the case directory
        if (dir_check .neqv. .true.) then
            call s_mpi_abort('Unsupported choice for the value of '// &
                             'case_dir. Exiting.')
        end if

        call s_check_inputs_common()
        call s_check_inputs()

    end subroutine s_check_input_file

    subroutine s_perform_time_step(t_step)

        integer, intent(inout) :: t_step
        if (proc_rank == 0) then
            if (cfl_dt) then
                print '(" ["I3"%]  Saving "I8" of "I0"")', &
                    int(ceiling(100._wp*(real(t_step - n_start)/(n_save)))), &
                    t_step, n_save
            else
                print '(" ["I3"%]  Saving "I8" of "I0" @ t_step = "I0"")', &
                    int(ceiling(100._wp*(real(t_step - t_step_start)/(t_step_stop - t_step_start + 1)))), &
                    (t_step - t_step_start)/t_step_save + 1, &
                    (t_step_stop - t_step_start)/t_step_save + 1, &
                    t_step
            end if
        end if
        ! Populating the grid and conservative variables
        call s_read_data_files(t_step)

        ! Populating the buffer regions of the grid variables
        if (buff_size > 0) then
            call s_populate_grid_variables_buffer_regions()
        end if

        ! Populating the buffer regions of the conservative variables
        if (buff_size > 0) then
            call s_populate_conservative_variables_buffer_regions()
            if (bubbles_lagrange) call s_populate_conservative_variables_buffer_regions(q_particle(1))
        end if

        ! Initialize the Temperature cache.
        if (chemistry) call s_compute_q_T_sf(q_T_sf, q_cons_vf, idwbuff)

        ! Converting the conservative variables to the primitive ones
        call s_convert_conservative_to_primitive_variables(q_cons_vf, q_T_sf, q_prim_vf, idwbuff)

    end subroutine s_perform_time_step

    subroutine s_save_data(t_step, varname, pres, c, H)

        integer, intent(inout) :: t_step
        character(LEN=name_len), intent(inout) :: varname
        real(wp), intent(inout) :: pres, c, H

        integer :: i, j, k, l

        integer :: x_beg, x_end, y_beg, y_end, z_beg, z_end

        if (output_partial_domain) then
            call s_define_output_region
            x_beg = -offset_x%beg + x_output_idx%beg
            x_end = offset_x%end + x_output_idx%end
            y_beg = -offset_y%beg + y_output_idx%beg
            y_end = offset_y%end + y_output_idx%end
            z_beg = -offset_z%beg + z_output_idx%beg
            z_end = offset_z%end + z_output_idx%end
        else
            x_beg = -offset_x%beg
            x_end = offset_x%end + m
            y_beg = -offset_y%beg
            y_end = offset_y%end + n
            z_beg = -offset_z%beg
            z_end = offset_z%end + p
        end if

        ! Opening a new formatted database file
        call s_open_formatted_database_file(t_step)

        if (sim_data .and. proc_rank == 0) then
            call s_open_intf_data_file()
            call s_open_energy_data_file()
        end if

        if (sim_data) then
            call s_write_intf_data_file(q_prim_vf)
            call s_write_energy_data_file(q_prim_vf, q_cons_vf)
        end if

        ! Adding the grid to the formatted database file
        call s_write_grid_to_formatted_database_file(t_step)

        ! Computing centered finite-difference coefficients in x-direction
        if (omega_wrt(2) .or. omega_wrt(3) .or. qm_wrt .or. schlieren_wrt) then
            call s_compute_finite_difference_coefficients(m, x_cc, &
                                                          fd_coeff_x, buff_size, &
                                                          fd_number, fd_order, offset_x)
        end if

        ! Computing centered finite-difference coefficients in y-direction
        if (omega_wrt(1) .or. omega_wrt(3) .or. qm_wrt .or. (n > 0 .and. schlieren_wrt)) then
            call s_compute_finite_difference_coefficients(n, y_cc, &
                                                          fd_coeff_y, buff_size, &
                                                          fd_number, fd_order, offset_y)
        end if

        ! Computing centered finite-difference coefficients in z-direction
        if (omega_wrt(1) .or. omega_wrt(2) .or. qm_wrt .or. (p > 0 .and. schlieren_wrt)) then
            call s_compute_finite_difference_coefficients(p, z_cc, &
                                                          fd_coeff_z, buff_size, &
                                                          fd_number, fd_order, offset_z)
        end if

        ! Adding the partial densities to the formatted database file
        if ((model_eqns == 2) .or. (model_eqns == 3) .or. (model_eqns == 4)) then
            do i = 1, num_fluids
                if (alpha_rho_wrt(i) .or. (cons_vars_wrt .or. prim_vars_wrt)) then
                    q_sf = q_cons_vf(i)%sf(x_beg:x_end, y_beg:y_end, z_beg:z_end)
                    if (model_eqns /= 4) then
                        write (varname, '(A,I0)') 'alpha_rho', i
                    else
                        write (varname, '(A,I0)') 'rho', i
                    end if
                    call s_write_variable_to_formatted_database_file(varname, t_step)

                    varname(:) = ' '

                end if
            end do
        end if

        ! Adding the density to the formatted database file
        if (rho_wrt &
            .or. &
            (model_eqns == 1 .and. (cons_vars_wrt .or. prim_vars_wrt))) then
            q_sf = rho_sf(x_beg:x_end, y_beg:y_end, z_beg:z_end)
            write (varname, '(A)') 'rho'
            call s_write_variable_to_formatted_database_file(varname, t_step)

            varname(:) = ' '

        end if

        ! Adding the momentum to the formatted database file
        do i = 1, E_idx - mom_idx%beg
            if (mom_wrt(i) .or. cons_vars_wrt) then
                q_sf = q_cons_vf(i + cont_idx%end)%sf(x_beg:x_end, y_beg:y_end, z_beg:z_end)
                write (varname, '(A,I0)') 'mom', i
                call s_write_variable_to_formatted_database_file(varname, t_step)

                varname(:) = ' '

            end if
        end do

        ! Adding the velocity to the formatted database file
        do i = 1, E_idx - mom_idx%beg
            if (vel_wrt(i) .or. prim_vars_wrt) then
                q_sf = q_prim_vf(i + cont_idx%end)%sf(x_beg:x_end, y_beg:y_end, z_beg:z_end)
                write (varname, '(A,I0)') 'vel', i
                call s_write_variable_to_formatted_database_file(varname, t_step)

                varname(:) = ' '

            end if
        end do

        ! Adding the species' concentrations to the formatted database file
        if (chemistry) then
            do i = 1, num_species
                if (chem_wrt_Y(i) .or. prim_vars_wrt) then
                    q_sf = q_prim_vf(chemxb + i - 1)%sf(x_beg:x_end, y_beg:y_end, z_beg:z_end)
                    write (varname, '(A,A)') 'Y_', trim(species_names(i))
                    call s_write_variable_to_formatted_database_file(varname, t_step)

                    varname(:) = ' '

                end if
            end do

            if (chem_wrt_T) then
                q_sf = q_T_sf%sf(x_beg:x_end, y_beg:y_end, z_beg:z_end)
                write (varname, '(A)') 'T'
                call s_write_variable_to_formatted_database_file(varname, t_step)

                varname(:) = ' '
            end if
        end if

        ! Adding the flux limiter function to the formatted database file
        do i = 1, E_idx - mom_idx%beg
            if (flux_wrt(i)) then

                call s_derive_flux_limiter(i, q_prim_vf, q_sf)

                write (varname, '(A,I0)') 'flux', i
                call s_write_variable_to_formatted_database_file(varname, t_step)

                varname(:) = ' '
            end if
        end do

        ! Adding the energy to the formatted database file
        if (E_wrt .or. cons_vars_wrt) then
            q_sf = q_cons_vf(E_idx)%sf(x_beg:x_end, y_beg:y_end, z_beg:z_end)
            write (varname, '(A)') 'E'
            call s_write_variable_to_formatted_database_file(varname, t_step)

            varname(:) = ' '

        end if

<<<<<<< HEAD
        ! Adding the individual energies to the formatted database file --------
        if (model_eqns == 3 .and. cons_vars_wrt) then
            do i = 1, num_fluids

                q_sf = q_cons_vf(i + intxb - 1)%sf(-offset_x%beg:m + offset_x%end, &
                                                -offset_y%beg:n + offset_y%end, &
                                                -offset_z%beg:p + offset_z%end)

                write (varname, '(A,I0)') 'alpha_rho_e', i
                call s_write_variable_to_formatted_database_file(varname, t_step)

                varname(:) = ' '

            end do
        end if

        ! Adding the elastic shear stresses to the formatted database file -----
        if (hypoelasticity) then
=======
        ! Adding the elastic shear stresses to the formatted database file
        if (elasticity) then
>>>>>>> bae121f7
            do i = 1, stress_idx%end - stress_idx%beg + 1
                if (prim_vars_wrt) then
                    q_sf = q_prim_vf(i - 1 + stress_idx%beg)%sf(x_beg:x_end, y_beg:y_end, z_beg:z_end)
                    write (varname, '(A,I0)') 'tau', i
                    call s_write_variable_to_formatted_database_file(varname, t_step)
                end if
                varname(:) = ' '
            end do
        end if

        if (hyperelasticity) then
            do i = 1, xiend - xibeg + 1
                if (prim_vars_wrt) then
                    q_sf = q_prim_vf(i - 1 + xibeg)%sf(x_beg:x_end, y_beg:y_end, z_beg:z_end)
                    write (varname, '(A,I0)') 'xi', i
                    call s_write_variable_to_formatted_database_file(varname, t_step)
                end if
                varname(:) = ' '
            end do
        end if

        ! Adding the pressure to the formatted database file
        if (pres_wrt .or. prim_vars_wrt) then
            q_sf = q_prim_vf(E_idx)%sf(x_beg:x_end, y_beg:y_end, z_beg:z_end)
            write (varname, '(A)') 'pres'
            call s_write_variable_to_formatted_database_file(varname, t_step)

            varname(:) = ' '

        end if

        ! Adding the volume fraction(s) to the formatted database file
        if (((model_eqns == 2) .and. (bubbles_euler .neqv. .true.)) &
            .or. (model_eqns == 3) &
            ) then

            do i = 1, num_fluids - 1
                if (alpha_wrt(i) .or. (cons_vars_wrt .or. prim_vars_wrt)) then
                    q_sf = q_cons_vf(i + E_idx)%sf(x_beg:x_end, y_beg:y_end, z_beg:z_end)
                    write (varname, '(A,I0)') 'alpha', i
                    call s_write_variable_to_formatted_database_file(varname, t_step)

                    varname(:) = ' '

                end if
            end do

            if (alpha_wrt(num_fluids) &
                .or. &
                (cons_vars_wrt .or. prim_vars_wrt)) then
                q_sf = q_cons_vf(adv_idx%end)%sf(x_beg:x_end, y_beg:y_end, z_beg:z_end)
                write (varname, '(A,I0)') 'alpha', num_fluids
                call s_write_variable_to_formatted_database_file(varname, t_step)

                varname(:) = ' '

            end if

        end if

        ! Adding specific heat ratio function to formatted database file
        if (gamma_wrt &
            .or. &
            (model_eqns == 1 .and. (cons_vars_wrt .or. prim_vars_wrt))) then
            q_sf = gamma_sf(x_beg:x_end, y_beg:y_end, z_beg:z_end)
            write (varname, '(A)') 'gamma'
            call s_write_variable_to_formatted_database_file(varname, t_step)

            varname(:) = ' '

        end if

        ! Adding the specific heat ratio to the formatted database file
        if (heat_ratio_wrt) then

            call s_derive_specific_heat_ratio(q_sf)

            write (varname, '(A)') 'heat_ratio'
            call s_write_variable_to_formatted_database_file(varname, t_step)

            varname(:) = ' '

        end if

        ! Adding liquid stiffness function to formatted database file
        if (pi_inf_wrt &
            .or. &
            (model_eqns == 1 .and. (cons_vars_wrt .or. prim_vars_wrt))) then
            q_sf = pi_inf_sf(x_beg:x_end, y_beg:y_end, z_beg:z_end)
            write (varname, '(A)') 'pi_inf'
            call s_write_variable_to_formatted_database_file(varname, t_step)

            varname(:) = ' '

        end if

        ! Adding the liquid stiffness to the formatted database file
        if (pres_inf_wrt) then

            call s_derive_liquid_stiffness(q_sf)

            write (varname, '(A)') 'pres_inf'
            call s_write_variable_to_formatted_database_file(varname, t_step)

            varname(:) = ' '

        end if

        ! Adding the sound speed to the formatted database file
        if (c_wrt) then
            do k = -offset_z%beg, p + offset_z%end
                do j = -offset_y%beg, n + offset_y%end
                    do i = -offset_x%beg, m + offset_x%end
                        do l = 1, adv_idx%end - E_idx
                            adv(l) = q_prim_vf(E_idx + l)%sf(i, j, k)
                        end do

                        pres = q_prim_vf(E_idx)%sf(i, j, k)

                        H = ((gamma_sf(i, j, k) + 1._wp)*pres + &
                             pi_inf_sf(i, j, k))/rho_sf(i, j, k)

                        call s_compute_speed_of_sound(pres, rho_sf(i, j, k), &
                                                      gamma_sf(i, j, k), pi_inf_sf(i, j, k), &
<<<<<<< HEAD
                                                      H, adv, 0d0, 0d0, c, qv_sf(i, j, k))
=======
                                                      H, adv, 0._wp, 0._wp, c)
>>>>>>> bae121f7

                        q_sf(i, j, k) = c
                    end do
                end do
            end do

            write (varname, '(A)') 'c'
            call s_write_variable_to_formatted_database_file(varname, t_step)

            varname(:) = ' '

        end if

        ! Adding the vorticity to the formatted database file
        if (p > 0) then
            do i = 1, E_idx - mom_idx%beg
                if (omega_wrt(i)) then

                    call s_derive_vorticity_component(i, q_prim_vf, q_sf)

                    write (varname, '(A,I0)') 'omega', i
                    call s_write_variable_to_formatted_database_file(varname, t_step)

                    varname(:) = ' '
                end if
            end do
        elseif (n > 0) then
            do i = 1, E_idx - cont_idx%end
                if (omega_wrt(i)) then

                    call s_derive_vorticity_component(i, q_prim_vf, q_sf)

                    write (varname, '(A,I0)') 'omega', i
                    call s_write_variable_to_formatted_database_file(varname, t_step)

                    varname(:) = ' '
                end if
            end do
        end if

        if (ib) then
            q_sf = real(ib_markers%sf(-offset_x%beg:m + offset_x%end, -offset_y%beg:n + offset_y%end, -offset_z%beg:p + offset_z%end))
            varname = 'ib_markers'
            call s_write_variable_to_formatted_database_file(varname, t_step)
        end if

        ! Adding Q_M to the formatted database file
        if (p > 0 .and. qm_wrt) then
            call s_derive_qm(q_prim_vf, q_sf)

            write (varname, '(A)') 'qm'
            call s_write_variable_to_formatted_database_file(varname, t_step)

            varname(:) = ' '
        end if

        ! Adding numerical Schlieren function to formatted database file
        if (schlieren_wrt) then

            call s_derive_numerical_schlieren_function(q_cons_vf, q_sf)

            write (varname, '(A)') 'schlieren'
            call s_write_variable_to_formatted_database_file(varname, t_step)

            varname(:) = ' '

        end if

        ! Adding the color function to formatted database file
        if (cf_wrt) then
            q_sf = q_cons_vf(c_idx)%sf(x_beg:x_end, y_beg:y_end, z_beg:z_end)
            write (varname, '(A,I0)') 'color_function'
            call s_write_variable_to_formatted_database_file(varname, t_step)
            varname(:) = ' '

        end if

        ! Adding the volume fraction(s) to the formatted database file
        if (bubbles_euler) then
            do i = adv_idx%beg, adv_idx%end
                q_sf = q_cons_vf(i)%sf(x_beg:x_end, y_beg:y_end, z_beg:z_end)
                write (varname, '(A,I0)') 'alpha', i - E_idx
                call s_write_variable_to_formatted_database_file(varname, t_step)
                varname(:) = ' '
            end do
        end if

        ! Adding the bubble variables  to the formatted database file
        if (bubbles_euler) then
            !nR
            do i = 1, nb
                q_sf = q_cons_vf(bub_idx%rs(i))%sf(x_beg:x_end, y_beg:y_end, z_beg:z_end)
                write (varname, '(A,I3.3)') 'nR', i
                call s_write_variable_to_formatted_database_file(varname, t_step)
                varname(:) = ' '
            end do

            !nRdot
            do i = 1, nb
                q_sf = q_cons_vf(bub_idx%vs(i))%sf(x_beg:x_end, y_beg:y_end, z_beg:z_end)
                write (varname, '(A,I3.3)') 'nV', i
                call s_write_variable_to_formatted_database_file(varname, t_step)
                varname(:) = ' '
            end do
            if ((polytropic .neqv. .true.) .and. (.not. qbmm)) then
                !nP
                do i = 1, nb
                    q_sf = q_cons_vf(bub_idx%ps(i))%sf(x_beg:x_end, y_beg:y_end, z_beg:z_end)
                    write (varname, '(A,I3.3)') 'nP', i
                    call s_write_variable_to_formatted_database_file(varname, t_step)
                    varname(:) = ' '
                end do

                !nM
                do i = 1, nb
                    q_sf = q_cons_vf(bub_idx%ms(i))%sf(x_beg:x_end, y_beg:y_end, z_beg:z_end)
                    write (varname, '(A,I3.3)') 'nM', i
                    call s_write_variable_to_formatted_database_file(varname, t_step)
                    varname(:) = ' '
                end do
            end if

            ! number density
            if (adv_n) then
                q_sf = q_cons_vf(n_idx)%sf(x_beg:x_end, y_beg:y_end, z_beg:z_end)
                write (varname, '(A)') 'n'
                call s_write_variable_to_formatted_database_file(varname, t_step)
                varname(:) = ' '
            end if
        end if

        ! Adding the lagrangian subgrid variables  to the formatted database file
        if (bubbles_lagrange) then
            !! Void fraction field
            q_sf = 1._wp - q_particle(1)%sf( &
                   -offset_x%beg:m + offset_x%end, &
                   -offset_y%beg:n + offset_y%end, &
                   -offset_z%beg:p + offset_z%end)
            write (varname, '(A)') 'voidFraction'
            call s_write_variable_to_formatted_database_file(varname, t_step)
            varname(:) = ' '

            call s_write_lag_bubbles_results(t_step) !! Individual bubble evolution
        end if

        if (sim_data .and. proc_rank == 0) then
            call s_close_intf_data_file()
            call s_close_energy_data_file()
        end if

        ! Closing the formatted database file
        call s_close_formatted_database_file()

    end subroutine s_save_data

    subroutine s_initialize_modules
        ! Computation of parameters, allocation procedures, and/or any other tasks
        ! needed to properly setup the modules
        call s_initialize_global_parameters_module()
        if (bubbles_euler .and. nb > 1) then
            call s_simpson
        end if
        if (bubbles_euler .and. .not. polytropic) then
            call s_initialize_nonpoly()
        end if
        if (num_procs > 1) call s_initialize_mpi_proxy_module()
        call s_initialize_variables_conversion_module()
        call s_initialize_data_input_module()
        call s_initialize_derived_variables_module()
        call s_initialize_data_output_module()

        ! Associate pointers for serial or parallel I/O
        if (parallel_io .neqv. .true.) then
            s_read_data_files => s_read_serial_data_files
        else
            s_read_data_files => s_read_parallel_data_files
        end if
    end subroutine s_initialize_modules

    subroutine s_initialize_mpi_domain
        ! Initialization of the MPI environment
        call s_mpi_initialize()

        ! Processor with rank 0 assigns default user input values prior to reading
        ! those in from the input file. Next, the user inputs are read in and their
        ! consistency is checked. The detection of any inconsistencies automatically
        ! leads to the termination of the post-process.
        if (proc_rank == 0) then
            call s_assign_default_values_to_user_inputs()
            call s_read_input_file()
            call s_check_input_file()

            print '(" Post-processing a "I0"x"I0"x"I0" case on "I0" rank(s)")', m, n, p, num_procs
        end if

        ! Broadcasting the user inputs to all of the processors and performing the
        ! parallel computational domain decomposition. Neither procedure has to be
        ! carried out if the simulation is in fact not truly executed in parallel.
        call s_mpi_bcast_user_inputs()
        call s_initialize_parallel_io()
        call s_mpi_decompose_computational_domain()

    end subroutine s_initialize_mpi_domain

    subroutine s_finalize_modules
        ! Disassociate pointers for serial and parallel I/O
        s_read_data_files => null()

!        if (sim_data .and. proc_rank == 0) then
!            call s_close_intf_data_file()
!            call s_close_energy_data_file()
!        end if

        ! Deallocation procedures for the modules
        call s_finalize_data_output_module()
        call s_finalize_derived_variables_module()
        call s_finalize_data_input_module()
        call s_finalize_variables_conversion_module()
        if (num_procs > 1) call s_finalize_mpi_proxy_module()
        call s_finalize_global_parameters_module()

        ! Finalizing the MPI environment
        call s_mpi_finalize()
    end subroutine s_finalize_modules

end module m_start_up<|MERGE_RESOLUTION|>--- conflicted
+++ resolved
@@ -352,7 +352,6 @@
 
         end if
 
-<<<<<<< HEAD
         ! Adding the individual energies to the formatted database file --------
         if (model_eqns == 3 .and. cons_vars_wrt) then
             do i = 1, num_fluids
@@ -369,12 +368,8 @@
             end do
         end if
 
-        ! Adding the elastic shear stresses to the formatted database file -----
-        if (hypoelasticity) then
-=======
         ! Adding the elastic shear stresses to the formatted database file
         if (elasticity) then
->>>>>>> bae121f7
             do i = 1, stress_idx%end - stress_idx%beg + 1
                 if (prim_vars_wrt) then
                     q_sf = q_prim_vf(i - 1 + stress_idx%beg)%sf(x_beg:x_end, y_beg:y_end, z_beg:z_end)
@@ -499,11 +494,7 @@
 
                         call s_compute_speed_of_sound(pres, rho_sf(i, j, k), &
                                                       gamma_sf(i, j, k), pi_inf_sf(i, j, k), &
-<<<<<<< HEAD
-                                                      H, adv, 0d0, 0d0, c, qv_sf(i, j, k))
-=======
-                                                      H, adv, 0._wp, 0._wp, c)
->>>>>>> bae121f7
+                                                      H, adv, 0._wp, 0._wp, c, qv_sf(i, j, k))
 
                         q_sf(i, j, k) = c
                     end do
