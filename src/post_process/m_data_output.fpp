--- conflicted
+++ resolved
@@ -1285,13 +1285,8 @@
     subroutine s_write_energy_data_file(q_prim_vf, q_cons_vf)
         type(scalar_field), dimension(sys_size), intent(IN) :: q_prim_vf, q_cons_vf
         real(wp) :: Elk, Egk, Elp, Egint, Vb, Vl, pres_av, Et
-<<<<<<< HEAD
         real(wp) :: rho, pres, dV, tmp, gamma, pi_inf, MaxMa, MaxMa_glb, maxvel, c, Ma, H, qv
-        real(wp), dimension(num_dims) :: vel
-=======
-        real(wp) :: rho, pres, dV, tmp, gamma, pi_inf, MaxMa, MaxMa_glb, maxvel, c, Ma, H
         real(wp), dimension(num_vels) :: vel
->>>>>>> 4298db0f
         real(wp), dimension(num_fluids) :: gammas, pi_infs, adv
         integer :: i, j, k, l, s !looping indices
         integer :: ierr, counter, root !< number of data points extracted to fit shape to SH perturbations
