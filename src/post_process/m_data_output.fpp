--- conflicted
+++ resolved
@@ -1331,11 +1331,7 @@
                         qv = qv + adv(l)*q_prim_vf(l)%sf(i, j, k)*fluid_pp(l)%qv
                     end do
 
-<<<<<<< HEAD
-                    H = ((gamma + 1_wp)*pres + pi_inf + qv)/rho
-=======
-                    H = ((gamma + 1._wp)*pres + pi_inf)/rho
->>>>>>> f68bce13
+                    H = ((gamma + 1._wp)*pres + pi_inf + qv)/rho
 
                     call s_compute_speed_of_sound(pres, rho, &
                                                   gamma, pi_inf, &
