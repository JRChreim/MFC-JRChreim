--- conflicted
+++ resolved
@@ -118,12 +118,8 @@
             lag_id_wrt, lag_pos_wrt, lag_pos_prev_wrt, lag_vel_wrt, &
             lag_rad_wrt, lag_rvel_wrt, lag_r0_wrt, lag_rmax_wrt, &
             lag_rmin_wrt, lag_dphidt_wrt, lag_pres_wrt, lag_mv_wrt, &
-<<<<<<< HEAD
-            lag_mg_wrt, lag_betaT_wrt, lag_betaC_wrt, sph_coord
-=======
             lag_mg_wrt, lag_betaT_wrt, lag_betaC_wrt, &
-            alpha_rho_e_wrt
->>>>>>> 987888c6
+            alpha_rho_e_wrt, sph_coord
 
         ! Inquiring the status of the post_process.inp file
         file_loc = 'post_process.inp'
@@ -424,23 +420,6 @@
 
         end if
 
-<<<<<<< HEAD
-        ! Adding the individual energies to the formatted database file --------
-        if (model_eqns == 3 .and. cons_vars_wrt) then
-            do i = 1, num_fluids
-
-                q_sf = q_cons_vf(i + intxb - 1)%sf(-offset_x%beg:m + offset_x%end, &
-                                                -offset_y%beg:n + offset_y%end, &
-                                                -offset_z%beg:p + offset_z%end)
-
-                write (varname, '(A,I0)') 'alpha_rho_e', i
-                call s_write_variable_to_formatted_database_file(varname, t_step)
-
-                varname(:) = ' '
-            end do
-        end if
-        
-=======
         ! Adding the individual energies to the formatted database file
         if (model_eqns == 3) then
             do i = 1, num_fluids
@@ -454,7 +433,6 @@
             end do
         end if
 
->>>>>>> 987888c6
         !Adding Energy cascade FFT
         if (fft_wrt) then
 
