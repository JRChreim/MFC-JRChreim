!>
!! @file m_mpi_proxy.f90
!! @brief Contains module m_mpi_proxy

!> @brief  This module serves as a proxy to the parameters and subroutines
!!              available in the MPI implementation's MPI module. Specifically,
!!              the role of the proxy is to harness basic MPI commands into more
!!              complex procedures as to achieve the required communication goals
!!              for the post-process.
module m_mpi_proxy

#ifdef MFC_MPI
    use mpi                     !< Message passing interface (MPI) module
#endif

    use m_derived_types         !< Definitions of the derived types

    use m_global_parameters     !< Global parameters for the code

    use m_mpi_common

    use ieee_arithmetic

    implicit none

    !> @name Buffers of the conservative variables received/sent from/to neighboring
    !! processors. Note that these variables are structured as vectors rather
    !! than arrays.
    !> @{
    real(wp), allocatable, dimension(:) :: q_cons_buffer_in
    real(wp), allocatable, dimension(:) :: q_cons_buffer_out
    !> @}

    !> @name Receive counts and displacement vector variables, respectively, used in
    !! enabling MPI to gather varying amounts of data from all processes to the
    !! root process
    !> @{
    integer, allocatable, dimension(:) :: recvcounts
    integer, allocatable, dimension(:) :: displs
    !> @}

    !> @name Generic flags used to identify and report MPI errors
    !> @{
    integer, private :: err_code, ierr
    !> @}

contains

    !>  Computation of parameters, allocation procedures, and/or
        !!      any other tasks needed to properly setup the module
    subroutine s_initialize_mpi_proxy_module

#ifdef MFC_MPI

        integer :: i !< Generic loop iterator

        ! Allocating vectorized buffer regions of conservative variables.
        ! The length of buffer vectors are set according to the size of the
        ! largest buffer region in the sub-domain.
        if (buff_size > 0) then

            ! Simulation is at least 2D
            if (n > 0) then

                ! Simulation is 3D
                if (p > 0) then

                    allocate (q_cons_buffer_in(0:buff_size* &
                                               sys_size* &
                                               (m + 2*buff_size + 1)* &
                                               (n + 2*buff_size + 1)* &
                                               (p + 2*buff_size + 1)/ &
                                               (min(m, n, p) &
                                                + 2*buff_size + 1) - 1))
                    allocate (q_cons_buffer_out(0:buff_size* &
                                                sys_size* &
                                                (m + 2*buff_size + 1)* &
                                                (n + 2*buff_size + 1)* &
                                                (p + 2*buff_size + 1)/ &
                                                (min(m, n, p) &
                                                 + 2*buff_size + 1) - 1))

                    ! Simulation is 2D
                else

                    allocate (q_cons_buffer_in(0:buff_size* &
                                               sys_size* &
                                               (max(m, n) &
                                                + 2*buff_size + 1) - 1))
                    allocate (q_cons_buffer_out(0:buff_size* &
                                                sys_size* &
                                                (max(m, n) &
                                                 + 2*buff_size + 1) - 1))

                end if

                ! Simulation is 1D
            else

                allocate (q_cons_buffer_in(0:buff_size*sys_size - 1))
                allocate (q_cons_buffer_out(0:buff_size*sys_size - 1))

            end if

            ! Initially zeroing out the vectorized buffer region variables
            ! to avoid possible underflow from any unused allocated memory
            q_cons_buffer_in = 0._wp
            q_cons_buffer_out = 0._wp

        end if

        ! Allocating and configuring the receive counts and the displacement
        ! vector variables used in variable-gather communication procedures.
        ! Note that these are only needed for either multidimensional runs
        ! that utilize the Silo database file format or for 1D simulations.
        if ((format == 1 .and. n > 0) .or. n == 0) then

            allocate (recvcounts(0:num_procs - 1))
            allocate (displs(0:num_procs - 1))

            if (n == 0) then
                call MPI_GATHER(m + 1, 1, MPI_INTEGER, recvcounts(0), 1, &
                                MPI_INTEGER, 0, MPI_COMM_WORLD, ierr)
            elseif (proc_rank == 0) then
                recvcounts = 1
            end if

            if (proc_rank == 0) then
                displs(0) = 0

                do i = 1, num_procs - 1
                    displs(i) = displs(i - 1) + recvcounts(i - 1)
                end do
            end if

        end if

#endif

    end subroutine s_initialize_mpi_proxy_module

    !>  Since only processor with rank 0 is in charge of reading
        !!      and checking the consistency of the user provided inputs,
        !!      these are not available to the remaining processors. This
        !!      subroutine is then in charge of broadcasting the required
        !!      information.
    subroutine s_mpi_bcast_user_inputs

#ifdef MFC_MPI
        integer :: i !< Generic loop iterator

        ! Logistics
        call MPI_BCAST(case_dir, len(case_dir), MPI_CHARACTER, 0, MPI_COMM_WORLD, ierr)

        #:for VAR in [ 'm', 'n', 'p', 'm_glb', 'n_glb', 'p_glb',               &
            & 't_step_start', 't_step_stop', 't_step_save', 'weno_order',      &
            & 'model_eqns', 'num_fluids', 'bc_x%beg', 'bc_x%end', 'bc_y%beg',  &
            & 'bc_y%end', 'bc_z%beg', 'bc_z%end', 'flux_lim', 'format',        &
            & 'precision', 'fd_order', 'thermal', 'nb', 'relax_model',         &
            & 'n_start', 'num_ibs' ]
            call MPI_BCAST(${VAR}$, 1, MPI_INTEGER, 0, MPI_COMM_WORLD, ierr)
        #:endfor

        #:for VAR in [ 'cyl_coord', 'mpp_lim', 'mixture_err',                  &
            & 'alt_soundspeed', 'hypoelasticity', 'mhd', 'parallel_io',        &
            & 'rho_wrt', 'E_wrt', 'pres_wrt', 'gamma_wrt', 'sim_data',         &
            & 'heat_ratio_wrt', 'pi_inf_wrt', 'pres_inf_wrt', 'cons_vars_wrt', &
            & 'prim_vars_wrt', 'c_wrt', 'qm_wrt','schlieren_wrt','chem_wrt_T', &
            & 'bubbles_euler', 'qbmm', 'polytropic', 'polydisperse',           &
            & 'file_per_process', 'relax', 'cf_wrt',                           &
            & 'adv_n', 'ib', 'cfl_adap_dt', 'cfl_const_dt', 'cfl_dt',          &
            & 'surface_tension', 'hyperelasticity', 'bubbles_lagrange',        &
<<<<<<< HEAD
            & 'rkck_adap_dt', 'output_partial_domain', 'relativity',           &
            & 'sph_coord']
=======
            & 'output_partial_domain', 'relativity', 'cont_damage' ]
>>>>>>> 3c802708
            call MPI_BCAST(${VAR}$, 1, MPI_LOGICAL, 0, MPI_COMM_WORLD, ierr)
        #:endfor

        call MPI_BCAST(flux_wrt(1), 3, MPI_LOGICAL, 0, MPI_COMM_WORLD, ierr)
        call MPI_BCAST(omega_wrt(1), 3, MPI_LOGICAL, 0, MPI_COMM_WORLD, ierr)
        call MPI_BCAST(mom_wrt(1), 3, MPI_LOGICAL, 0, MPI_COMM_WORLD, ierr)
        call MPI_BCAST(vel_wrt(1), 3, MPI_LOGICAL, 0, MPI_COMM_WORLD, ierr)
        call MPI_BCAST(alpha_rho_wrt(1), num_fluids_max, MPI_LOGICAL, 0, MPI_COMM_WORLD, ierr)
        call MPI_BCAST(alpha_wrt(1), num_fluids_max, MPI_LOGICAL, 0, MPI_COMM_WORLD, ierr)

        do i = 1, num_fluids_max
            call MPI_BCAST(fluid_pp(i)%gamma, 1, mpi_p, 0, MPI_COMM_WORLD, ierr)
            call MPI_BCAST(fluid_pp(i)%pi_inf, 1, mpi_p, 0, MPI_COMM_WORLD, ierr)
            call MPI_BCAST(fluid_pp(i)%cv, 1, mpi_p, 0, MPI_COMM_WORLD, ierr)
            call MPI_BCAST(fluid_pp(i)%qv, 1, mpi_p, 0, MPI_COMM_WORLD, ierr)
            call MPI_BCAST(fluid_pp(i)%qvp, 1, mpi_p, 0, MPI_COMM_WORLD, ierr)
            call MPI_BCAST(fluid_pp(i)%G, 1, mpi_p, 0, MPI_COMM_WORLD, ierr)
        end do

        #:for VAR in [ 'pref', 'rhoref', 'R0ref', 'poly_sigma', 'Web', 'Ca', &
            & 'Re_inv', 'Bx0', 'sigma', 't_save', 't_stop',   &
            & 'x_output%beg', 'x_output%end', 'y_output%beg', &
            & 'y_output%end', 'z_output%beg', 'z_output%end' ]
            call MPI_BCAST(${VAR}$, 1, mpi_p, 0, MPI_COMM_WORLD, ierr)
        #:endfor
        call MPI_BCAST(schlieren_alpha(1), num_fluids_max, mpi_p, 0, MPI_COMM_WORLD, ierr)
#endif

    end subroutine s_mpi_bcast_user_inputs

    !>  This subroutine takes care of efficiently distributing
        !!      the computational domain among the available processors
        !!      as well as recomputing some of the global parameters so
        !!      that they reflect the configuration of sub-domain that
        !!      is overseen by the local processor.
    subroutine s_mpi_decompose_computational_domain

#ifdef MFC_MPI

        ! # of processors in the x-, y- and z-coordinate directions
        integer :: num_procs_x, num_procs_y, num_procs_z

        ! Temporary # of processors in x-, y- and z-coordinate directions
        ! used during the processor factorization optimization procedure
        real(wp) :: tmp_num_procs_x, tmp_num_procs_y, tmp_num_procs_z

        ! Processor factorization (fct) minimization parameter
        real(wp) :: fct_min

        ! Cartesian processor topology communicator
        integer :: MPI_COMM_CART

        ! Number of remaining cells for a particular coordinate direction
        ! after the bulk has evenly been distributed among the available
        ! processors for that coordinate direction
        integer :: rem_cells

        ! Generic loop iterators
        integer :: i, j

        if (num_procs == 1 .and. parallel_io) then
            do i = 1, num_dims
                start_idx(i) = 0
            end do
            return
        end if

        ! Performing the computational domain decomposition. The procedure
        ! is optimized by ensuring that each processor contains a close to
        ! equivalent piece of the computational domain. Note that explicit
        ! type-casting is omitted here for code legibility purposes.

        ! Generating 3D Cartesian Processor Topology

        if (n > 0) then

            if (p > 0) then

                if (cyl_coord .and. p > 0) then
                    ! Implement pencil processor blocking if using cylindrical coordinates so
                    ! that all cells in azimuthal direction are stored on a single processor.
                    ! This is necessary for efficient application of Fourier filter near axis.

                    ! Initial values of the processor factorization optimization
                    num_procs_x = 1
                    num_procs_y = num_procs
                    num_procs_z = 1
                    ierr = -1

                    ! Computing minimization variable for these initial values
                    tmp_num_procs_x = num_procs_x
                    tmp_num_procs_y = num_procs_y
                    tmp_num_procs_z = num_procs_z
                    fct_min = 10._wp*abs((m + 1)/tmp_num_procs_x &
                                         - (n + 1)/tmp_num_procs_y)

                    ! Searching for optimal computational domain distribution
                    do i = 1, num_procs

                        if (mod(num_procs, i) == 0 &
                            .and. &
                            (m + 1)/i >= num_stcls_min*weno_order) then

                            tmp_num_procs_x = i
                            tmp_num_procs_y = num_procs/i

                            if (fct_min >= abs((m + 1)/tmp_num_procs_x &
                                               - (n + 1)/tmp_num_procs_y) &
                                .and. &
                                (n + 1)/tmp_num_procs_y &
                                >= &
                                num_stcls_min*weno_order) then

                                num_procs_x = i
                                num_procs_y = num_procs/i
                                fct_min = abs((m + 1)/tmp_num_procs_x &
                                              - (n + 1)/tmp_num_procs_y)
                                ierr = 0

                            end if

                        end if

                    end do

                else

                    ! Initial values of the processor factorization optimization
                    num_procs_x = 1
                    num_procs_y = 1
                    num_procs_z = num_procs
                    ierr = -1

                    ! Computing minimization variable for these initial values
                    tmp_num_procs_x = num_procs_x
                    tmp_num_procs_y = num_procs_y
                    tmp_num_procs_z = num_procs_z
                    fct_min = 10._wp*abs((m + 1)/tmp_num_procs_x &
                                         - (n + 1)/tmp_num_procs_y) &
                              + 10._wp*abs((n + 1)/tmp_num_procs_y &
                                           - (p + 1)/tmp_num_procs_z)

                    ! Searching for optimal computational domain distribution
                    do i = 1, num_procs

                        if (mod(num_procs, i) == 0 &
                            .and. &
                            (m + 1)/i >= num_stcls_min*weno_order) then

                            do j = 1, (num_procs/i)

                                if (mod(num_procs/i, j) == 0 &
                                    .and. &
                                    (n + 1)/j >= num_stcls_min*weno_order) then

                                    tmp_num_procs_x = i
                                    tmp_num_procs_y = j
                                    tmp_num_procs_z = num_procs/(i*j)

                                    if (fct_min >= abs((m + 1)/tmp_num_procs_x &
                                                       - (n + 1)/tmp_num_procs_y) &
                                        + abs((n + 1)/tmp_num_procs_y &
                                              - (p + 1)/tmp_num_procs_z) &
                                        .and. &
                                        (p + 1)/tmp_num_procs_z &
                                        >= &
                                        num_stcls_min*weno_order) &
                                        then

                                        num_procs_x = i
                                        num_procs_y = j
                                        num_procs_z = num_procs/(i*j)
                                        fct_min = abs((m + 1)/tmp_num_procs_x &
                                                      - (n + 1)/tmp_num_procs_y) &
                                                  + abs((n + 1)/tmp_num_procs_y &
                                                        - (p + 1)/tmp_num_procs_z)
                                        ierr = 0

                                    end if

                                end if

                            end do

                        end if

                    end do

                end if

                ! Checking whether the decomposition of the computational
                ! domain was successful
                if (proc_rank == 0 .and. ierr == -1) then
                    print '(A)', 'Unable to decompose computational '// &
                        'domain for selected number of '// &
                        'processors. Exiting.'
                    call MPI_ABORT(MPI_COMM_WORLD, 1, ierr)
                end if

                ! Creating a new communicator using Cartesian topology
                call MPI_CART_CREATE(MPI_COMM_WORLD, 3, (/num_procs_x, &
                                                          num_procs_y, num_procs_z/), &
                                     (/.true., .true., .true./), &
                                     .false., MPI_COMM_CART, ierr)

                ! Finding corresponding Cartesian coordinates of the local
                ! processor rank in newly declared cartesian communicator
                call MPI_CART_COORDS(MPI_COMM_CART, proc_rank, 3, &
                                     proc_coords, ierr)

                ! END: Generating 3D Cartesian Processor Topology

                ! Sub-domain Global Parameters in z-direction

                ! Number of remaining cells after majority is distributed
                rem_cells = mod(p + 1, num_procs_z)

                ! Optimal number of cells per processor
                p = (p + 1)/num_procs_z - 1

                ! Distributing any remaining cells
                do i = 1, rem_cells
                    if (proc_coords(3) == i - 1) then
                        p = p + 1
                        exit
                    end if
                end do

                ! Boundary condition at the beginning
                if (proc_coords(3) > 0 .or. bc_z%beg == BC_PERIODIC) then
                    proc_coords(3) = proc_coords(3) - 1
                    call MPI_CART_RANK(MPI_COMM_CART, proc_coords, &
                                       bc_z%beg, ierr)
                    proc_coords(3) = proc_coords(3) + 1
                end if

                ! Ghost zone at the beginning
                if (proc_coords(3) > 0 .and. format == 1) then
                    offset_z%beg = 2
                else
                    offset_z%beg = 0
                end if

                ! Boundary condition at the end
                if (proc_coords(3) < num_procs_z - 1 .or. bc_z%end == BC_PERIODIC) then
                    proc_coords(3) = proc_coords(3) + 1
                    call MPI_CART_RANK(MPI_COMM_CART, proc_coords, &
                                       bc_z%end, ierr)
                    proc_coords(3) = proc_coords(3) - 1
                end if

                ! Ghost zone at the end
                if (proc_coords(3) < num_procs_z - 1 .and. format == 1) then
                    offset_z%end = 2
                else
                    offset_z%end = 0
                end if

                if (parallel_io) then
                    if (proc_coords(3) < rem_cells) then
                        start_idx(3) = (p + 1)*proc_coords(3)
                    else
                        start_idx(3) = (p + 1)*proc_coords(3) + rem_cells
                    end if
                end if

                ! Generating 2D Cartesian Processor Topology

            else

                ! Initial values of the processor factorization optimization
                num_procs_x = 1
                num_procs_y = num_procs
                ierr = -1

                ! Computing minimization variable for these initial values
                tmp_num_procs_x = num_procs_x
                tmp_num_procs_y = num_procs_y
                fct_min = 10._wp*abs((m + 1)/tmp_num_procs_x &
                                     - (n + 1)/tmp_num_procs_y)

                ! Searching for optimal computational domain distribution
                do i = 1, num_procs

                    if (mod(num_procs, i) == 0 &
                        .and. &
                        (m + 1)/i >= num_stcls_min*weno_order) then

                        tmp_num_procs_x = i
                        tmp_num_procs_y = num_procs/i

                        if (fct_min >= abs((m + 1)/tmp_num_procs_x &
                                           - (n + 1)/tmp_num_procs_y) &
                            .and. &
                            (n + 1)/tmp_num_procs_y &
                            >= &
                            num_stcls_min*weno_order) then

                            num_procs_x = i
                            num_procs_y = num_procs/i
                            fct_min = abs((m + 1)/tmp_num_procs_x &
                                          - (n + 1)/tmp_num_procs_y)
                            ierr = 0

                        end if

                    end if

                end do

                ! Checking whether the decomposition of the computational
                ! domain was successful
                if (proc_rank == 0 .and. ierr == -1) then
                    print '(A)', 'Unable to decompose computational '// &
                        'domain for selected number of '// &
                        'processors. Exiting.'
                    call MPI_ABORT(MPI_COMM_WORLD, 1, ierr)
                end if

                ! Creating a new communicator using Cartesian topology
                call MPI_CART_CREATE(MPI_COMM_WORLD, 2, (/num_procs_x, &
                                                          num_procs_y/), (/.true., &
                                                                           .true./), .false., MPI_COMM_CART, &
                                     ierr)

                ! Finding corresponding Cartesian coordinates of the local
                ! processor rank in newly declared cartesian communicator
                call MPI_CART_COORDS(MPI_COMM_CART, proc_rank, 2, &
                                     proc_coords, ierr)

            end if

            ! END: Generating 2D Cartesian Processor Topology

            ! Sub-domain Global Parameters in y-direction

            ! Number of remaining cells after majority has been distributed
            rem_cells = mod(n + 1, num_procs_y)

            ! Optimal number of cells per processor
            n = (n + 1)/num_procs_y - 1

            ! Distributing any remaining cells
            do i = 1, rem_cells
                if (proc_coords(2) == i - 1) then
                    n = n + 1
                    exit
                end if
            end do

            ! Boundary condition at the beginning
            if (proc_coords(2) > 0 .or. bc_y%beg == BC_PERIODIC) then
                proc_coords(2) = proc_coords(2) - 1
                call MPI_CART_RANK(MPI_COMM_CART, proc_coords, &
                                   bc_y%beg, ierr)
                proc_coords(2) = proc_coords(2) + 1
            end if

            ! Ghost zone at the beginning
            if (proc_coords(2) > 0 .and. format == 1) then
                offset_y%beg = 2
            else
                offset_y%beg = 0
            end if

            ! Boundary condition at the end
            if (proc_coords(2) < num_procs_y - 1 .or. bc_y%end == BC_PERIODIC) then
                proc_coords(2) = proc_coords(2) + 1
                call MPI_CART_RANK(MPI_COMM_CART, proc_coords, &
                                   bc_y%end, ierr)
                proc_coords(2) = proc_coords(2) - 1
            end if

            ! Ghost zone at the end
            if (proc_coords(2) < num_procs_y - 1 .and. format == 1) then
                offset_y%end = 2
            else
                offset_y%end = 0
            end if

            if (parallel_io) then
                if (proc_coords(2) < rem_cells) then
                    start_idx(2) = (n + 1)*proc_coords(2)
                else
                    start_idx(2) = (n + 1)*proc_coords(2) + rem_cells
                end if
            end if

            ! Generating 1D Cartesian Processor Topology

        else

            ! Number of processors in the coordinate direction is equal to
            ! the total number of processors available
            num_procs_x = num_procs

            ! Number of cells in undecomposed computational domain needed
            ! for sub-domain reassembly during formatted data output
            m_root = m

            ! Creating a new communicator using Cartesian topology
            call MPI_CART_CREATE(MPI_COMM_WORLD, 1, (/num_procs_x/), &
                                 (/.true./), .false., MPI_COMM_CART, &
                                 ierr)

            ! Finding the corresponding Cartesian coordinates of the local
            ! processor rank in the newly declared cartesian communicator
            call MPI_CART_COORDS(MPI_COMM_CART, proc_rank, 1, &
                                 proc_coords, ierr)

        end if

        ! Sub-domain Global Parameters in x-direction

        ! Number of remaining cells after majority has been distributed
        rem_cells = mod(m + 1, num_procs_x)

        ! Optimal number of cells per processor
        m = (m + 1)/num_procs_x - 1

        ! Distributing any remaining cells
        do i = 1, rem_cells
            if (proc_coords(1) == i - 1) then
                m = m + 1
                exit
            end if
        end do

        ! Boundary condition at the beginning
        if (proc_coords(1) > 0 .or. bc_x%beg == BC_PERIODIC) then
            proc_coords(1) = proc_coords(1) - 1
            call MPI_CART_RANK(MPI_COMM_CART, proc_coords, bc_x%beg, ierr)
            proc_coords(1) = proc_coords(1) + 1
        end if

        ! Ghost zone at the beginning
        if (proc_coords(1) > 0 .and. format == 1 .and. n > 0) then
            offset_x%beg = 2
        else
            offset_x%beg = 0
        end if

        ! Boundary condition at the end
        if (proc_coords(1) < num_procs_x - 1 .or. bc_x%end == BC_PERIODIC) then
            proc_coords(1) = proc_coords(1) + 1
            call MPI_CART_RANK(MPI_COMM_CART, proc_coords, bc_x%end, ierr)
            proc_coords(1) = proc_coords(1) - 1
        end if

        ! Ghost zone at the end
        if (proc_coords(1) < num_procs_x - 1 .and. format == 1 .and. n > 0) then
            offset_x%end = 2
        else
            offset_x%end = 0
        end if

        if (parallel_io) then
            if (proc_coords(1) < rem_cells) then
                start_idx(1) = (m + 1)*proc_coords(1)
            else
                start_idx(1) = (m + 1)*proc_coords(1) + rem_cells
            end if
        end if

#endif

    end subroutine s_mpi_decompose_computational_domain

    !>  Communicates the buffer regions associated with the grid
        !!      variables with processors in charge of the neighboring
        !!      sub-domains. Note that only cell-width spacings feature
        !!      buffer regions so that no information relating to the
        !!      cell-boundary locations is communicated.
        !!  @param pbc_loc Processor boundary condition (PBC) location
        !!  @param sweep_coord Coordinate direction normal to the processor boundary
    subroutine s_mpi_sendrecv_grid_vars_buffer_regions(pbc_loc, sweep_coord)

        character(LEN=3), intent(in) :: pbc_loc
        character, intent(in) :: sweep_coord

#ifdef MFC_MPI

        ! Communications in the x-direction

        if (sweep_coord == 'x') then

            if (pbc_loc == 'beg') then    ! Buffer region at the beginning

                ! PBC at both ends of the sub-domain
                if (bc_x%end >= 0) then

                    ! Sending/receiving the data to/from bc_x%end/bc_x%beg
                    call MPI_SENDRECV(dx(m - buff_size + 1), buff_size, &
                                      mpi_p, bc_x%end, 0, &
                                      dx(-buff_size), buff_size, &
                                      mpi_p, bc_x%beg, 0, &
                                      MPI_COMM_WORLD, MPI_STATUS_IGNORE, &
                                      ierr)

                    ! PBC only at beginning of the sub-domain
                else

                    ! Sending/receiving the data to/from bc_x%beg/bc_x%beg
                    call MPI_SENDRECV(dx(0), buff_size, &
                                      mpi_p, bc_x%beg, 1, &
                                      dx(-buff_size), buff_size, &
                                      mpi_p, bc_x%beg, 0, &
                                      MPI_COMM_WORLD, MPI_STATUS_IGNORE, &
                                      ierr)

                end if

            else                         ! Buffer region at the end

                ! PBC at both ends of the sub-domain
                if (bc_x%beg >= 0) then

                    ! Sending/receiving the data to/from bc_x%beg/bc_x%end
                    call MPI_SENDRECV(dx(0), buff_size, &
                                      mpi_p, bc_x%beg, 1, &
                                      dx(m + 1), buff_size, &
                                      mpi_p, bc_x%end, 1, &
                                      MPI_COMM_WORLD, MPI_STATUS_IGNORE, &
                                      ierr)

                    ! PBC only at end of the sub-domain
                else

                    ! Sending/receiving the data to/from bc_x%end/bc_x%end
                    call MPI_SENDRECV(dx(m - buff_size + 1), buff_size, &
                                      mpi_p, bc_x%end, 0, &
                                      dx(m + 1), buff_size, &
                                      mpi_p, bc_x%end, 1, &
                                      MPI_COMM_WORLD, MPI_STATUS_IGNORE, &
                                      ierr)

                end if

            end if

            ! END: Communications in the x-direction

            ! Communications in the y-direction

        elseif (sweep_coord == 'y') then

            if (pbc_loc == 'beg') then    ! Buffer region at the beginning

                ! PBC at both ends of the sub-domain
                if (bc_y%end >= 0) then

                    ! Sending/receiving the data to/from bc_y%end/bc_y%beg
                    call MPI_SENDRECV(dy(n - buff_size + 1), buff_size, &
                                      mpi_p, bc_y%end, 0, &
                                      dy(-buff_size), buff_size, &
                                      mpi_p, bc_y%beg, 0, &
                                      MPI_COMM_WORLD, MPI_STATUS_IGNORE, &
                                      ierr)

                    ! PBC only at beginning of the sub-domain
                else

                    ! Sending/receiving the data to/from bc_y%beg/bc_y%beg
                    call MPI_SENDRECV(dy(0), buff_size, &
                                      mpi_p, bc_y%beg, 1, &
                                      dy(-buff_size), buff_size, &
                                      mpi_p, bc_y%beg, 0, &
                                      MPI_COMM_WORLD, MPI_STATUS_IGNORE, &
                                      ierr)

                end if

            else                         ! Buffer region at the end

                ! PBC at both ends of the sub-domain
                if (bc_y%beg >= 0) then

                    ! Sending/receiving the data to/from bc_y%beg/bc_y%end
                    call MPI_SENDRECV(dy(0), buff_size, &
                                      mpi_p, bc_y%beg, 1, &
                                      dy(n + 1), buff_size, &
                                      mpi_p, bc_y%end, 1, &
                                      MPI_COMM_WORLD, MPI_STATUS_IGNORE, &
                                      ierr)

                    ! PBC only at end of the sub-domain
                else

                    ! Sending/receiving the data to/from bc_y%end/bc_y%end
                    call MPI_SENDRECV(dy(n - buff_size + 1), buff_size, &
                                      mpi_p, bc_y%end, 0, &
                                      dy(n + 1), buff_size, &
                                      mpi_p, bc_y%end, 1, &
                                      MPI_COMM_WORLD, MPI_STATUS_IGNORE, &
                                      ierr)

                end if

            end if

            ! END: Communications in the y-direction

            ! Communications in the z-direction

        else

            if (pbc_loc == 'beg') then    ! Buffer region at the beginning

                ! PBC at both ends of the sub-domain
                if (bc_z%end >= 0) then

                    ! Sending/receiving the data to/from bc_z%end/bc_z%beg
                    call MPI_SENDRECV(dz(p - buff_size + 1), buff_size, &
                                      mpi_p, bc_z%end, 0, &
                                      dz(-buff_size), buff_size, &
                                      mpi_p, bc_z%beg, 0, &
                                      MPI_COMM_WORLD, MPI_STATUS_IGNORE, &
                                      ierr)

                    ! PBC only at beginning of the sub-domain
                else

                    ! Sending/receiving the data to/from bc_z%beg/bc_z%beg
                    call MPI_SENDRECV(dz(0), buff_size, &
                                      mpi_p, bc_z%beg, 1, &
                                      dz(-buff_size), buff_size, &
                                      mpi_p, bc_z%beg, 0, &
                                      MPI_COMM_WORLD, MPI_STATUS_IGNORE, &
                                      ierr)

                end if

            else                         ! Buffer region at the end

                ! PBC at both ends of the sub-domain
                if (bc_z%beg >= 0) then

                    ! Sending/receiving the data to/from bc_z%beg/bc_z%end
                    call MPI_SENDRECV(dz(0), buff_size, &
                                      mpi_p, bc_z%beg, 1, &
                                      dz(p + 1), buff_size, &
                                      mpi_p, bc_z%end, 1, &
                                      MPI_COMM_WORLD, MPI_STATUS_IGNORE, &
                                      ierr)

                    ! PBC only at end of the sub-domain
                else

                    ! Sending/receiving the data to/from bc_z%end/bc_z%end
                    call MPI_SENDRECV(dz(p - buff_size + 1), buff_size, &
                                      mpi_p, bc_z%end, 0, &
                                      dz(p + 1), buff_size, &
                                      mpi_p, bc_z%end, 1, &
                                      MPI_COMM_WORLD, MPI_STATUS_IGNORE, &
                                      ierr)

                end if

            end if

        end if

        ! END: Communications in the z-direction

#endif

    end subroutine s_mpi_sendrecv_grid_vars_buffer_regions

    !>  Communicates buffer regions associated with conservative
        !!      variables with processors in charge of the neighboring
        !!      sub-domains
        !!  @param q_cons_vf Conservative variables
        !!  @param pbc_loc Processor boundary condition (PBC) location
        !!  @param sweep_coord Coordinate direction normal to the processor boundary
        !!  @param q_particle Projection of the lagrangian particles in the Eulerian framework
    subroutine s_mpi_sendrecv_cons_vars_buffer_regions(q_cons_vf, pbc_loc, &
                                                       sweep_coord, q_particle)

        type(scalar_field), &
            dimension(sys_size), &
            intent(inout) :: q_cons_vf

        character(LEN=3), intent(in) :: pbc_loc

        character, intent(in) :: sweep_coord

        type(scalar_field), &
            intent(inout), optional :: q_particle

#ifdef MFC_MPI

        integer :: i, j, k, l, r !< Generic loop iterators

        ! Communications in the x-direction

        if (sweep_coord == 'x') then

            if (pbc_loc == 'beg') then    ! Buffer region at the beginning

                ! PBC at both ends of the sub-domain
                if (bc_x%end >= 0) then

                    ! Packing the data to be sent to bc_x%end
                    do l = 0, p
                        do k = 0, n
                            do j = m - buff_size + 1, m
                                do i = 1, sys_size
                                    r = sys_size*(j - m + buff_size - 1) &
                                        + sys_size*buff_size*k + (i - 1) &
                                        + sys_size*buff_size*(n + 1)*l
                                    if (present(q_particle)) then
                                        q_cons_buffer_out(r) = &
                                            q_particle%sf(j, k, l)
                                    else
                                        q_cons_buffer_out(r) = &
                                            q_cons_vf(i)%sf(j, k, l)
                                    end if
                                end do
                            end do
                        end do
                    end do

                    ! Sending/receiving the data to/from bc_x%end/bc_x%beg
                    call MPI_SENDRECV(q_cons_buffer_out(0), &
                                      buff_size*sys_size*(n + 1)*(p + 1), &
                                      mpi_p, bc_x%end, 0, &
                                      q_cons_buffer_in(0), &
                                      buff_size*sys_size*(n + 1)*(p + 1), &
                                      mpi_p, bc_x%beg, 0, &
                                      MPI_COMM_WORLD, MPI_STATUS_IGNORE, &
                                      ierr)

                    ! PBC only at beginning of the sub-domain
                else

                    ! Packing the data to be sent to bc_x%beg
                    do l = 0, p
                        do k = 0, n
                            do j = 0, buff_size - 1
                                do i = 1, sys_size
                                    r = (i - 1) + sys_size*j &
                                        + sys_size*buff_size*k &
                                        + sys_size*buff_size*(n + 1)*l
                                    if (present(q_particle)) then
                                        q_cons_buffer_out(r) = &
                                            q_particle%sf(j, k, l)
                                    else
                                        q_cons_buffer_out(r) = &
                                            q_cons_vf(i)%sf(j, k, l)
                                    end if
                                end do
                            end do
                        end do
                    end do

                    ! Sending/receiving the data to/from bc_x%beg/bc_x%beg
                    call MPI_SENDRECV(q_cons_buffer_out(0), &
                                      buff_size*sys_size*(n + 1)*(p + 1), &
                                      mpi_p, bc_x%beg, 1, &
                                      q_cons_buffer_in(0), &
                                      buff_size*sys_size*(n + 1)*(p + 1), &
                                      mpi_p, bc_x%beg, 0, &
                                      MPI_COMM_WORLD, MPI_STATUS_IGNORE, &
                                      ierr)

                end if

                ! Unpacking the data received from bc_x%beg
                do l = 0, p
                    do k = 0, n
                        do j = -buff_size, -1
                            do i = 1, sys_size
                                r = sys_size*(j + buff_size) &
                                    + sys_size*buff_size*k + (i - 1) &
                                    + sys_size*buff_size*(n + 1)*l
                                if (present(q_particle)) then
                                    q_particle%sf(j, k, l) = q_cons_buffer_in(r)
                                else
                                    q_cons_vf(i)%sf(j, k, l) = q_cons_buffer_in(r)
                                end if
#if defined(__INTEL_COMPILER)
                                if (ieee_is_nan(q_cons_vf(i)%sf(j, k, l))) then
                                    print *, "Error", j, k, l, i
                                    error stop "NaN(s) in recv"
                                end if
#endif
                            end do
                        end do
                    end do
                end do

            else                         ! Buffer region at the end

                ! PBC at both ends of the sub-domain
                if (bc_x%beg >= 0) then

                    ! Packing the data to be sent to bc_x%beg
                    do l = 0, p
                        do k = 0, n
                            do j = 0, buff_size - 1
                                do i = 1, sys_size
                                    r = (i - 1) + sys_size*j &
                                        + sys_size*buff_size*k &
                                        + sys_size*buff_size*(n + 1)*l
                                    if (present(q_particle)) then
                                        q_cons_buffer_out(r) = &
                                            q_particle%sf(j, k, l)
                                    else
                                        q_cons_buffer_out(r) = &
                                            q_cons_vf(i)%sf(j, k, l)
                                    end if
                                end do
                            end do
                        end do
                    end do

                    call MPI_SENDRECV(q_cons_buffer_out(0), &
                                      buff_size*sys_size*(n + 1)*(p + 1), &
                                      mpi_p, bc_x%beg, 1, &
                                      q_cons_buffer_in(0), &
                                      buff_size*sys_size*(n + 1)*(p + 1), &
                                      mpi_p, bc_x%end, 1, &
                                      MPI_COMM_WORLD, MPI_STATUS_IGNORE, &
                                      ierr)

                    ! PBC only at end of the sub-domain
                else

                    ! Packing the data to be sent to bc_x%end
                    do l = 0, p
                        do k = 0, n
                            do j = m - buff_size + 1, m
                                do i = 1, sys_size
                                    r = sys_size*(j - m + buff_size - 1) &
                                        + sys_size*buff_size*k + (i - 1) &
                                        + sys_size*buff_size*(n + 1)*l
                                    if (present(q_particle)) then
                                        q_cons_buffer_out(r) = &
                                            q_particle%sf(j, k, l)
                                    else
                                        q_cons_buffer_out(r) = &
                                            q_cons_vf(i)%sf(j, k, l)
                                    end if
                                end do
                            end do
                        end do
                    end do

                    call MPI_SENDRECV(q_cons_buffer_out(0), &
                                      buff_size*sys_size*(n + 1)*(p + 1), &
                                      mpi_p, bc_x%end, 0, &
                                      q_cons_buffer_in(0), &
                                      buff_size*sys_size*(n + 1)*(p + 1), &
                                      mpi_p, bc_x%end, 1, &
                                      MPI_COMM_WORLD, MPI_STATUS_IGNORE, &
                                      ierr)

                end if

                ! Unpacking the data received from bc_x%end
                do l = 0, p
                    do k = 0, n
                        do j = m + 1, m + buff_size
                            do i = 1, sys_size
                                r = (i - 1) + sys_size*(j - m - 1) &
                                    + sys_size*buff_size*k &
                                    + sys_size*buff_size*(n + 1)*l
                                if (present(q_particle)) then
                                    q_particle%sf(j, k, l) = q_cons_buffer_in(r)
                                else
                                    q_cons_vf(i)%sf(j, k, l) = q_cons_buffer_in(r)
                                end if
#if defined(__INTEL_COMPILER)
                                if (ieee_is_nan(q_cons_vf(i)%sf(j, k, l))) then
                                    print *, "Error", j, k, l, i
                                    error stop "NaN(s) in recv"
                                end if
#endif
                            end do
                        end do
                    end do
                end do

            end if

            ! END: Communications in the x-direction

            ! Communications in the y-direction

        elseif (sweep_coord == 'y') then

            if (pbc_loc == 'beg') then    ! Buffer region at the beginning

                ! PBC at both ends of the sub-domain
                if (bc_y%end >= 0) then

                    ! Packing the data to be sent to bc_y%end
                    do l = 0, p
                        do k = n - buff_size + 1, n
                            do j = -buff_size, m + buff_size
                                do i = 1, sys_size
                                    r = sys_size*(j + buff_size) &
                                        + sys_size*(m + 2*buff_size + 1)* &
                                        (k - n + buff_size - 1) + (i - 1) &
                                        + sys_size*(m + 2*buff_size + 1)* &
                                        buff_size*l
                                    if (present(q_particle)) then
                                        q_cons_buffer_out(r) = &
                                            q_particle%sf(j, k, l)
                                    else
                                        q_cons_buffer_out(r) = &
                                            q_cons_vf(i)%sf(j, k, l)
                                    end if
                                end do
                            end do
                        end do
                    end do

                    ! Sending/receiving the data to/from bc_y%end/bc_y%beg
                    call MPI_SENDRECV(q_cons_buffer_out(0), buff_size* &
                                      sys_size*(m + 2*buff_size + 1)* &
                                      (p + 1), mpi_p, &
                                      bc_y%end, 0, q_cons_buffer_in(0), &
                                      buff_size*sys_size* &
                                      (m + 2*buff_size + 1)*(p + 1), &
                                      mpi_p, bc_y%beg, 0, &
                                      MPI_COMM_WORLD, MPI_STATUS_IGNORE, &
                                      ierr)

                    ! PBC only at beginning of the sub-domain
                else

                    ! Packing the data to be sent to bc_y%beg
                    do l = 0, p
                        do k = 0, buff_size - 1
                            do j = -buff_size, m + buff_size
                                do i = 1, sys_size
                                    r = sys_size*(j + buff_size) &
                                        + sys_size*(m + 2*buff_size + 1)*k &
                                        + sys_size*(m + 2*buff_size + 1)* &
                                        buff_size*l + (i - 1)
                                    if (present(q_particle)) then
                                        q_cons_buffer_out(r) = &
                                            q_particle%sf(j, k, l)
                                    else
                                        q_cons_buffer_out(r) = &
                                            q_cons_vf(i)%sf(j, k, l)
                                    end if
                                end do
                            end do
                        end do
                    end do

                    ! Sending/receiving the data to/from bc_y%beg/bc_y%beg
                    call MPI_SENDRECV(q_cons_buffer_out(0), buff_size* &
                                      sys_size*(m + 2*buff_size + 1)* &
                                      (p + 1), mpi_p, &
                                      bc_y%beg, 1, q_cons_buffer_in(0), &
                                      buff_size*sys_size* &
                                      (m + 2*buff_size + 1)*(p + 1), &
                                      mpi_p, bc_y%beg, 0, &
                                      MPI_COMM_WORLD, MPI_STATUS_IGNORE, &
                                      ierr)

                end if

                ! Unpacking the data received from bc_y%beg
                do l = 0, p
                    do k = -buff_size, -1
                        do j = -buff_size, m + buff_size
                            do i = 1, sys_size
                                r = (i - 1) + sys_size*(j + buff_size) &
                                    + sys_size*(m + 2*buff_size + 1)* &
                                    (k + buff_size) + sys_size* &
                                    (m + 2*buff_size + 1)*buff_size*l
                                if (present(q_particle)) then
                                    q_particle%sf(j, k, l) = q_cons_buffer_in(r)
                                else
                                    q_cons_vf(i)%sf(j, k, l) = q_cons_buffer_in(r)
                                end if
#if defined(__INTEL_COMPILER)
                                if (ieee_is_nan(q_cons_vf(i)%sf(j, k, l))) then
                                    print *, "Error", j, k, l, i
                                    error stop "NaN(s) in recv"
                                end if
#endif
                            end do
                        end do
                    end do
                end do

            else                         ! Buffer region at the end

                ! PBC at both ends of the sub-domain
                if (bc_y%beg >= 0) then

                    ! Packing the data to be sent to bc_y%beg
                    do l = 0, p
                        do k = 0, buff_size - 1
                            do j = -buff_size, m + buff_size
                                do i = 1, sys_size
                                    r = sys_size*(j + buff_size) &
                                        + sys_size*(m + 2*buff_size + 1)*k &
                                        + sys_size*(m + 2*buff_size + 1)* &
                                        buff_size*l + (i - 1)
                                    if (present(q_particle)) then
                                        q_cons_buffer_out(r) = &
                                            q_particle%sf(j, k, l)
                                    else
                                        q_cons_buffer_out(r) = &
                                            q_cons_vf(i)%sf(j, k, l)
                                    end if
                                end do
                            end do
                        end do
                    end do

                    ! Sending/receiving the data to/from bc_y%beg/bc_y%end
                    call MPI_SENDRECV(q_cons_buffer_out(0), buff_size* &
                                      sys_size*(m + 2*buff_size + 1)* &
                                      (p + 1), mpi_p, &
                                      bc_y%beg, 1, q_cons_buffer_in(0), &
                                      buff_size*sys_size* &
                                      (m + 2*buff_size + 1)*(p + 1), &
                                      mpi_p, bc_y%end, 1, &
                                      MPI_COMM_WORLD, MPI_STATUS_IGNORE, &
                                      ierr)

                    ! PBC only at end of the sub-domain
                else

                    ! Packing the data to be sent to bc_y%end
                    do l = 0, p
                        do k = n - buff_size + 1, n
                            do j = -buff_size, m + buff_size
                                do i = 1, sys_size
                                    r = sys_size*(j + buff_size) &
                                        + sys_size*(m + 2*buff_size + 1)* &
                                        (k - n + buff_size - 1) + (i - 1) &
                                        + sys_size*(m + 2*buff_size + 1)* &
                                        buff_size*l
                                    if (present(q_particle)) then
                                        q_cons_buffer_out(r) = &
                                            q_particle%sf(j, k, l)
                                    else
                                        q_cons_buffer_out(r) = &
                                            q_cons_vf(i)%sf(j, k, l)
                                    end if
                                end do
                            end do
                        end do
                    end do

                    ! Sending/receiving the data to/from bc_y%end/bc_y%end
                    call MPI_SENDRECV(q_cons_buffer_out(0), buff_size* &
                                      sys_size*(m + 2*buff_size + 1)* &
                                      (p + 1), mpi_p, &
                                      bc_y%end, 0, q_cons_buffer_in(0), &
                                      buff_size*sys_size* &
                                      (m + 2*buff_size + 1)*(p + 1), &
                                      mpi_p, bc_y%end, 1, &
                                      MPI_COMM_WORLD, MPI_STATUS_IGNORE, &
                                      ierr)

                end if

                ! Unpacking the data received form bc_y%end
                do l = 0, p
                    do k = n + 1, n + buff_size
                        do j = -buff_size, m + buff_size
                            do i = 1, sys_size
                                r = (i - 1) + sys_size*(j + buff_size) &
                                    + sys_size*(m + 2*buff_size + 1)* &
                                    (k - n - 1) + sys_size* &
                                    (m + 2*buff_size + 1)*buff_size*l
                                if (present(q_particle)) then
                                    q_particle%sf(j, k, l) = q_cons_buffer_in(r)
                                else
                                    q_cons_vf(i)%sf(j, k, l) = q_cons_buffer_in(r)
                                end if
#if defined(__INTEL_COMPILER)
                                if (ieee_is_nan(q_cons_vf(i)%sf(j, k, l))) then
                                    print *, "Error", j, k, l, i
                                    error stop "NaN(s) in recv"
                                end if
#endif
                            end do
                        end do
                    end do
                end do

            end if

            ! END: Communications in the y-direction

            ! Communications in the z-direction

        else

            if (pbc_loc == 'beg') then    ! Buffer region at the beginning

                ! PBC at both ends of the sub-domain
                if (bc_z%end >= 0) then

                    ! Packing the data to be sent to bc_z%end
                    do l = p - buff_size + 1, p
                        do k = -buff_size, n + buff_size
                            do j = -buff_size, m + buff_size
                                do i = 1, sys_size
                                    r = sys_size*(j + buff_size) &
                                        + sys_size*(m + 2*buff_size + 1)* &
                                        (k + buff_size) + sys_size* &
                                        (m + 2*buff_size + 1)* &
                                        (n + 2*buff_size + 1)* &
                                        (l - p + buff_size - 1) + (i - 1)
                                    if (present(q_particle)) then
                                        q_cons_buffer_out(r) = &
                                            q_particle%sf(j, k, l)
                                    else
                                        q_cons_buffer_out(r) = &
                                            q_cons_vf(i)%sf(j, k, l)
                                    end if
                                end do
                            end do
                        end do
                    end do

                    ! Sending/receiving the data to/from bc_z%end/bc_z%beg
                    call MPI_SENDRECV(q_cons_buffer_out(0), buff_size* &
                                      sys_size*(m + 2*buff_size + 1)* &
                                      (n + 2*buff_size + 1), &
                                      mpi_p, bc_z%end, 0, &
                                      q_cons_buffer_in(0), buff_size* &
                                      sys_size*(m + 2*buff_size + 1)* &
                                      (n + 2*buff_size + 1), &
                                      mpi_p, bc_z%beg, 0, &
                                      MPI_COMM_WORLD, MPI_STATUS_IGNORE, &
                                      ierr)

                    ! PBC only at beginning of the sub-domain
                else

                    ! Packing the data to be sent to bc_z%beg
                    do l = 0, buff_size - 1
                        do k = -buff_size, n + buff_size
                            do j = -buff_size, m + buff_size
                                do i = 1, sys_size
                                    r = sys_size*(j + buff_size) &
                                        + sys_size*(m + 2*buff_size + 1)* &
                                        (k + buff_size) + (i - 1) &
                                        + sys_size*(m + 2*buff_size + 1)* &
                                        (n + 2*buff_size + 1)*l
                                    if (present(q_particle)) then
                                        q_cons_buffer_out(r) = &
                                            q_particle%sf(j, k, l)
                                    else
                                        q_cons_buffer_out(r) = &
                                            q_cons_vf(i)%sf(j, k, l)
                                    end if
                                end do
                            end do
                        end do
                    end do

                    ! Sending/receiving the data to/from bc_z%beg/bc_z%beg
                    call MPI_SENDRECV(q_cons_buffer_out(0), buff_size* &
                                      sys_size*(m + 2*buff_size + 1)* &
                                      (n + 2*buff_size + 1), &
                                      mpi_p, bc_z%beg, 1, &
                                      q_cons_buffer_in(0), buff_size* &
                                      sys_size*(m + 2*buff_size + 1)* &
                                      (n + 2*buff_size + 1), &
                                      mpi_p, bc_z%beg, 0, &
                                      MPI_COMM_WORLD, MPI_STATUS_IGNORE, &
                                      ierr)

                end if

                ! Unpacking the data from bc_z%beg
                do l = -buff_size, -1
                    do k = -buff_size, n + buff_size
                        do j = -buff_size, m + buff_size
                            do i = 1, sys_size
                                r = sys_size*(j + buff_size) &
                                    + sys_size*(m + 2*buff_size + 1)* &
                                    (k + buff_size) + (i - 1) &
                                    + sys_size*(m + 2*buff_size + 1)* &
                                    (n + 2*buff_size + 1)*(l + buff_size)
                                if (present(q_particle)) then
                                    q_particle%sf(j, k, l) = q_cons_buffer_in(r)
                                else
                                    q_cons_vf(i)%sf(j, k, l) = q_cons_buffer_in(r)
                                end if
#if defined(__INTEL_COMPILER)
                                if (ieee_is_nan(q_cons_vf(i)%sf(j, k, l))) then
                                    print *, "Error", j, k, l, i
                                    error stop "NaN(s) in recv"
                                end if
#endif
                            end do
                        end do
                    end do
                end do

            else                         ! Buffer region at the end

                ! PBC at both ends of the sub-domain
                if (bc_z%beg >= 0) then

                    ! Packing the data to be sent to bc_z%beg
                    do l = 0, buff_size - 1
                        do k = -buff_size, n + buff_size
                            do j = -buff_size, m + buff_size
                                do i = 1, sys_size
                                    r = sys_size*(j + buff_size) &
                                        + sys_size*(m + 2*buff_size + 1)* &
                                        (k + buff_size) + (i - 1) &
                                        + sys_size*(m + 2*buff_size + 1)* &
                                        (n + 2*buff_size + 1)*l
                                    if (present(q_particle)) then
                                        q_cons_buffer_out(r) = &
                                            q_particle%sf(j, k, l)
                                    else
                                        q_cons_buffer_out(r) = &
                                            q_cons_vf(i)%sf(j, k, l)
                                    end if
                                end do
                            end do
                        end do
                    end do

                    ! Sending/receiving the data to/from bc_z%beg/bc_z%end
                    call MPI_SENDRECV(q_cons_buffer_out(0), buff_size* &
                                      sys_size*(m + 2*buff_size + 1)* &
                                      (n + 2*buff_size + 1), &
                                      mpi_p, bc_z%beg, 1, &
                                      q_cons_buffer_in(0), buff_size* &
                                      sys_size*(m + 2*buff_size + 1)* &
                                      (n + 2*buff_size + 1), &
                                      mpi_p, bc_z%end, 1, &
                                      MPI_COMM_WORLD, MPI_STATUS_IGNORE, &
                                      ierr)

                    ! PBC only at end of the sub-domain
                else

                    ! Packing the data to be sent to bc_z%end
                    do l = p - buff_size + 1, p
                        do k = -buff_size, n + buff_size
                            do j = -buff_size, m + buff_size
                                do i = 1, sys_size
                                    r = sys_size*(j + buff_size) &
                                        + sys_size*(m + 2*buff_size + 1)* &
                                        (k + buff_size) + sys_size* &
                                        (m + 2*buff_size + 1)* &
                                        (n + 2*buff_size + 1)* &
                                        (l - p + buff_size - 1) + (i - 1)
                                    if (present(q_particle)) then
                                        q_cons_buffer_out(r) = &
                                            q_particle%sf(j, k, l)
                                    else
                                        q_cons_buffer_out(r) = &
                                            q_cons_vf(i)%sf(j, k, l)
                                    end if
                                end do
                            end do
                        end do
                    end do

                    ! Sending/receiving the data to/from bc_z%end/bc_z%end
                    call MPI_SENDRECV(q_cons_buffer_out(0), buff_size* &
                                      sys_size*(m + 2*buff_size + 1)* &
                                      (n + 2*buff_size + 1), &
                                      mpi_p, bc_z%end, 0, &
                                      q_cons_buffer_in(0), buff_size* &
                                      sys_size*(m + 2*buff_size + 1)* &
                                      (n + 2*buff_size + 1), &
                                      mpi_p, bc_z%end, 1, &
                                      MPI_COMM_WORLD, MPI_STATUS_IGNORE, &
                                      ierr)

                end if

                ! Unpacking the data received from bc_z%end
                do l = p + 1, p + buff_size
                    do k = -buff_size, n + buff_size
                        do j = -buff_size, m + buff_size
                            do i = 1, sys_size
                                r = sys_size*(j + buff_size) &
                                    + sys_size*(m + 2*buff_size + 1)* &
                                    (k + buff_size) + (i - 1) &
                                    + sys_size*(m + 2*buff_size + 1)* &
                                    (n + 2*buff_size + 1)*(l - p - 1)
                                if (present(q_particle)) then
                                    q_particle%sf(j, k, l) = q_cons_buffer_in(r)
                                else
                                    q_cons_vf(i)%sf(j, k, l) = q_cons_buffer_in(r)
                                end if
#if defined(__INTEL_COMPILER)
                                if (ieee_is_nan(q_cons_vf(i)%sf(j, k, l))) then
                                    print *, "Error", j, k, l, i
                                    error stop "NaN(s) in recv"
                                end if
#endif
                            end do
                        end do
                    end do
                end do

            end if

        end if

        ! END: Communications in the z-direction

#endif

    end subroutine s_mpi_sendrecv_cons_vars_buffer_regions

    !>  This subroutine gathers the Silo database metadata for
        !!      the spatial extents in order to boost the performance of
        !!      the multidimensional visualization.
        !!  @param spatial_extents Spatial extents for each processor's sub-domain. First dimension
        !!  corresponds to the minimum and maximum values, respectively, while
        !!  the second dimension corresponds to the processor rank.
    subroutine s_mpi_gather_spatial_extents(spatial_extents)

        real(wp), dimension(1:, 0:), intent(INOUT) :: spatial_extents

#ifdef MFC_MPI

        ! Simulation is 3D
        if (p > 0) then
            if (grid_geometry == 3) then
                ! Minimum spatial extent in the r-direction
                call MPI_GATHERV(minval(y_cb), 1, mpi_p, &
                                 spatial_extents(1, 0), recvcounts, 6*displs, &
                                 mpi_p, 0, MPI_COMM_WORLD, &
                                 ierr)

                ! Minimum spatial extent in the theta-direction
                call MPI_GATHERV(minval(z_cb), 1, mpi_p, &
                                 spatial_extents(2, 0), recvcounts, 6*displs, &
                                 mpi_p, 0, MPI_COMM_WORLD, &
                                 ierr)

                ! Minimum spatial extent in the z-direction
                call MPI_GATHERV(minval(x_cb), 1, mpi_p, &
                                 spatial_extents(3, 0), recvcounts, 6*displs, &
                                 mpi_p, 0, MPI_COMM_WORLD, &
                                 ierr)

                ! Maximum spatial extent in the r-direction
                call MPI_GATHERV(maxval(y_cb), 1, mpi_p, &
                                 spatial_extents(4, 0), recvcounts, 6*displs, &
                                 mpi_p, 0, MPI_COMM_WORLD, &
                                 ierr)

                ! Maximum spatial extent in the theta-direction
                call MPI_GATHERV(maxval(z_cb), 1, mpi_p, &
                                 spatial_extents(5, 0), recvcounts, 6*displs, &
                                 mpi_p, 0, MPI_COMM_WORLD, &
                                 ierr)

                ! Maximum spatial extent in the z-direction
                call MPI_GATHERV(maxval(x_cb), 1, mpi_p, &
                                 spatial_extents(6, 0), recvcounts, 6*displs, &
                                 mpi_p, 0, MPI_COMM_WORLD, &
                                 ierr)
            else
                ! Minimum spatial extent in the x-direction
                call MPI_GATHERV(minval(x_cb), 1, mpi_p, &
                                 spatial_extents(1, 0), recvcounts, 6*displs, &
                                 mpi_p, 0, MPI_COMM_WORLD, &
                                 ierr)

                ! Minimum spatial extent in the y-direction
                call MPI_GATHERV(minval(y_cb), 1, mpi_p, &
                                 spatial_extents(2, 0), recvcounts, 6*displs, &
                                 mpi_p, 0, MPI_COMM_WORLD, &
                                 ierr)

                ! Minimum spatial extent in the z-direction
                call MPI_GATHERV(minval(z_cb), 1, mpi_p, &
                                 spatial_extents(3, 0), recvcounts, 6*displs, &
                                 mpi_p, 0, MPI_COMM_WORLD, &
                                 ierr)

                ! Maximum spatial extent in the x-direction
                call MPI_GATHERV(maxval(x_cb), 1, mpi_p, &
                                 spatial_extents(4, 0), recvcounts, 6*displs, &
                                 mpi_p, 0, MPI_COMM_WORLD, &
                                 ierr)

                ! Maximum spatial extent in the y-direction
                call MPI_GATHERV(maxval(y_cb), 1, mpi_p, &
                                 spatial_extents(5, 0), recvcounts, 6*displs, &
                                 mpi_p, 0, MPI_COMM_WORLD, &
                                 ierr)

                ! Maximum spatial extent in the z-direction
                call MPI_GATHERV(maxval(z_cb), 1, mpi_p, &
                                 spatial_extents(6, 0), recvcounts, 6*displs, &
                                 mpi_p, 0, MPI_COMM_WORLD, &
                                 ierr)
            end if
            ! Simulation is 2D
        else

            ! Minimum spatial extent in the x-direction
            call MPI_GATHERV(minval(x_cb), 1, mpi_p, &
                             spatial_extents(1, 0), recvcounts, 4*displs, &
                             mpi_p, 0, MPI_COMM_WORLD, &
                             ierr)

            ! Minimum spatial extent in the y-direction
            call MPI_GATHERV(minval(y_cb), 1, mpi_p, &
                             spatial_extents(2, 0), recvcounts, 4*displs, &
                             mpi_p, 0, MPI_COMM_WORLD, &
                             ierr)

            ! Maximum spatial extent in the x-direction
            call MPI_GATHERV(maxval(x_cb), 1, mpi_p, &
                             spatial_extents(3, 0), recvcounts, 4*displs, &
                             mpi_p, 0, MPI_COMM_WORLD, &
                             ierr)

            ! Maximum spatial extent in the y-direction
            call MPI_GATHERV(maxval(y_cb), 1, mpi_p, &
                             spatial_extents(4, 0), recvcounts, 4*displs, &
                             mpi_p, 0, MPI_COMM_WORLD, &
                             ierr)

        end if

#endif

    end subroutine s_mpi_gather_spatial_extents

    !>  This subroutine collects the sub-domain cell-boundary or
        !!      cell-center locations data from all of the processors and
        !!      puts back together the grid of the entire computational
        !!      domain on the rank 0 processor. This is only done for 1D
        !!      simulations.
    subroutine s_mpi_defragment_1d_grid_variable

#ifdef MFC_MPI

        ! Silo-HDF5 database format
        if (format == 1) then

            call MPI_GATHERV(x_cc(0), m + 1, mpi_p, &
                             x_root_cc(0), recvcounts, displs, &
                             mpi_p, 0, MPI_COMM_WORLD, &
                             ierr)

            ! Binary database format
        else

            call MPI_GATHERV(x_cb(0), m + 1, mpi_p, &
                             x_root_cb(0), recvcounts, displs, &
                             mpi_p, 0, MPI_COMM_WORLD, &
                             ierr)

            if (proc_rank == 0) x_root_cb(-1) = x_cb(-1)

        end if

#endif

    end subroutine s_mpi_defragment_1d_grid_variable

    !>  This subroutine gathers the Silo database metadata for
        !!      the flow variable's extents as to boost performance of
        !!      the multidimensional visualization.
        !!  @param q_sf Flow variable defined on a single computational sub-domain
        !!  @param data_extents The flow variable extents on each of the processor's sub-domain.
        !!   First dimension of array corresponds to the former's minimum and
        !!  maximum values, respectively, while second dimension corresponds
        !!  to each processor's rank.
    subroutine s_mpi_gather_data_extents(q_sf, data_extents)

        real(wp), dimension(:, :, :), intent(in) :: q_sf

        real(wp), &
            dimension(1:2, 0:num_procs - 1), &
            intent(inout) :: data_extents

#ifdef MFC_MPI

        ! Minimum flow variable extent
        call MPI_GATHERV(minval(q_sf), 1, mpi_p, &
                         data_extents(1, 0), recvcounts, 2*displs, &
                         mpi_p, 0, MPI_COMM_WORLD, ierr)

        ! Maximum flow variable extent
        call MPI_GATHERV(maxval(q_sf), 1, mpi_p, &
                         data_extents(2, 0), recvcounts, 2*displs, &
                         mpi_p, 0, MPI_COMM_WORLD, ierr)

#endif

    end subroutine s_mpi_gather_data_extents

    !>  This subroutine gathers the sub-domain flow variable data
        !!      from all of the processors and puts it back together for
        !!      the entire computational domain on the rank 0 processor.
        !!      This is only done for 1D simulations.
        !!  @param q_sf Flow variable defined on a single computational sub-domain
        !!  @param q_root_sf Flow variable defined on the entire computational domain
    subroutine s_mpi_defragment_1d_flow_variable(q_sf, q_root_sf)

        real(wp), &
            dimension(0:m), &
            intent(in) :: q_sf

        real(wp), &
            dimension(0:m), &
            intent(inout) :: q_root_sf

#ifdef MFC_MPI

        ! Gathering the sub-domain flow variable data from all the processes
        ! and putting it back together for the entire computational domain
        ! on the process with rank 0
        call MPI_GATHERV(q_sf(0), m + 1, mpi_p, &
                         q_root_sf(0), recvcounts, displs, &
                         mpi_p, 0, MPI_COMM_WORLD, ierr)

#endif

    end subroutine s_mpi_defragment_1d_flow_variable

    !> Deallocation procedures for the module
    subroutine s_finalize_mpi_proxy_module

#ifdef MFC_MPI

        ! Deallocating the conservative variables buffer vectors
        if (buff_size > 0) then
            deallocate (q_cons_buffer_in)
            deallocate (q_cons_buffer_out)
        end if

        ! Deallocating the receive counts and the displacement vector
        ! variables used in variable-gather communication procedures
        if ((format == 1 .and. n > 0) .or. n == 0) then
            deallocate (recvcounts)
            deallocate (displs)
        end if

#endif

    end subroutine s_finalize_mpi_proxy_module

end module m_mpi_proxy<|MERGE_RESOLUTION|>--- conflicted
+++ resolved
@@ -170,12 +170,8 @@
             & 'file_per_process', 'relax', 'cf_wrt',                           &
             & 'adv_n', 'ib', 'cfl_adap_dt', 'cfl_const_dt', 'cfl_dt',          &
             & 'surface_tension', 'hyperelasticity', 'bubbles_lagrange',        &
-<<<<<<< HEAD
-            & 'rkck_adap_dt', 'output_partial_domain', 'relativity',           &
+            & 'output_partial_domain', 'relativity', 'cont_damage' ,           &
             & 'sph_coord']
-=======
-            & 'output_partial_domain', 'relativity', 'cont_damage' ]
->>>>>>> 3c802708
             call MPI_BCAST(${VAR}$, 1, MPI_LOGICAL, 0, MPI_COMM_WORLD, ierr)
         #:endfor
 
