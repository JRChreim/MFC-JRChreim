--- conflicted
+++ resolved
@@ -129,12 +129,6 @@
         
         ! Fluids physical parameters
         do i = 1, num_fluids_max
-<<<<<<< HEAD
-            #:for VAR in [ 'gamma','pi_inf','mul0','ss','pv','gamma_v','M_v',  &
-                & 'mu_v','k_v', 'G', 'cv', 'qv', 'qvp', 'D' ]
-                call MPI_BCAST(fluid_pp(i)%${VAR}$, 1, mpi_p, 0, MPI_COMM_WORLD, ierr)
-            #:endfor
-=======
             call MPI_BCAST(fluid_pp(i)%gamma, 1, mpi_p, 0, MPI_COMM_WORLD, ierr)
             call MPI_BCAST(fluid_pp(i)%pi_inf, 1, mpi_p, 0, MPI_COMM_WORLD, ierr)
             call MPI_BCAST(fluid_pp(i)%cv, 1, mpi_p, 0, MPI_COMM_WORLD, ierr)
@@ -142,7 +136,6 @@
             call MPI_BCAST(fluid_pp(i)%qvp, 1, mpi_p, 0, MPI_COMM_WORLD, ierr)
             call MPI_BCAST(fluid_pp(i)%G, 1, mpi_p, 0, MPI_COMM_WORLD, ierr)
             call MPI_BCAST(fluid_pp(i)%D_v, 1, mpi_p, 0, MPI_COMM_WORLD, ierr)
->>>>>>> 987888c6
         end do
 
         if (bubbles_euler .or. bubbles_lagrange) then
