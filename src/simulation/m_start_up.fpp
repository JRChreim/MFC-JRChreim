--- conflicted
+++ resolved
@@ -1474,12 +1474,6 @@
         call acc_present_dump()
 #endif
 
-<<<<<<< HEAD
-        if (hypoelasticity) call s_initialize_hypoelastic_module()
-        if (chemistry) call s_initialize_chemistry_module()
-=======
-        if (relax) call s_initialize_phasechange_module()
->>>>>>> bae121f7
 
         call s_initialize_data_output_module()
         call s_initialize_derived_variables_module()
@@ -1649,11 +1643,7 @@
         if (grid_geometry == 3) call s_finalize_fftw_module
         call s_finalize_mpi_proxy_module()
         call s_finalize_global_parameters_module()
-<<<<<<< HEAD
-=======
-        if (relax) call s_finalize_relaxation_solver_module()
         if (bubbles_lagrange) call s_finalize_lagrangian_solver() 
->>>>>>> bae121f7
         if (viscous) then
             call s_finalize_viscous_module()
         end if
