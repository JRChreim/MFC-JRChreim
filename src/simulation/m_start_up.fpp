--- conflicted
+++ resolved
@@ -1654,12 +1654,8 @@
         call s_finalize_mpi_common_module()
         call s_finalize_mpi_proxy_module()
         call s_finalize_global_parameters_module()
-<<<<<<< HEAD
-        if (bubbles_lagrange) call s_finalize_lagrangian_solver() 
-=======
         if (relax) call s_finalize_relaxation_solver_module()
         if (bubbles_lagrange) call s_finalize_lagrangian_solver()
->>>>>>> e3572d17
         if (viscous) then
             call s_finalize_viscous_module()
         end if
