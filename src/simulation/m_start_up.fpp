--- conflicted
+++ resolved
@@ -1506,9 +1506,6 @@
             $:GPU_UPDATE(device='[q_T_sf%sf]')
         end if
         $:GPU_UPDATE(device='[chem_params]')
-<<<<<<< HEAD
-        $:GPU_UPDATE(device='[nb,Eu,Ca,Web,Re_inv,weight,R0, &
-=======
 
         $:GPU_UPDATE(device='[R0ref,Ca,Web,Re_inv,weight,R0, &
             & bubbles_euler,polytropic,polydisperse,qbmm, &
@@ -1521,8 +1518,7 @@
 
         $:GPU_UPDATE(device='[adv_n,adap_dt,adap_dt_tol,adap_dt_max_iters,n_idx,pi_fac,low_Mach]')
 
-        $:GPU_UPDATE(device='[R0ref,Ca,Web,Re_inv,weight,R0, &
->>>>>>> 76d6a5c9
+        $:GPU_UPDATE(device='[nb,Eu,R0ref,Ca,Web,Re_inv,weight,R0, &
             & bubbles_euler,polytropic,polydisperse,qbmm, &
             & ptil,bubble_model,thermal,poly_sigma,adv_n,adap_dt, &
             & adap_dt_tol,adap_dt_max_iters,n_idx,pi_fac,low_Mach]')
