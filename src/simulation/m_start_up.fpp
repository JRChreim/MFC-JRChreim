!>
!! @file m_start_up.f90
!! @brief Contains module m_start_up

#:include 'case.fpp'
#:include 'macros.fpp'

!> @brief The purpose of the module is primarily to read in the files that
!!              contain the inputs, the initial condition data and the grid data
!!              that are provided by the user. The module is additionally tasked
!!              with verifying the consistency of the user inputs and completing
!!              the grid variablesThe purpose of the module is primarily to read
!!              in the files that
!!              contain the inputs, the initial condition data and the grid data
!!              that are provided by the user. The module is additionally tasked
!!              with verifying the consistency of the user inputs and completing
!!              the grid variables. This module also also allocating, initializing
!!              I/O, and deallocating the relevant variables on both cpus and gpus as well as
!!              setting up the time stepping, domain decomposition and I/O procedures.
module m_start_up

    use m_derived_types        !< Definitions of the derived types

    use m_global_parameters    !< Definitions of the global parameters

    use m_mpi_proxy            !< Message passing interface (MPI) module proxy

    use m_mpi_common

    use m_variables_conversion !< State variables type conversion procedures

    use m_weno                 !< Weighted and essentially non-oscillatory (WENO)
                               !! schemes for spatial reconstruction of variables

    use m_muscl                !< Monotonic Upstream-centered (MUSCL)
                               !! schemes for convservation laws

    use m_riemann_solvers      !< Exact and approximate Riemann problem solvers

    use m_cbc                  !< Characteristic boundary conditions (CBC)

    use m_boundary_common

    use m_acoustic_src      !< Acoustic source calculations

    use m_rhs                  !< Right-hane-side (RHS) evaluation procedures

    use m_chemistry            !< Chemistry module

    use m_data_output          !< Run-time info & solution data output procedures

    use m_time_steppers        !< Time-stepping algorithms

    use m_qbmm                 !< Quadrature MOM

    use m_derived_variables     !< Procedures used to compute quantities derived
                                !! from the conservative and primitive variables
    use m_hypoelastic

    use m_hyperelastic

    use m_phase_change          !< Phase-change module

    use m_viscous

    use m_bubbles_EE            !< Ensemble-averaged bubble dynamics routines

    use m_bubbles_EL            !< Lagrange bubble dynamics routines

    use ieee_arithmetic

    use m_helper_basic          !< Functions to compare floating point numbers

#ifdef MFC_OpenACC
    use openacc
#endif

    use m_nvtx

    use m_ibm

    use m_compile_specific

    use m_checker_common

    use m_checker

    use m_surface_tension

    use m_body_forces

    use m_sim_helpers

    use m_mhd

    use m_igr

    implicit none

    private; public :: s_read_input_file, &
 s_check_input_file, &
 s_read_data_files, &
 s_read_serial_data_files, &
 s_read_parallel_data_files, &
 s_initialize_internal_energy_equations, &
 s_initialize_modules, s_initialize_gpu_vars, &
 s_initialize_mpi_domain, s_finalize_modules, &
 s_perform_time_step, s_save_data, &
 s_save_performance_metrics

    type(scalar_field), allocatable, dimension(:) :: q_cons_temp
    $:GPU_DECLARE(create='[q_cons_temp]')

    real(wp) :: dt_init

contains

   !> Read data files. Dispatch subroutine that replaces procedure pointer.
        !! @param q_cons_vf Conservative variables
    impure subroutine s_read_data_files(q_cons_vf)

        type(scalar_field), &
            dimension(sys_size), &
            intent(inout) :: q_cons_vf

        if (.not. parallel_io) then
            call s_read_serial_data_files(q_cons_vf)
        else
            call s_read_parallel_data_files(q_cons_vf)
        end if

    end subroutine s_read_data_files

    !>  The purpose of this procedure is to first verify that an
        !!      input file has been made available by the user. Provided
        !!      that this is so, the input file is then read in.
    impure subroutine s_read_input_file

        ! Relative path to the input file provided by the user
        character(LEN=name_len), parameter :: file_path = './simulation.inp'

        logical :: file_exist !<
            !! Logical used to check the existence of the input file

        integer :: iostatus
            !! Integer to check iostat of file read

        character(len=1000) :: line

        ! Namelist of the global parameters which may be specified by user
        namelist /user_inputs/ case_dir, run_time_info, m, n, p, dt, &
            t_step_start, t_step_stop, t_step_save, t_step_print, &
            model_eqns, mpp_lim, time_stepper, weno_eps, &
            rdma_mpi, teno_CT, mp_weno, weno_avg, &
            riemann_solver, low_Mach, wave_speeds, avg_state, &
            bc_x, bc_y, bc_z, &
            x_a, y_a, z_a, x_b, y_b, z_b, &
            x_domain, y_domain, z_domain, &
            hypoelasticity, &
            ib, num_ibs, patch_ib, &
            fluid_pp, probe_wrt, prim_vars_wrt, &
            fd_order, probe, num_probes, t_step_old, &
            alt_soundspeed, mixture_err, weno_Re_flux, &
            null_weights, precision, parallel_io, cyl_coord, &
            bubbles_euler, bubble_model, bub_ss, bub_visc, &
            chem_params, &
#:if not MFC_CASE_OPTIMIZATION
            nb, mapped_weno, wenoz, teno, wenoz_q, weno_order, &
            num_fluids, mhd, relativity, igr_order, viscous, &
            igr_iter_solver, igr, igr_pres_lim, &
            recon_type, muscl_order, muscl_lim, &
#:endif
            acoustic_source, acoustic, num_source, &
            polytropic, thermal, &
            integral, integral_wrt, num_integrals, &
            polydisperse, poly_sigma, qbmm, &
            relax, relax_model, &
            palpha_eps, ptgalpha_eps, &
            file_per_process, sigma, &
            pi_fac, adv_n, adap_dt, adap_dt_tol, adap_dt_max_iters, &
            bf_x, bf_y, bf_z, &
            k_x, k_y, k_z, w_x, w_y, w_z, p_x, p_y, p_z, &
            g_x, g_y, g_z, n_start, t_save, t_stop, &
            cfl_adap_dt, cfl_const_dt, cfl_target, &
            surface_tension, bubbles_lagrange, lag_params, bub_refs, &
            hyperelasticity, num_bc_patches, Bx0, powell, &
            cont_damage, tau_star, cont_damage_s, alpha_bar, &
            alf_factor, num_igr_iters, num_igr_warm_start_iters, &
            int_comp, ic_eps, ic_beta, nv_uvm_out_of_core, &
<<<<<<< HEAD
            nv_uvm_igr_temps_on_gpu, nv_uvm_pref_gpu, down_sample, fft_wrt, icsg, &
            icsg, sph_coord, under_relax
=======
            nv_uvm_igr_temps_on_gpu, nv_uvm_pref_gpu, down_sample, fft_wrt, &
            sph_coord, under_relax
>>>>>>> b2019881

        ! Checking that an input file has been provided by the user. If it
        ! has, then the input file is read in, otherwise, simulation exits.
        inquire (FILE=trim(file_path), EXIST=file_exist)

        if (file_exist) then
            open (1, FILE=trim(file_path), &
                  FORM='formatted', &
                  ACTION='read', &
                  STATUS='old')
            read (1, NML=user_inputs, iostat=iostatus)

            if (iostatus /= 0) then
                backspace (1)
                read (1, fmt='(A)') line
                print *, 'Invalid line in namelist: '//trim(line)
                call s_mpi_abort('Invalid line in simulation.inp. It is '// &
                                 'likely due to a datatype mismatch. Exiting.')
            end if

            close (1)

            if ((bf_x) .or. (bf_y) .or. (bf_z)) then
                bodyForces = .true.
            endif

            ! Store m,n,p into global m,n,p
            m_glb = m
            n_glb = n
            p_glb = p

            call s_update_cell_bounds(cells_bounds, m, n, p)

            if (cfl_adap_dt .or. cfl_const_dt) cfl_dt = .true.

            if (any((/bc_x%beg, bc_x%end, bc_y%beg, bc_y%end, bc_z%beg, bc_z%end/) == -17) .or. &
                num_bc_patches > 0) then
                bc_io = .true.
            endif

        else
            call s_mpi_abort(trim(file_path)//' is missing. Exiting.')
        end if

    end subroutine s_read_input_file

    !> The goal of this procedure is to verify that each of the
    !!      user provided inputs is valid and that their combination
    !!      constitutes a meaningful configuration for the simulation.
    impure subroutine s_check_input_file

        ! Relative path to the current directory file in the case directory
        character(LEN=path_len) :: file_path

        ! Logical used to check the existence of the current directory file
        logical :: file_exist

        ! Logistics
        file_path = trim(case_dir)//'/.'

        call my_inquire(file_path, file_exist)

        if (file_exist .neqv. .true.) then
            call s_mpi_abort(trim(file_path)//' is missing. Exiting.')
        end if

        call s_check_inputs_common()
        call s_check_inputs()

    end subroutine s_check_input_file

        !!              initial condition and grid data files. The cell-average
        !!              conservative variables constitute the former, while the
        !!              cell-boundary locations in x-, y- and z-directions make
        !!              up the latter. This procedure also calculates the cell-
        !!              width distributions from the cell-boundary locations.
        !! @param q_cons_vf Cell-averaged conservative variables
    impure subroutine s_read_serial_data_files(q_cons_vf)

        type(scalar_field), dimension(sys_size), intent(INOUT) :: q_cons_vf


        character(LEN=path_len + 2*name_len) :: t_step_dir !<
            !! Relative path to the starting time-step directory

        character(LEN=path_len + 3*name_len) :: file_path !<
            !! Relative path to the grid and conservative variables data files

        logical :: file_exist !<
        ! Logical used to check the existence of the data files

        integer :: i, r !< Generic loop iterator

        ! Confirming that the directory from which the initial condition and
        ! the grid data files are to be read in exists and exiting otherwise
        if (cfl_dt) then
            write (t_step_dir, '(A,I0,A,I0)') &
                trim(case_dir)//'/p_all/p', proc_rank, '/', n_start
        else
            write (t_step_dir, '(A,I0,A,I0)') &
                trim(case_dir)//'/p_all/p', proc_rank, '/', t_step_start
        end if

        file_path = trim(t_step_dir)//'/.'
        call my_inquire(file_path, file_exist)

        if (file_exist .neqv. .true.) then
            call s_mpi_abort(trim(file_path)//' is missing. Exiting.')
        end if

        if (bc_io) then
            call s_read_serial_boundary_condition_files(t_step_dir, bc_type)
        else
            call s_assign_default_bc_type(bc_type)
        end if

        ! Cell-boundary Locations in x-direction
        file_path = trim(t_step_dir)//'/x_cb.dat'

        inquire (FILE=trim(file_path), EXIST=file_exist)

        if (file_exist) then
            open (2, FILE=trim(file_path), &
                  FORM='unformatted', &
                  ACTION='read', &
                  STATUS='old')
            read (2) x_cb(-1:m); close (2)
        else
            call s_mpi_abort(trim(file_path)//' is missing. Exiting.')
        end if

        dx(0:m) = x_cb(0:m) - x_cb(-1:m - 1)
        x_cc(0:m) = x_cb(-1:m - 1) + dx(0:m)/2._wp

        if (ib) then
            do i = 1, num_ibs
                if (patch_ib(i)%c > 0) then
                    Np = int((patch_ib(i)%p*patch_ib(i)%c/dx(0))*20) + int(((patch_ib(i)%c - patch_ib(i)%p*patch_ib(i)%c)/dx(0))*20) + 1
                end if
            end do
        end if

        ! Cell-boundary Locations in y-direction
        if (n > 0) then

            file_path = trim(t_step_dir)//'/y_cb.dat'

            inquire (FILE=trim(file_path), EXIST=file_exist)

            if (file_exist) then
                open (2, FILE=trim(file_path), &
                      FORM='unformatted', &
                      ACTION='read', &
                      STATUS='old')
                read (2) y_cb(-1:n); close (2)
            else
                call s_mpi_abort(trim(file_path)//' is missing. Exiting.')
            end if

            dy(0:n) = y_cb(0:n) - y_cb(-1:n - 1)
            y_cc(0:n) = y_cb(-1:n - 1) + dy(0:n)/2._wp

        end if

        ! Cell-boundary Locations in z-direction
        if (p > 0) then

            file_path = trim(t_step_dir)//'/z_cb.dat'

            inquire (FILE=trim(file_path), EXIST=file_exist)

            if (file_exist) then
                open (2, FILE=trim(file_path), &
                      FORM='unformatted', &
                      ACTION='read', &
                      STATUS='old')
                read (2) z_cb(-1:p); close (2)
            else
                call s_mpi_abort(trim(file_path)//' is missing. Exiting.')
            end if

            dz(0:p) = z_cb(0:p) - z_cb(-1:p - 1)
            z_cc(0:p) = z_cb(-1:p - 1) + dz(0:p)/2._wp

        end if

        do i = 1, sys_size
            write (file_path, '(A,I0,A)') &
                trim(t_step_dir)//'/q_cons_vf', i, '.dat'
            inquire (FILE=trim(file_path), EXIST=file_exist)
            if (file_exist) then
                open (2, FILE=trim(file_path), &
                      FORM='unformatted', &
                      ACTION='read', &
                      STATUS='old')
                read (2) q_cons_vf(i)%sf(0:m, 0:n, 0:p); close (2)
            else
                call s_mpi_abort(trim(file_path)//' is missing. Exiting.')
            end if
        end do

        if (bubbles_euler .or. elasticity) then
            ! Read pb and mv for non-polytropic qbmm
            if (qbmm .and. .not. polytropic) then
                do i = 1, nb
                    do r = 1, nnode
                        write (file_path, '(A,I0,A)') &
                            trim(t_step_dir)//'/pb', sys_size + (i - 1)*nnode + r, '.dat'
                        inquire (FILE=trim(file_path), EXIST=file_exist)
                        if (file_exist) then
                            open (2, FILE=trim(file_path), &
                                  FORM='unformatted', &
                                  ACTION='read', &
                                  STATUS='old')
                            read (2) pb_ts(1)%sf(0:m, 0:n, 0:p, r, i); close (2)
                        else
                            call s_mpi_abort(trim(file_path)//' is missing. Exiting.')
                        end if
                    end do
                end do
                do i = 1, nb
                    do r = 1, nnode
                        write (file_path, '(A,I0,A)') &
                            trim(t_step_dir)//'/mv', sys_size + (i - 1)*nnode + r, '.dat'
                        inquire (FILE=trim(file_path), EXIST=file_exist)
                        if (file_exist) then
                            open (2, FILE=trim(file_path), &
                                  FORM='unformatted', &
                                  ACTION='read', &
                                  STATUS='old')
                            read (2) mv_ts(1)%sf(0:m, 0:n, 0:p, r, i); close (2)
                        else
                            call s_mpi_abort(trim(file_path)//' is missing. Exiting.')
                        end if
                    end do
                end do
            end if
        end if

        ! Read IBM Data
        if (ib) then
            ! Read IB markers
            write (file_path, '(A,I0,A)') &
                trim(t_step_dir)//'/ib.dat'
            inquire (FILE=trim(file_path), EXIST=file_exist)
            if (file_exist) then
                open (2, FILE=trim(file_path), &
                        FORM='unformatted', &
                        ACTION='read', &
                        STATUS='old')
                read (2) ib_markers%sf(0:m, 0:n, 0:p); close (2)
            else
                call s_mpi_abort(trim(file_path)//' is missing. Exiting.')
            end if

            ! Read Levelset
            write (file_path, '(A)') &
                trim(t_step_dir)//'/levelset.dat'
            inquire (FILE=trim(file_path), EXIST=file_exist)
            if (file_exist) then
                open (2, FILE=trim(file_path), &
                        FORM='unformatted', &
                        ACTION='read', &
                        STATUS='old')
                read (2) levelset%sf(0:m, 0:n, 0:p, 1:num_ibs); close (2)
                ! print*, 'check', STL_levelset(106, 50, 0, 1)
            else
                call s_mpi_abort(trim(file_path)//' is missing. Exiting.')
            end if

            ! Read Levelset Norm
            write (file_path, '(A)') &
                trim(t_step_dir)//'/levelset_norm.dat'
            inquire (FILE=trim(file_path), EXIST=file_exist)
            if (file_exist) then
                open (2, FILE=trim(file_path), &
                        FORM='unformatted', &
                        ACTION='read', &
                        STATUS='old')
                read (2) levelset_norm%sf(0:m, 0:n, 0:p, 1:num_ibs, 1:3); close (2)
            else
                call s_mpi_abort(trim(file_path)//' is missing. Exiting.')
            end if

            do i = 1, num_ibs
                if (patch_ib(i)%c > 0) then
                    allocate (airfoil_grid_u(1:Np))
                    allocate (airfoil_grid_l(1:Np))

                    write (file_path, '(A)') &
                        trim(t_step_dir)//'/airfoil_u.dat'
                    inquire (FILE=trim(file_path), EXIST=file_exist)
                    if (file_exist) then
                        open (2, FILE=trim(file_path), &
                              FORM='unformatted', &
                              ACTION='read', &
                              STATUS='old')
                        read (2) airfoil_grid_u; close (2)
                    else
                        call s_mpi_abort(trim(file_path)//' is missing. Exiting.')
                    end if

                    write (file_path, '(A)') &
                        trim(t_step_dir)//'/airfoil_l.dat'
                    inquire (FILE=trim(file_path), EXIST=file_exist)
                    if (file_exist) then
                        open (2, FILE=trim(file_path), &
                              FORM='unformatted', &
                              ACTION='read', &
                              STATUS='old')
                        read (2) airfoil_grid_l; close (2)
                    else
                        call s_mpi_abort(trim(file_path)//' is missing. Exiting.')
                    end if
                end if
            end do

        end if

    end subroutine s_read_serial_data_files

        !! @param q_cons_vf Conservative variables
    impure subroutine s_read_parallel_data_files(q_cons_vf)

        type(scalar_field), &
            dimension(sys_size), &
            intent(INOUT) :: q_cons_vf

#ifdef MFC_MPI

        real(wp), allocatable, dimension(:) :: x_cb_glb, y_cb_glb, z_cb_glb

        integer :: ifile, ierr, data_size
        integer, dimension(MPI_STATUS_SIZE) :: status
        integer(KIND=MPI_OFFSET_KIND) :: disp
        integer(KIND=MPI_OFFSET_KIND) :: m_MOK, n_MOK, p_MOK
        integer(KIND=MPI_OFFSET_KIND) :: WP_MOK, var_MOK, str_MOK
        integer(KIND=MPI_OFFSET_KIND) :: NVARS_MOK
        integer(KIND=MPI_OFFSET_KIND) :: MOK

        character(LEN=path_len + 2*name_len) :: file_loc
        logical :: file_exist

        character(len=10) :: t_step_start_string

        integer :: i, j

        ! Downsampled data variables
        integer :: m_ds, n_ds, p_ds
        integer :: m_glb_ds, n_glb_ds, p_glb_ds
        integer :: m_glb_read, n_glb_read, p_glb_read ! data size of read

        allocate (x_cb_glb(-1:m_glb))
        allocate (y_cb_glb(-1:n_glb))
        allocate (z_cb_glb(-1:p_glb))

        ! Read in cell boundary locations in x-direction
        file_loc = trim(case_dir)//'/restart_data'//trim(mpiiofs)//'x_cb.dat'
        inquire (FILE=trim(file_loc), EXIST=file_exist)

        if(down_sample) then
            m_ds = INT((m+1)/3) - 1
            n_ds = INT((n+1)/3) - 1
            p_ds = INT((p+1)/3) - 1

            m_glb_ds = INT((m_glb+1)/3) - 1
            n_glb_ds = INT((n_glb+1)/3) - 1
            p_glb_ds = INT((p_glb+1)/3) - 1
        end if

        if (file_exist) then
            data_size = m_glb + 2
            call MPI_FILE_OPEN(MPI_COMM_WORLD, file_loc, MPI_MODE_RDONLY, mpi_info_int, ifile, ierr)
            call MPI_FILE_READ(ifile, x_cb_glb, data_size, mpi_p, status, ierr)
            call MPI_FILE_CLOSE(ifile, ierr)
        else
            call s_mpi_abort('File '//trim(file_loc)//' is missing. Exiting.')
        end if

        ! Assigning local cell boundary locations
        x_cb(-1:m) = x_cb_glb((start_idx(1) - 1):(start_idx(1) + m))
        ! Computing the cell width distribution
        dx(0:m) = x_cb(0:m) - x_cb(-1:m - 1)
        ! Computing the cell center locations
        x_cc(0:m) = x_cb(-1:m - 1) + dx(0:m)/2._wp

        if (ib) then
            do i = 1, num_ibs
                if (patch_ib(i)%c > 0) then
                    Np = int((patch_ib(i)%p*patch_ib(i)%c/dx(0))*20) + int(((patch_ib(i)%c - patch_ib(i)%p*patch_ib(i)%c)/dx(0))*20) + 1
                    allocate (MPI_IO_airfoil_IB_DATA%var(1:2*Np))
                end if
            end do
        end if

        if (n > 0) then
            ! Read in cell boundary locations in y-direction
            file_loc = trim(case_dir)//'/restart_data'//trim(mpiiofs)//'y_cb.dat'
            inquire (FILE=trim(file_loc), EXIST=file_exist)

            if (file_exist) then
                data_size = n_glb + 2
                call MPI_FILE_OPEN(MPI_COMM_WORLD, file_loc, MPI_MODE_RDONLY, mpi_info_int, ifile, ierr)
                call MPI_FILE_READ(ifile, y_cb_glb, data_size, mpi_p, status, ierr)
                call MPI_FILE_CLOSE(ifile, ierr)
            else
                call s_mpi_abort('File '//trim(file_loc)//' is missing. Exiting.')
            end if

            ! Assigning local cell boundary locations
            y_cb(-1:n) = y_cb_glb((start_idx(2) - 1):(start_idx(2) + n))
            ! Computing the cell width distribution
            dy(0:n) = y_cb(0:n) - y_cb(-1:n - 1)
            ! Computing the cell center locations
            y_cc(0:n) = y_cb(-1:n - 1) + dy(0:n)/2._wp

            if (p > 0) then
                ! Read in cell boundary locations in z-direction
                file_loc = trim(case_dir)//'/restart_data'//trim(mpiiofs)//'z_cb.dat'
                inquire (FILE=trim(file_loc), EXIST=file_exist)

                if (file_exist) then
                    data_size = p_glb + 2
                    call MPI_FILE_OPEN(MPI_COMM_WORLD, file_loc, MPI_MODE_RDONLY, mpi_info_int, ifile, ierr)
                    call MPI_FILE_READ(ifile, z_cb_glb, data_size, mpi_p, status, ierr)
                    call MPI_FILE_CLOSE(ifile, ierr)
                else
                    call s_mpi_abort('File '//trim(file_loc)//'is missing. Exiting.')
                end if

                ! Assigning local cell boundary locations
                z_cb(-1:p) = z_cb_glb((start_idx(3) - 1):(start_idx(3) + p))
                ! Computing the cell width distribution
                dz(0:p) = z_cb(0:p) - z_cb(-1:p - 1)
                ! Computing the cell center locations
                z_cc(0:p) = z_cb(-1:p - 1) + dz(0:p)/2._wp

            end if
        end if

        if (file_per_process) then
            if (cfl_dt) then
                call s_int_to_str(n_start, t_step_start_string)
                write (file_loc, '(I0,A1,I7.7,A)') n_start, '_', proc_rank, '.dat'
            else
                call s_int_to_str(t_step_start, t_step_start_string)
                write (file_loc, '(I0,A1,I7.7,A)') t_step_start, '_', proc_rank, '.dat'
            end if
            file_loc = trim(case_dir)//'/restart_data/lustre_'//trim(t_step_start_string)//trim(mpiiofs)//trim(file_loc)
            inquire (FILE=trim(file_loc), EXIST=file_exist)

            if (file_exist) then
                call MPI_FILE_OPEN(MPI_COMM_SELF, file_loc, MPI_MODE_RDONLY, mpi_info_int, ifile, ierr)

                ! Initialize MPI data I/O
                if(down_sample) then
                    call s_initialize_mpi_data_ds(q_cons_vf)
                else
                    if (ib) then
                        call s_initialize_mpi_data(q_cons_vf, ib_markers, &
                            levelset, levelset_norm)
                    else
                        call s_initialize_mpi_data(q_cons_vf)
                    end if
                end if

                if(down_sample) then
                    ! Size of local arrays
                    data_size = (m_ds + 3)*(n_ds + 3)*(p_ds + 3)
                    m_glb_read = m_glb_ds + 1
                    n_glb_read = n_glb_ds + 1
                    p_glb_read = p_glb_ds + 1
                else
                    ! Size of local arrays
                    data_size = (m + 1)*(n + 1)*(p + 1)
                    m_glb_read = m_glb + 1
                    n_glb_read = n_glb + 1
                    p_glb_read = p_glb + 1
                end if

                ! Resize some integers so MPI can read even the biggest file
                m_MOK = int(m_glb_read + 1, MPI_OFFSET_KIND)
                n_MOK = int(m_glb_read + 1, MPI_OFFSET_KIND)
                p_MOK = int(m_glb_read + 1, MPI_OFFSET_KIND)
                WP_MOK = int(8._wp, MPI_OFFSET_KIND)
                MOK = int(1._wp, MPI_OFFSET_KIND)
                str_MOK = int(name_len, MPI_OFFSET_KIND)
                NVARS_MOK = int(sys_size, MPI_OFFSET_KIND)

                ! Read the data for each variable
                if (bubbles_euler .or. elasticity) then

                    do i = 1, sys_size!adv_idx%end
                        var_MOK = int(i, MPI_OFFSET_KIND)

                        call MPI_FILE_READ(ifile, MPI_IO_DATA%var(i)%sf, data_size, &
                                           mpi_p, status, ierr)
                    end do
                    !Read pb and mv for non-polytropic qbmm
                    if (qbmm .and. .not. polytropic) then
                        do i = sys_size + 1, sys_size + 2*nb*nnode
                            var_MOK = int(i, MPI_OFFSET_KIND)

                            call MPI_FILE_READ(ifile, MPI_IO_DATA%var(i)%sf, data_size, &
                                               mpi_p, status, ierr)
                        end do
                    end if
                else
                    if(down_sample) then
                        do i = 1, sys_size
                            var_MOK = int(i, MPI_OFFSET_KIND)

                            call MPI_FILE_READ(ifile, q_cons_temp(i)%sf, data_size, &
                                               mpi_p, status, ierr)
                        end do
                    else
                        do i = 1, sys_size
                            var_MOK = int(i, MPI_OFFSET_KIND)

                            call MPI_FILE_READ(ifile, MPI_IO_DATA%var(i)%sf, data_size, &
                                               mpi_p, status, ierr)
                        end do
                    end if
                end if

                call s_mpi_barrier()

                call MPI_FILE_CLOSE(ifile, ierr)

                if (ib) then
                    ! Read IB Markers
                    write (file_loc, '(A)') 'ib.dat'
                    file_loc = trim(case_dir)//'/restart_data'//trim(mpiiofs)//trim(file_loc)
                    inquire (FILE=trim(file_loc), EXIST=file_exist)

                    if (file_exist) then

                        call MPI_FILE_OPEN(MPI_COMM_WORLD, file_loc, MPI_MODE_RDONLY, mpi_info_int, ifile, ierr)

                        disp = 0

                        call MPI_FILE_SET_VIEW(ifile, disp, MPI_INTEGER, MPI_IO_IB_DATA%view, &
                                               'native', mpi_info_int, ierr)
                        call MPI_FILE_READ(ifile, MPI_IO_IB_DATA%var%sf, data_size, &
                                           MPI_INTEGER, status, ierr)

                    else
                        call s_mpi_abort('File '//trim(file_loc)//' is missing. Exiting.')
                    end if

                    ! Read Levelset
                    write (file_loc, '(A)') 'levelset.dat'
                    file_loc = trim(case_dir)//'/restart_data'//trim(mpiiofs)//trim(file_loc)
                    inquire (FILE=trim(file_loc), EXIST=file_exist)

                    if (file_exist) then

                        call MPI_FILE_OPEN(MPI_COMM_WORLD, file_loc, MPI_MODE_RDONLY, mpi_info_int, ifile, ierr)

                        disp = 0

                        call MPI_FILE_SET_VIEW(ifile, disp, mpi_p, MPI_IO_levelset_DATA%view, &
                                               'native', mpi_info_int, ierr)
                        call MPI_FILE_READ(ifile, MPI_IO_levelset_DATA%var%sf, data_size * num_ibs, &
                                           mpi_p, status, ierr)

                    else
                        call s_mpi_abort('File '//trim(file_loc)//' is missing. Exiting.')
                    end if

                    ! Read Levelset Norm
                    write (file_loc, '(A)') 'levelset_norm.dat'
                    file_loc = trim(case_dir)//'/restart_data'//trim(mpiiofs)//trim(file_loc)
                    inquire (FILE=trim(file_loc), EXIST=file_exist)

                    if (file_exist) then

                        call MPI_FILE_OPEN(MPI_COMM_WORLD, file_loc, MPI_MODE_RDONLY, mpi_info_int, ifile, ierr)

                        disp = 0

                        call MPI_FILE_SET_VIEW(ifile, disp, mpi_p, MPI_IO_levelsetnorm_DATA%view, &
                                               'native', mpi_info_int, ierr)
                        call MPI_FILE_READ(ifile, MPI_IO_levelsetnorm_DATA%var%sf, data_size * num_ibs * 3, &
                                           mpi_p, status, ierr)

                    else
                        call s_mpi_abort('File '//trim(file_loc)//' is missing. Exiting.')
                    end if

                end if

            else
                call s_mpi_abort('File '//trim(file_loc)//' is missing. Exiting.')
            end if
        else

            ! Open the file to read conservative variables
            if (cfl_dt) then
                write (file_loc, '(I0,A)') n_start, '.dat'
            else
                write (file_loc, '(I0,A)') t_step_start, '.dat'
            end if
            file_loc = trim(case_dir)//'/restart_data'//trim(mpiiofs)//trim(file_loc)
            inquire (FILE=trim(file_loc), EXIST=file_exist)

            if (file_exist) then
                call MPI_FILE_OPEN(MPI_COMM_WORLD, file_loc, MPI_MODE_RDONLY, mpi_info_int, ifile, ierr)

                ! Initialize MPI data I/O

                if (ib) then
                    call s_initialize_mpi_data(q_cons_vf, ib_markers, &
                        levelset, levelset_norm)
                else

                    call s_initialize_mpi_data(q_cons_vf)

                end if


                ! Size of local arrays
                data_size = (m + 1)*(n + 1)*(p + 1)

                ! Resize some integers so MPI can read even the biggest file
                m_MOK = int(m_glb + 1, MPI_OFFSET_KIND)
                n_MOK = int(n_glb + 1, MPI_OFFSET_KIND)
                p_MOK = int(p_glb + 1, MPI_OFFSET_KIND)
                WP_MOK = int(8._wp, MPI_OFFSET_KIND)
                MOK = int(1._wp, MPI_OFFSET_KIND)
                str_MOK = int(name_len, MPI_OFFSET_KIND)
                NVARS_MOK = int(sys_size, MPI_OFFSET_KIND)

                ! Read the data for each variable
                if (bubbles_euler .or. elasticity) then
                    do i = 1, sys_size !adv_idx%end
                        var_MOK = int(i, MPI_OFFSET_KIND)
                        ! Initial displacement to skip at beginning of file
                        disp = m_MOK*max(MOK, n_MOK)*max(MOK, p_MOK)*WP_MOK*(var_MOK - 1)

                        call MPI_FILE_SET_VIEW(ifile, disp, mpi_p, MPI_IO_DATA%view(i), &
                                               'native', mpi_info_int, ierr)
                        call MPI_FILE_READ(ifile, MPI_IO_DATA%var(i)%sf, data_size, &
                                           mpi_p, status, ierr)
                    end do
                    !Read pb and mv for non-polytropic qbmm
                    if (qbmm .and. .not. polytropic) then
                        do i = sys_size + 1, sys_size + 2*nb*nnode
                            var_MOK = int(i, MPI_OFFSET_KIND)
                            ! Initial displacement to skip at beginning of file
                            disp = m_MOK*max(MOK, n_MOK)*max(MOK, p_MOK)*WP_MOK*(var_MOK - 1)

                            call MPI_FILE_SET_VIEW(ifile, disp, mpi_p, MPI_IO_DATA%view(i), &
                                                   'native', mpi_info_int, ierr)
                            call MPI_FILE_READ(ifile, MPI_IO_DATA%var(i)%sf, data_size, &
                                               mpi_p, status, ierr)
                        end do
                    end if
                else
                    do i = 1, sys_size
                        var_MOK = int(i, MPI_OFFSET_KIND)

                        ! Initial displacement to skip at beginning of file
                        disp = m_MOK*max(MOK, n_MOK)*max(MOK, p_MOK)*WP_MOK*(var_MOK - 1)

                        call MPI_FILE_SET_VIEW(ifile, disp, mpi_p, MPI_IO_DATA%view(i), &
                                               'native', mpi_info_int, ierr)
                        call MPI_FILE_READ(ifile, MPI_IO_DATA%var(i)%sf, data_size, &
                                           mpi_p, status, ierr)

                    end do
                end if

                call s_mpi_barrier()

                call MPI_FILE_CLOSE(ifile, ierr)

                if (ib) then

                    ! Read IB Markers
                    write (file_loc, '(A)') 'ib.dat'
                    file_loc = trim(case_dir)//'/restart_data'//trim(mpiiofs)//trim(file_loc)
                    inquire (FILE=trim(file_loc), EXIST=file_exist)

                    if (file_exist) then

                        call MPI_FILE_OPEN(MPI_COMM_WORLD, file_loc, MPI_MODE_RDONLY, mpi_info_int, ifile, ierr)

                        disp = 0

                        call MPI_FILE_SET_VIEW(ifile, disp, MPI_INTEGER, MPI_IO_IB_DATA%view, &
                                               'native', mpi_info_int, ierr)
                        call MPI_FILE_READ(ifile, MPI_IO_IB_DATA%var%sf, data_size, &
                                           MPI_INTEGER, status, ierr)

                    else
                        call s_mpi_abort('File '//trim(file_loc)//' is missing. Exiting.')
                    end if

                    ! Read Levelset
                    write (file_loc, '(A)') 'levelset.dat'
                    file_loc = trim(case_dir)//'/restart_data'//trim(mpiiofs)//trim(file_loc)
                    inquire (FILE=trim(file_loc), EXIST=file_exist)

                    if (file_exist) then

                        call MPI_FILE_OPEN(MPI_COMM_WORLD, file_loc, MPI_MODE_RDONLY, mpi_info_int, ifile, ierr)

                        disp = 0

                        call MPI_FILE_SET_VIEW(ifile, disp, mpi_p, MPI_IO_levelset_DATA%view, &
                                               'native', mpi_info_int, ierr)
                        call MPI_FILE_READ(ifile, MPI_IO_levelset_DATA%var%sf, data_size * num_ibs, &
                                           mpi_p, status, ierr)

                    else
                        call s_mpi_abort('File '//trim(file_loc)//' is missing. Exiting.')
                    end if

                    ! Read Levelset Norm
                    write (file_loc, '(A)') 'levelset_norm.dat'
                    file_loc = trim(case_dir)//'/restart_data'//trim(mpiiofs)//trim(file_loc)
                    inquire (FILE=trim(file_loc), EXIST=file_exist)

                    if (file_exist) then

                        call MPI_FILE_OPEN(MPI_COMM_WORLD, file_loc, MPI_MODE_RDONLY, mpi_info_int, ifile, ierr)

                        disp = 0

                        call MPI_FILE_SET_VIEW(ifile, disp, mpi_p, MPI_IO_levelsetnorm_DATA%view, &
                                               'native', mpi_info_int, ierr)
                        call MPI_FILE_READ(ifile, MPI_IO_levelsetnorm_DATA%var%sf, data_size * num_ibs * 3, &
                                           mpi_p, status, ierr)

                    else
                        call s_mpi_abort('File '//trim(file_loc)//' is missing. Exiting.')
                    end if

                end if

            else
                call s_mpi_abort('File '//trim(file_loc)//' is missing. Exiting.')
            end if

        end if

        if (ib) then

            do j = 1, num_ibs
                if (patch_ib(j)%c > 0) then

                    allocate (airfoil_grid_u(1:Np))
                    allocate (airfoil_grid_l(1:Np))

                    write (file_loc, '(A)') 'airfoil_l.dat'
                    file_loc = trim(case_dir)//'/restart_data'//trim(mpiiofs)//trim(file_loc)
                    inquire (FILE=trim(file_loc), EXIST=file_exist)
                    if (file_exist) then

                        call MPI_FILE_OPEN(MPI_COMM_WORLD, file_loc, MPI_MODE_RDONLY, mpi_info_int, ifile, ierr)

                        ! Initial displacement to skip at beginning of file
                        disp = 0

                        call MPI_FILE_SET_VIEW(ifile, disp, mpi_p, MPI_IO_airfoil_IB_DATA%view(1), &
                                               'native', mpi_info_int, ierr)
                        call MPI_FILE_READ(ifile, MPI_IO_airfoil_IB_DATA%var(1:Np), 3*Np, &
                                           mpi_p, status, ierr)

                    end if

                    write (file_loc, '(A)') 'airfoil_u.dat'
                    file_loc = trim(case_dir)//'/restart_data'//trim(mpiiofs)//trim(file_loc)
                    inquire (FILE=trim(file_loc), EXIST=file_exist)
                    if (file_exist) then

                        call MPI_FILE_OPEN(MPI_COMM_WORLD, file_loc, MPI_MODE_RDONLY, mpi_info_int, ifile, ierr)

                        ! Initial displacement to skip at beginning of file
                        disp = 0

                        call MPI_FILE_SET_VIEW(ifile, disp, mpi_p, MPI_IO_airfoil_IB_DATA%view(2), &
                                               'native', mpi_info_int, ierr)
                        call MPI_FILE_READ(ifile, MPI_IO_airfoil_IB_DATA%var(Np + 1:2*Np), 3*Np, &
                                           mpi_p, status, ierr)
                    end if

                    do i = 1, Np
                        airfoil_grid_l(i)%x = MPI_IO_airfoil_IB_DATA%var(i)%x
                        airfoil_grid_l(i)%y = MPI_IO_airfoil_IB_DATA%var(i)%y
                    end do

                    do i = 1, Np
                        airfoil_grid_u(i)%x = MPI_IO_airfoil_IB_DATA%var(Np + i)%x
                        airfoil_grid_u(i)%y = MPI_IO_airfoil_IB_DATA%var(Np + i)%y
                    end do

                end if
            end do
        end if

        deallocate (x_cb_glb, y_cb_glb, z_cb_glb)

        if (bc_io) then
            call s_read_parallel_boundary_condition_files(bc_type)
        else
            call s_assign_default_bc_type(bc_type)
        end if

#endif

    end subroutine s_read_parallel_data_files

        !> The purpose of this procedure is to initialize the
        !!      values of the internal-energy equations of each phase
        !!      from the mass of each phase, the mixture momentum and
        !!      mixture-total-energy equations.
        !! @param v_vf conservative variables
    subroutine s_initialize_internal_energy_equations(v_vf)

        type(scalar_field), dimension(sys_size), intent(inout) :: v_vf

        real(wp) :: rho
        real(wp) :: dyn_pres
        real(wp) :: gamma
        real(wp) :: pi_inf
        real(wp) :: qv
        real(wp), dimension(2) :: Re
        real(wp) :: pres, T

        integer :: i, j, k, l, c

        real(wp), dimension(num_species) :: rhoYks

        real(wp) :: pres_mag

        pres_mag = 0._wp

        T = dflt_T_guess

        do j = 0, m
            do k = 0, n
                do l = 0, p

                    call s_convert_to_mixture_variables(v_vf, j, k, l, rho, gamma, pi_inf, qv, Re)

                    dyn_pres = 0._wp
                    do i = mom_idx%beg, mom_idx%end
                        dyn_pres = dyn_pres + 5.e-1_wp*v_vf(i)%sf(j, k, l)*v_vf(i)%sf(j, k, l) &
                                   /max(rho, sgm_eps)
                    end do

                    if (chemistry) then
                        do c = 1, num_species
                            rhoYks(c) = v_vf(chemxb + c - 1)%sf(j, k, l)
                        end do
                    end if

                    if (mhd) then
                        if (n == 0) then
                            pres_mag = 0.5_wp*(Bx0**2 + v_vf(B_idx%beg)%sf(j, k, l)**2 + v_vf(B_idx%beg+1)%sf(j, k, l)**2)
                        else
                            pres_mag = 0.5_wp*(v_vf(B_idx%beg)%sf(j, k, l)**2 + v_vf(B_idx%beg+1)%sf(j, k, l)**2 + v_vf(B_idx%beg+2)%sf(j, k, l)**2)
                        end if
                    end if

                    call s_compute_pressure(v_vf(E_idx)%sf(j, k, l), 0._wp, &
                                            dyn_pres, pi_inf, gamma, rho, qv, rhoYks, pres, T, pres_mag = pres_mag)

                    do i = 1, num_fluids
                        v_vf(i + internalEnergies_idx%beg - 1)%sf(j, k, l) = v_vf(i + adv_idx%beg - 1)%sf(j, k, l)* &
                                                                             (gammas(i)*pres + pi_infs(i)) &
                                                                             + v_vf(i + cont_idx%beg - 1)%sf(j, k, l)*qvs(i)
                    end do

                end do
            end do
        end do

    end subroutine s_initialize_internal_energy_equations

    impure subroutine s_perform_time_step(t_step, time_avg)
        integer, intent(inout) :: t_step
        real(wp), intent(inout) :: time_avg


        integer :: i

        if (cfl_dt) then
            if (cfl_const_dt .and. t_step == 0) call s_compute_dt()

            if (cfl_adap_dt) call s_compute_dt()

            if (t_step == 0) dt_init = dt

            if (dt < 1.e-3_wp*dt_init .and. cfl_adap_dt .and. proc_rank == 0) then
                print*, "Delta t = ", dt
                call s_mpi_abort("Delta t has become too small")
            end if
        end if

        if (cfl_dt) then
            if ((mytime + dt) >= t_stop) then
                dt = t_stop - mytime
                $:GPU_UPDATE(device='[dt]')
            end if
        else
            if ((mytime + dt) >= finaltime) then
                dt = finaltime - mytime
                $:GPU_UPDATE(device='[dt]')
            end if
        end if

        if (cfl_dt) then
            if (proc_rank == 0 .and. mod(t_step - t_step_start, t_step_print) == 0) then
                print '(" [", I3, "%] Time ", ES16.6, " dt = ", ES16.6, " @ Time Step = ", I8,  " Time Avg = ", ES16.6,  " Time/step = ", ES12.6, "")', &
                    int(ceiling(100._wp*(mytime/t_stop))), &
                    mytime, &
                    dt, &
                    t_step, &
                    wall_time_avg, &
                    wall_time
                    
                    if (relax) then
<<<<<<< HEAD
                      $:GPU_UPDATE(device='[max_iter_pc_ts]')
                      ! !$acc update host(max_iter_pc_ts)
=======
                      !$acc update host(max_iter_pc_ts)
>>>>>>> b2019881
                      print *, 'maximum # iterations for phase-change', max_iter_pc_ts
                end if
            end if
        else
            if (proc_rank == 0 .and. mod(t_step - t_step_start, t_step_print) == 0) then
                print '(" [", I3, "%]  Time step ", I8, " of ", I0, " @ t_step = ", I8,  " Time Avg = ", ES12.6,  " Time/step= ", ES12.6, "")', &
                   int(ceiling(100._wp*(real(t_step - t_step_start)/(t_step_stop - t_step_start + 1)))), &
                    t_step - t_step_start + 1, &
                    t_step_stop - t_step_start + 1, &
                    t_step, &
                    wall_time_avg, &
                    wall_time
                    if (relax) then
<<<<<<< HEAD
                      $:GPU_UPDATE(device='[max_iter_pc_ts]')
                      ! !$acc update host(max_iter_pc_ts)
=======
                      !$acc update host(max_iter_pc_ts)
>>>>>>> b2019881
                      print *, 'maximum # iterations for phase-change', max_iter_pc_ts
                    end if
            end if
        end if

        if (probe_wrt) then
            do i = 1, sys_size
                $:GPU_UPDATE(host='[q_cons_ts(1)%vf(i)%sf]')
            end do
        end if

        call s_compute_derived_variables(t_step)


#ifdef DEBUG
        print *, 'Computed derived vars'
#endif

        mytime = mytime + dt

        ! Total-variation-diminishing (TVD) Runge-Kutta (RK) time-steppers
        if (any(time_stepper == (/1, 2, 3/))) then
            call s_tvd_rk(t_step, time_avg, time_stepper)
        end if

        if (relax) call s_infinite_relaxation_k(q_cons_ts(1)%vf)

        ! Time-stepping loop controls

        t_step = t_step + 1

    end subroutine s_perform_time_step

    impure subroutine s_save_performance_metrics(time_avg, time_final, io_time_avg, io_time_final, proc_time, io_proc_time, file_exists)

        real(wp), intent(inout) :: time_avg, time_final
        real(wp), intent(inout) :: io_time_avg, io_time_final
        real(wp), dimension(:), intent(inout) :: proc_time
        real(wp), dimension(:), intent(inout) :: io_proc_time
        logical, intent(inout) :: file_exists

        real(wp) :: grind_time

        call s_mpi_barrier()

        if (num_procs > 1) then
            call mpi_bcast_time_step_values(proc_time, time_avg)

            call mpi_bcast_time_step_values(io_proc_time, io_time_avg)
        end if

        if (proc_rank == 0) then
            time_final = 0._wp
            io_time_final = 0._wp
            if (num_procs == 1) then
                time_final = time_avg
                io_time_final = io_time_avg
            else
                time_final = maxval(proc_time)
                io_time_final = maxval(io_proc_time)
            end if

            grind_time = time_final * 1.0e9_wp / &
                (real(sys_size, wp) * real(maxval((/1, m_glb/)), wp) * &
                 real(maxval((/1, n_glb/)), wp) * real(maxval((/1, p_glb/)), wp))

            print *, "Performance:", grind_time, "ns/gp/eq/rhs"
            inquire (FILE='time_data.dat', EXIST=file_exists)
            if (file_exists) then
                open (1, file='time_data.dat', position='append', status='old')
            else
                open (1, file='time_data.dat', status='new')
                write (1, '(A10, A15, A15)') "Ranks", "s/step", "ns/gp/eq/rhs"
            end if

            write (1, '(I10, 2(F15.8))') num_procs, time_final, grind_time

            close (1)

            inquire (FILE='io_time_data.dat', EXIST=file_exists)
            if (file_exists) then
                open (1, file='io_time_data.dat', position='append', status='old')
            else
                open (1, file='io_time_data.dat', status='new')
                write (1, '(A10, A15)') "Ranks", "s/step"
            end if

            write (1, '(I10, F15.8)') num_procs, io_time_final
            close (1)

        end if

    end subroutine s_save_performance_metrics

    impure subroutine s_save_data(t_step, start, finish, io_time_avg, nt)
        integer, intent(inout) :: t_step
        real(wp), intent(inout) :: start, finish, io_time_avg
        integer, intent(inout) :: nt

        integer :: i, j, k, l

        integer :: save_count

        call cpu_time(start)
        call nvtxStartRange("SAVE-DATA")
        do i = 1, sys_size
            $:GPU_UPDATE(host='[q_cons_ts(1)%vf(i)%sf]')
            do l = 0, p
                do k = 0, n
                    do j = 0, m
                        if (ieee_is_nan(q_cons_ts(1)%vf(i)%sf(j, k, l))) then
                            print *, "NaN(s) in timestep output.", j, k, l, i, proc_rank, t_step, m, n, p
                            error stop "NaN(s) in timestep output."
                        end if
                    end do
                end do
            end do
        end do

        if (qbmm .and. .not. polytropic) then
            $:GPU_UPDATE(host='[pb_ts(1)%sf]')
            $:GPU_UPDATE(host='[mv_ts(1)%sf]')
        end if

        if (cfl_dt) then
            save_count = int(mytime/t_save)
        else
            save_count = t_step
        end if

        if (bubbles_lagrange) then
            $:GPU_UPDATE(host='[lag_id, mtn_pos, mtn_posPrev, mtn_vel, intfc_rad, &
                & intfc_vel, bub_R0, Rmax_stats, Rmin_stats, bub_dphidt, gas_p, &
                & gas_mv, gas_mg, gas_betaT, gas_betaC]')
            do i = 1, nBubs
                if (ieee_is_nan(intfc_rad(i, 1)) .or. intfc_rad(i, 1) <= 0._wp) then
                    call s_mpi_abort("Bubble radius is negative or NaN, please reduce dt.")
                end if
            end do

            $:GPU_UPDATE(host='[q_beta%vf(1)%sf]')
            call s_write_data_files(q_cons_ts(1)%vf, q_T_sf, q_prim_vf, save_count, bc_type, q_beta%vf(1))

            call s_write_restart_lag_bubbles(save_count) !parallel
            if (lag_params%write_bubbles_stats) call s_write_lag_bubble_stats()
        else
            call s_write_data_files(q_cons_ts(1)%vf, q_T_sf, q_prim_vf, save_count, bc_type)
        end if

        call nvtxEndRange
        call cpu_time(finish)
        if (cfl_dt) then
            nt = mytime/t_save
        else
            nt = int((t_step - t_step_start)/(t_step_save))
        end if

        if (nt == 1) then
            io_time_avg = abs(finish - start)
        else
            io_time_avg = (abs(finish - start) + io_time_avg*(nt - 1))/nt
        end if

    end subroutine s_save_data

    impure subroutine s_initialize_modules

        integer :: m_ds, n_ds, p_ds
        integer :: i, j, k, l, x_id, y_id, z_id, ix, iy, iz
        real(wp) :: temp1, temp2, temp3, temp4

        call s_initialize_global_parameters_module()
        if (bubbles_euler .or. bubbles_lagrange) then
          call s_initialize_bubbles_model()
        end if
        call s_initialize_mpi_common_module()
        call s_initialize_mpi_proxy_module()
        call s_initialize_variables_conversion_module()
        if (grid_geometry == 3) call s_initialize_fftw_module()

        if(bubbles_euler) call s_initialize_bubbles_EE_module()
        if (ib) call s_initialize_ibm_module()
        if (qbmm) call s_initialize_qbmm_module()

        if (acoustic_source) then
            call s_initialize_acoustic_src()
        end if

        if (viscous .and. (.not. igr)) then
            call s_initialize_viscous_module()
        end if

        call s_initialize_rhs_module()

        if (surface_tension) call s_initialize_surface_tension_module()

        if (relax) call s_initialize_phasechange_module()

        call s_initialize_data_output_module()
        call s_initialize_derived_variables_module()
        call s_initialize_time_steppers_module()

        call s_initialize_boundary_common_module()

        if(down_sample) then
            m_ds = INT((m+1)/3) - 1
            n_ds = INT((n+1)/3) - 1
            p_ds = INT((p+1)/3) - 1

            allocate(q_cons_temp(1:sys_size))
            do i = 1, sys_size
                allocate(q_cons_temp(i)%sf(-1:m_ds+1,-1:n_ds+1,-1:p_ds+1))
            end do
        end if

        ! Reading in the user provided initial condition and grid data
        if(down_sample) then
            call s_read_data_files(q_cons_temp)
            call s_upsample_data(q_cons_ts(1)%vf, q_cons_temp)
            do i = 1, sys_size
                $:GPU_UPDATE(device='[q_cons_ts(1)%vf(i)%sf]')
            end do
        else
            call s_read_data_files(q_cons_ts(1)%vf)
        end if

        ! Populating the buffers of the grid variables using the boundary conditions
        call s_populate_grid_variables_buffers()

        if (model_eqns == 3) call s_initialize_internal_energy_equations(q_cons_ts(1)%vf)
        if (ib) call s_ibm_setup()
        if (bodyForces) call s_initialize_body_forces_module()
        if (acoustic_source) call s_precalculate_acoustic_spatial_sources()

        ! Initialize the Temperature cache.
        if (chemistry) call s_compute_q_T_sf(q_T_sf, q_cons_ts(1)%vf, idwint)

        ! Computation of parameters, allocation of memory, association of pointers,
        ! and/or execution of any other tasks that are needed to properly configure
        ! the modules. The preparations below DO DEPEND on the grid being complete.
        if (igr) then
            call s_initialize_igr_module()
        else
            if (recon_type == WENO_TYPE) then
                call s_initialize_weno_module()
            elseif (recon_type == MUSCL_TYPE) then
                call s_initialize_muscl_module()
            end if
            call s_initialize_cbc_module()
            call s_initialize_riemann_solvers_module()
        end if

        call s_initialize_derived_variables()
        if (bubbles_lagrange) call s_initialize_bubbles_EL_module(q_cons_ts(1)%vf)

        if (hypoelasticity) call s_initialize_hypoelastic_module()
        if (hyperelasticity) call s_initialize_hyperelastic_module()

        if (mhd .and. powell) call s_initialize_mhd_powell_module

    end subroutine s_initialize_modules

    impure subroutine s_initialize_mpi_domain
        integer :: ierr
#ifdef MFC_OpenACC
        real(wp) :: starttime, endtime
        integer :: num_devices, local_size, num_nodes, ppn, my_device_num
        integer :: dev, devNum, local_rank
#ifdef MFC_MPI
        integer :: local_comm
#endif
        integer(acc_device_kind) :: devtype
#endif

        ! Initializing MPI execution environment

        call s_mpi_initialize()

        ! Bind GPUs if OpenACC is enabled
#ifdef MFC_OpenACC
#ifndef MFC_MPI
        local_size = 1
        local_rank = 0
#else
        call MPI_Comm_split_type(MPI_COMM_WORLD, MPI_COMM_TYPE_SHARED, 0, &
                                 MPI_INFO_NULL, local_comm, ierr)
        call MPI_Comm_size(local_comm, local_size, ierr)
        call MPI_Comm_rank(local_comm, local_rank, ierr)
#endif

        devtype = acc_get_device_type()
        devNum = acc_get_num_devices(devtype)
        dev = mod(local_rank, devNum)

        call acc_set_device_num(dev, devtype)
#endif

        ! The rank 0 processor assigns default values to the user inputs prior to
        ! reading them in from the input file. Next, the user inputs are read and
        ! their consistency is checked. The identification of any inconsistencies
        ! will result in the termination of the simulation.
        if (proc_rank == 0) then
            call s_assign_default_values_to_user_inputs()
            call s_read_input_file()
            call s_check_input_file()

            print '(" Simulating a ", A, " ", I0, "x", I0, "x", I0, " case on ", I0, " rank(s) ", A, ".")', &
#:if not MFC_CASE_OPTIMIZATION
                "regular", &
#:else
                "case-optimized", &
#:endif
                m, n, p, num_procs, &
#ifdef MFC_OpenACC
!&<
                "with OpenACC offloading"
!&>
#else
                "on CPUs"
#endif
        end if

        ! Broadcasting the user inputs to all of the processors and performing the
        ! parallel computational domain decomposition. Neither procedure has to be
        ! carried out if the simulation is in fact not truly executed in parallel.

        call s_mpi_bcast_user_inputs()

        call s_initialize_parallel_io()

        call s_mpi_decompose_computational_domain()

    end subroutine s_initialize_mpi_domain

    subroutine s_initialize_gpu_vars
        integer :: i
        !Update GPU DATA
        if (.not. down_sample) then
            do i = 1, sys_size
                $:GPU_UPDATE(device='[q_cons_ts(1)%vf(i)%sf]')
            end do
        end if

        if (qbmm .and. .not. polytropic) then
            $:GPU_UPDATE(device='[pb_ts(1)%sf,mv_ts(1)%sf]')
        end if
        if (chemistry) then
            $:GPU_UPDATE(device='[q_T_sf%sf]')
        end if
        $:GPU_UPDATE(device='[chem_params]')
        $:GPU_UPDATE(device='[nb,Eu,Ca,Web,Re_inv,weight,R0, &
            & bubbles_euler,polytropic,polydisperse,qbmm, &
            & ptil,bubble_model,thermal,poly_sigma,adv_n,adap_dt, &
            & adap_dt_tol,adap_dt_max_iters,n_idx,pi_fac,low_Mach]')
        $:GPU_UPDATE(device='[R_n,R_v,phi_vn,phi_nv,Pe_c,Tw,pv,M_n, &
            & M_v,k_n,k_v,pb0,mass_n0,mass_v0,Pe_T,Re_trans_T, &
            & Re_trans_c,Im_trans_T,Im_trans_c,mul0,ss, &
            & gamma_v,mu_v,gamma_m,gamma_n,mu_n,gam]')

        $:GPU_UPDATE(device='[acoustic_source, num_source]')
        $:GPU_UPDATE(device='[sigma, surface_tension]')

        $:GPU_UPDATE(device='[dx,dy,dz,x_cb,x_cc,y_cb,y_cc,z_cb,z_cc]')

        $:GPU_UPDATE(device='[bc_x%vb1,bc_x%vb2,bc_x%vb3,bc_x%ve1,bc_x%ve2,bc_x%ve3]')
        $:GPU_UPDATE(device='[bc_y%vb1,bc_y%vb2,bc_y%vb3,bc_y%ve1,bc_y%ve2,bc_y%ve3]')
        $:GPU_UPDATE(device='[bc_z%vb1,bc_z%vb2,bc_z%vb3,bc_z%ve1,bc_z%ve2,bc_z%ve3]')

        $:GPU_UPDATE(device='[bc_x%grcbc_in,bc_x%grcbc_out,bc_x%grcbc_vel_out]')
        $:GPU_UPDATE(device='[bc_y%grcbc_in,bc_y%grcbc_out,bc_y%grcbc_vel_out]')
        $:GPU_UPDATE(device='[bc_z%grcbc_in,bc_z%grcbc_out,bc_z%grcbc_vel_out]')

        $:GPU_UPDATE(device='[relax, relax_model]')
        if (relax) then
            $:GPU_UPDATE(device='[palpha_eps, ptgalpha_eps, under_relax]')
        end if

        if (ib) then
            $:GPU_UPDATE(device='[ib_markers%sf]')
        end if

        $:GPU_UPDATE(device='[igr, igr_order]')

    end subroutine s_initialize_gpu_vars

    impure subroutine s_finalize_modules

        call s_finalize_time_steppers_module()
        if (hypoelasticity) call s_finalize_hypoelastic_module()
        if (hyperelasticity) call s_finalize_hyperelastic_module()
        call s_finalize_derived_variables_module()
        call s_finalize_data_output_module()
        call s_finalize_rhs_module()
        if (igr) then
            call s_finalize_igr_module()
        else
            call s_finalize_cbc_module()
            call s_finalize_riemann_solvers_module()
            if (recon_type == WENO_TYPE) then
                call s_finalize_weno_module()
            elseif (recon_type == MUSCL_TYPE) then
                call s_finalize_muscl_module()
            end if
        end if
        call s_finalize_variables_conversion_module()
        if (grid_geometry == 3) call s_finalize_fftw_module
        call s_finalize_mpi_common_module()
        call s_finalize_global_parameters_module()
        call s_finalize_boundary_common_module()
        if (bubbles_lagrange) call s_finalize_lagrangian_solver()
        if (viscous .and. (.not. igr)) then
            call s_finalize_viscous_module()
        end if
        call s_finalize_mpi_proxy_module()

        if (surface_tension)  call s_finalize_surface_tension_module()
        if (bodyForces) call s_finalize_body_forces_module()
        if (mhd .and. powell) call s_finalize_mhd_powell_module

        ! Terminating MPI execution environment
        call s_mpi_finalize()
    end subroutine s_finalize_modules

end module m_start_up<|MERGE_RESOLUTION|>--- conflicted
+++ resolved
@@ -187,13 +187,8 @@
             cont_damage, tau_star, cont_damage_s, alpha_bar, &
             alf_factor, num_igr_iters, num_igr_warm_start_iters, &
             int_comp, ic_eps, ic_beta, nv_uvm_out_of_core, &
-<<<<<<< HEAD
-            nv_uvm_igr_temps_on_gpu, nv_uvm_pref_gpu, down_sample, fft_wrt, icsg, &
+            nv_uvm_igr_temps_on_gpu, nv_uvm_pref_gpu, down_sample, fft_wrt, &
             icsg, sph_coord, under_relax
-=======
-            nv_uvm_igr_temps_on_gpu, nv_uvm_pref_gpu, down_sample, fft_wrt, &
-            sph_coord, under_relax
->>>>>>> b2019881
 
         ! Checking that an input file has been provided by the user. If it
         ! has, then the input file is read in, otherwise, simulation exits.
@@ -1119,12 +1114,8 @@
                     wall_time
                     
                     if (relax) then
-<<<<<<< HEAD
                       $:GPU_UPDATE(device='[max_iter_pc_ts]')
                       ! !$acc update host(max_iter_pc_ts)
-=======
-                      !$acc update host(max_iter_pc_ts)
->>>>>>> b2019881
                       print *, 'maximum # iterations for phase-change', max_iter_pc_ts
                 end if
             end if
@@ -1138,12 +1129,8 @@
                     wall_time_avg, &
                     wall_time
                     if (relax) then
-<<<<<<< HEAD
                       $:GPU_UPDATE(device='[max_iter_pc_ts]')
                       ! !$acc update host(max_iter_pc_ts)
-=======
-                      !$acc update host(max_iter_pc_ts)
->>>>>>> b2019881
                       print *, 'maximum # iterations for phase-change', max_iter_pc_ts
                     end if
             end if
