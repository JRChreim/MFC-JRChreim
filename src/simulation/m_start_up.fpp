!>
!! @file m_start_up.f90
!! @brief Contains module m_start_up

#:include 'case.fpp'

!> @brief The purpose of the module is primarily to read in the files that
!!              contain the inputs, the initial condition data and the grid data
!!              that are provided by the user. The module is additionally tasked
!!              with verifying the consistency of the user inputs and completing
!!              the grid variablesThe purpose of the module is primarily to read
!!              in the files that
!!              contain the inputs, the initial condition data and the grid data
!!              that are provided by the user. The module is additionally tasked
!!              with verifying the consistency of the user inputs and completing
!!              the grid variables. This module also also allocating, initializing
!!              I/O, and deallocating the relevant variables on both cpus and gpus as well as
!!              setting up the time stepping, domain decomposition and I/O procedures.
module m_start_up

    ! Dependencies =============================================================
    use m_derived_types        !< Definitions of the derived types

    use m_global_parameters    !< Definitions of the global parameters

    use m_mpi_proxy            !< Message passing interface (MPI) module proxy

    use m_variables_conversion !< State variables type conversion procedures

    use m_weno                 !< Weighted and essentially non-oscillatory (WENO)
                               !! schemes for spatial reconstruction of variables

    use m_riemann_solvers      !< Exact and approximate Riemann problem solvers

    use m_cbc                  !< Characteristic boundary conditions (CBC)

    use m_acoustic_src      !< Acoustic source calculations

    use m_rhs                  !< Right-hand-side (RHS) evaluation procedures

    use m_data_output          !< Run-time info & solution data output procedures

    use m_time_steppers        !< Time-stepping algorithms

    use m_qbmm                 !< Quadrature MOM

    use m_derived_variables     !< Procedures used to compute quantities derived
                                !! from the conservative and primitive variables

    use m_hypoelastic

    use m_phase_change          !< Phase-change module

    use m_viscous

    use m_bubbles

    use ieee_arithmetic

    use m_helper_basic          !< Functions to compare floating point numbers

#ifdef MFC_OpenACC
    use openacc
#endif

    use m_nvtx

    use m_ibm

    use m_compile_specific

    use m_checker_common

    use m_checker

    use m_surface_tension

    use m_body_forces
    ! ==========================================================================

    implicit none

    private; public :: s_read_input_file, &
 s_check_input_file, &
 s_read_data_files, &
 s_read_serial_data_files, &
 s_read_parallel_data_files, &
 s_populate_grid_variables_buffers, &
 s_initialize_internal_energy_equations, &
 s_initialize_modules, s_initialize_gpu_vars, &
 s_initialize_mpi_domain, s_finalize_modules, &
 s_perform_time_step, s_save_data, &
 s_save_performance_metrics

    abstract interface ! ===================================================

        !! @param q_cons_vf  Conservative variables
        subroutine s_read_abstract_data_files(q_cons_vf)

            import :: scalar_field, sys_size, pres_field

            type(scalar_field), &
                dimension(sys_size), &
                intent(inout) :: q_cons_vf

        end subroutine s_read_abstract_data_files

    end interface ! ========================================================

    type(scalar_field), allocatable, dimension(:) :: grad_x_vf, grad_y_vf, grad_z_vf, norm_vf

    procedure(s_read_abstract_data_files), pointer :: s_read_data_files => null()

contains

    !>  The purpose of this procedure is to first verify that an
        !!      input file has been made available by the user. Provided
        !!      that this is so, the input file is then read in.
    subroutine s_read_input_file

        ! Relative path to the input file provided by the user
        character(LEN=name_len) :: file_path = './simulation.inp'

        logical :: file_exist !<
            !! Logical used to check the existence of the input file

        integer :: iostatus
            !! Integer to check iostat of file read

        CHARACTER(len=511) :: CRAY_ACC_MODULE

        character(len=1000) :: line

        ! Namelist of the global parameters which may be specified by user
        namelist /user_inputs/ case_dir, run_time_info, m, n, p, dt, &
            t_step_start, t_step_stop, t_step_save, t_step_print, &
            model_eqns, mpp_lim, time_stepper, weno_eps, weno_flat, &
            riemann_flat, rdma_mpi, cu_tensor, &
            teno_CT, mp_weno, weno_avg, &
            riemann_solver, low_Mach, wave_speeds, avg_state, &
            bc_x, bc_y, bc_z, &
            x_domain, y_domain, z_domain, &
            hypoelasticity, &
            ib, num_ibs, patch_ib, &
            fluid_pp, probe_wrt, prim_vars_wrt, &
            fd_order, probe, num_probes, t_step_old, &
            alt_soundspeed, mixture_err, weno_Re_flux, &
            null_weights, precision, parallel_io, cyl_coord, &
            rhoref, pref, bubbles, bubble_model, &
            R0ref, &
#:if not MFC_CASE_OPTIMIZATION
            nb, mapped_weno, wenoz, teno, weno_order, num_fluids, &
#:endif
            Ca, Web, Re_inv, &
            acoustic_source, acoustic, num_source, &
            polytropic, thermal, &
            integral, integral_wrt, num_integrals, &
            polydisperse, poly_sigma, qbmm, &
            relax, relax_model, &
            palpha_eps, ptgalpha_eps, &
            R0_type, file_per_process, sigma, &
            pi_fac, adv_n, adap_dt, bf_x, bf_y, bf_z, &
            k_x, k_y, k_z, w_x, w_y, w_z, p_x, p_y, p_z, &
            g_x, g_y, g_z, n_start, t_save, t_stop, &
            cfl_adap_dt, cfl_const_dt, cfl_target

        ! Checking that an input file has been provided by the user. If it
        ! has, then the input file is read in, otherwise, simulation exits.
        inquire (FILE=trim(file_path), EXIST=file_exist)

        if (file_exist) then
            open (1, FILE=trim(file_path), &
                  FORM='formatted', &
                  ACTION='read', &
                  STATUS='old')
            read (1, NML=user_inputs, iostat=iostatus)

            if (iostatus /= 0) then
                backspace (1)
                read (1, fmt='(A)') line
                print *, 'Invalid line in namelist: '//trim(line)
                call s_mpi_abort('Invalid line in simulation.inp. It is '// &
                                 'likely due to a datatype mismatch. Exiting ...')
            end if

            close (1)

            if ((bf_x) .or. (bf_y) .or. (bf_z)) then
                bodyForces = .true.
            endif

            ! Store m,n,p into global m,n,p
            m_glb = m
            n_glb = n
            p_glb = p

            if (cfl_adap_dt .or. cfl_const_dt) cfl_dt = .true.

        else
            call s_mpi_abort(trim(file_path)//' is missing. Exiting ...')
        end if

#ifdef _CRAYFTN
#ifdef MFC_OpenACC
        call get_environment_variable("CRAY_ACC_MODULE", CRAY_ACC_MODULE)

        if (CRAY_ACC_MODULE == "") then
            call s_mpi_abort("CRAY_ACC_MODULE is not set. Exiting...")
        end if
#endif
#endif

    end subroutine s_read_input_file

    !> The goal of this procedure is to verify that each of the
    !!      user provided inputs is valid and that their combination
    !!      constitutes a meaningful configuration for the simulation.
    subroutine s_check_input_file

        ! Relative path to the current directory file in the case directory
        character(LEN=path_len) :: file_path

        ! Logical used to check the existence of the current directory file
        logical :: file_exist

        ! Generic loop iterators
        integer :: i, j

        ! Logistics ========================================================
        file_path = trim(case_dir)//'/.'

        call my_inquire(file_path, file_exist)

        if (file_exist .neqv. .true.) then
            call s_mpi_abort(trim(file_path)//' is missing. Exiting ...')
        end if
        ! ==================================================================

        call s_check_inputs_common()
        call s_check_inputs()

    end subroutine s_check_input_file

        !!              initial condition and grid data files. The cell-average
        !!              conservative variables constitute the former, while the
        !!              cell-boundary locations in x-, y- and z-directions make
        !!              up the latter. This procedure also calculates the cell-
        !!              width distributions from the cell-boundary locations.
        !! @param q_cons_vf Cell-averaged conservative variables
    subroutine s_read_serial_data_files(q_cons_vf)

        type(scalar_field), dimension(sys_size), intent(INOUT) :: q_cons_vf

        character(LEN=path_len + 2*name_len) :: t_step_dir !<
            !! Relative path to the starting time-step directory

        character(LEN=path_len + 3*name_len) :: file_path !<
            !! Relative path to the grid and conservative variables data files

        logical :: file_exist !<
        ! Logical used to check the existence of the data files

        integer :: i, r !< Generic loop iterator

        ! Confirming that the directory from which the initial condition and
        ! the grid data files are to be read in exists and exiting otherwise
        if (cfl_dt) then
            write (t_step_dir, '(A,I0,A,I0)') &
                trim(case_dir)//'/p_all/p', proc_rank, '/', n_start
        else
            write (t_step_dir, '(A,I0,A,I0)') &
                trim(case_dir)//'/p_all/p', proc_rank, '/', t_step_start
        end if

        file_path = trim(t_step_dir)//'/.'
        call my_inquire(file_path, file_exist)

        if (file_exist .neqv. .true.) then
            call s_mpi_abort(trim(file_path)//' is missing. Exiting ...')
        end if

        ! Cell-boundary Locations in x-direction ===========================
        file_path = trim(t_step_dir)//'/x_cb.dat'

        inquire (FILE=trim(file_path), EXIST=file_exist)

        if (file_exist) then
            open (2, FILE=trim(file_path), &
                  FORM='unformatted', &
                  ACTION='read', &
                  STATUS='old')
            read (2) x_cb(-1:m); close (2)
        else
            call s_mpi_abort(trim(file_path)//' is missing. Exiting ...')
        end if

        dx(0:m) = x_cb(0:m) - x_cb(-1:m - 1)
        x_cc(0:m) = x_cb(-1:m - 1) + dx(0:m)/2d0

        if (ib) then
            do i = 1, num_ibs
                if (patch_ib(i)%c > 0) then
                    Np = int((patch_ib(i)%p*patch_ib(i)%c/dx(0))*20) + int(((patch_ib(i)%c - patch_ib(i)%p*patch_ib(i)%c)/dx(0))*20) + 1
                end if
            end do
        end if
        ! ==================================================================

        ! Cell-boundary Locations in y-direction ===========================
        if (n > 0) then

            file_path = trim(t_step_dir)//'/y_cb.dat'

            inquire (FILE=trim(file_path), EXIST=file_exist)

            if (file_exist) then
                open (2, FILE=trim(file_path), &
                      FORM='unformatted', &
                      ACTION='read', &
                      STATUS='old')
                read (2) y_cb(-1:n); close (2)
            else
                call s_mpi_abort(trim(file_path)//' is missing. Exiting ...')
            end if

            dy(0:n) = y_cb(0:n) - y_cb(-1:n - 1)
            y_cc(0:n) = y_cb(-1:n - 1) + dy(0:n)/2d0

        end if
        ! ==================================================================

        ! Cell-boundary Locations in z-direction ===========================
        if (p > 0) then

            file_path = trim(t_step_dir)//'/z_cb.dat'

            inquire (FILE=trim(file_path), EXIST=file_exist)

            if (file_exist) then
                open (2, FILE=trim(file_path), &
                      FORM='unformatted', &
                      ACTION='read', &
                      STATUS='old')
                read (2) z_cb(-1:p); close (2)
            else
                call s_mpi_abort(trim(file_path)//' is missing. Exiting ...')
            end if

            dz(0:p) = z_cb(0:p) - z_cb(-1:p - 1)
            z_cc(0:p) = z_cb(-1:p - 1) + dz(0:p)/2d0

        end if
        ! ==================================================================

        do i = 1, sys_size
            write (file_path, '(A,I0,A)') &
                trim(t_step_dir)//'/q_cons_vf', i, '.dat'
            inquire (FILE=trim(file_path), EXIST=file_exist)
            if (file_exist) then
                open (2, FILE=trim(file_path), &
                      FORM='unformatted', &
                      ACTION='read', &
                      STATUS='old')
                read (2) q_cons_vf(i)%sf(0:m, 0:n, 0:p); close (2)
            else
                call s_mpi_abort(trim(file_path)//' is missing. Exiting ...')
            end if
        end do

        if ((bubbles .eqv. .true.) .or. (hypoelasticity .eqv. .true.)) then
            ! Read pb and mv for non-polytropic qbmm
            if (qbmm .and. .not. polytropic) then
                do i = 1, nb
                    do r = 1, nnode
                        write (file_path, '(A,I0,A)') &
                            trim(t_step_dir)//'/pb', sys_size + (i - 1)*nnode + r, '.dat'
                        inquire (FILE=trim(file_path), EXIST=file_exist)
                        if (file_exist) then
                            open (2, FILE=trim(file_path), &
                                  FORM='unformatted', &
                                  ACTION='read', &
                                  STATUS='old')
                            read (2) pb_ts(1)%sf(0:m, 0:n, 0:p, r, i); close (2)
                        else
                            call s_mpi_abort(trim(file_path)//' is missing. Exiting ...')
                        end if
                    end do
                end do
                do i = 1, nb
                    do r = 1, nnode
                        write (file_path, '(A,I0,A)') &
                            trim(t_step_dir)//'/mv', sys_size + (i - 1)*nnode + r, '.dat'
                        inquire (FILE=trim(file_path), EXIST=file_exist)
                        if (file_exist) then
                            open (2, FILE=trim(file_path), &
                                  FORM='unformatted', &
                                  ACTION='read', &
                                  STATUS='old')
                            read (2) mv_ts(1)%sf(0:m, 0:n, 0:p, r, i); close (2)
                        else
                            call s_mpi_abort(trim(file_path)//' is missing. Exiting ...')
                        end if
                    end do
                end do
            end if
        end if
        ! ==================================================================

        ! Read IBM Data ====================================================

        if (ib) then
            do i = 1, num_ibs
                write (file_path, '(A,I0,A)') &
                    trim(t_step_dir)//'/ib.dat'
                inquire (FILE=trim(file_path), EXIST=file_exist)
                if (file_exist) then
                    open (2, FILE=trim(file_path), &
                          FORM='unformatted', &
                          ACTION='read', &
                          STATUS='old')
                    read (2) ib_markers%sf(0:m, 0:n, 0:p); close (2)
                else
                    call s_mpi_abort(trim(file_path)//' is missing. Exiting ...')
                end if

                if (patch_ib(i)%c > 0) then

                    print *, "HERE Np", Np
                    allocate (airfoil_grid_u(1:Np))
                    allocate (airfoil_grid_l(1:Np))

                    write (file_path, '(A)') &
                        trim(t_step_dir)//'/airfoil_u.dat'
                    inquire (FILE=trim(file_path), EXIST=file_exist)
                    if (file_exist) then
                        open (2, FILE=trim(file_path), &
                              FORM='unformatted', &
                              ACTION='read', &
                              STATUS='old')
                        read (2) airfoil_grid_u; close (2)
                    else
                        call s_mpi_abort(trim(file_path)//' is missing. Exiting ...')
                    end if

                    write (file_path, '(A)') &
                        trim(t_step_dir)//'/airfoil_l.dat'
                    inquire (FILE=trim(file_path), EXIST=file_exist)
                    if (file_exist) then
                        open (2, FILE=trim(file_path), &
                              FORM='unformatted', &
                              ACTION='read', &
                              STATUS='old')
                        read (2) airfoil_grid_l; close (2)
                    else
                        call s_mpi_abort(trim(file_path)//' is missing. Exiting ...')
                    end if
                end if
            end do

        end if

    end subroutine s_read_serial_data_files

        !! @param q_cons_vf Conservative variables
    subroutine s_read_parallel_data_files(q_cons_vf)

        type(scalar_field), &
            dimension(sys_size), &
            intent(INOUT) :: q_cons_vf

#ifdef MFC_MPI

        real(kind(0d0)), allocatable, dimension(:) :: x_cb_glb, y_cb_glb, z_cb_glb

        integer :: ifile, ierr, data_size
        integer, dimension(MPI_STATUS_SIZE) :: status
        integer(KIND=MPI_OFFSET_KIND) :: disp
        integer(KIND=MPI_OFFSET_KIND) :: m_MOK, n_MOK, p_MOK
        integer(KIND=MPI_OFFSET_KIND) :: WP_MOK, var_MOK, str_MOK
        integer(KIND=MPI_OFFSET_KIND) :: NVARS_MOK
        integer(KIND=MPI_OFFSET_KIND) :: MOK

        character(LEN=path_len + 2*name_len) :: file_loc
        logical :: file_exist

        character(len=10) :: t_step_start_string

        integer :: i, j

        allocate (x_cb_glb(-1:m_glb))
        allocate (y_cb_glb(-1:n_glb))
        allocate (z_cb_glb(-1:p_glb))

        ! Read in cell boundary locations in x-direction
        file_loc = trim(case_dir)//'/restart_data'//trim(mpiiofs)//'x_cb.dat'
        inquire (FILE=trim(file_loc), EXIST=file_exist)

        if (file_exist) then
            data_size = m_glb + 2
            call MPI_FILE_OPEN(MPI_COMM_WORLD, file_loc, MPI_MODE_RDONLY, mpi_info_int, ifile, ierr)
            call MPI_FILE_READ(ifile, x_cb_glb, data_size, MPI_DOUBLE_PRECISION, status, ierr)
            call MPI_FILE_CLOSE(ifile, ierr)
        else
            call s_mpi_abort('File '//trim(file_loc)//' is missing. Exiting...')
        end if

        ! Assigning local cell boundary locations
        x_cb(-1:m) = x_cb_glb((start_idx(1) - 1):(start_idx(1) + m))
        ! Computing the cell width distribution
        dx(0:m) = x_cb(0:m) - x_cb(-1:m - 1)
        ! Computing the cell center locations
        x_cc(0:m) = x_cb(-1:m - 1) + dx(0:m)/2d0

        if (ib) then
            do i = 1, num_ibs
                if (patch_ib(i)%c > 0) then
                    Np = int((patch_ib(i)%p*patch_ib(i)%c/dx(0))*20) + int(((patch_ib(i)%c - patch_ib(i)%p*patch_ib(i)%c)/dx(0))*20) + 1
                    allocate (MPI_IO_airfoil_IB_DATA%var(1:2*Np))
                    print *, "HERE Np", Np
                end if
            end do
        end if

        if (n > 0) then
            ! Read in cell boundary locations in y-direction
            file_loc = trim(case_dir)//'/restart_data'//trim(mpiiofs)//'y_cb.dat'
            inquire (FILE=trim(file_loc), EXIST=file_exist)

            if (file_exist) then
                data_size = n_glb + 2
                call MPI_FILE_OPEN(MPI_COMM_WORLD, file_loc, MPI_MODE_RDONLY, mpi_info_int, ifile, ierr)
                call MPI_FILE_READ(ifile, y_cb_glb, data_size, MPI_DOUBLE_PRECISION, status, ierr)
                call MPI_FILE_CLOSE(ifile, ierr)
            else
                call s_mpi_abort('File '//trim(file_loc)//' is missing. Exiting...')
            end if

            ! Assigning local cell boundary locations
            y_cb(-1:n) = y_cb_glb((start_idx(2) - 1):(start_idx(2) + n))
            ! Computing the cell width distribution
            dy(0:n) = y_cb(0:n) - y_cb(-1:n - 1)
            ! Computing the cell center locations
            y_cc(0:n) = y_cb(-1:n - 1) + dy(0:n)/2d0

            if (p > 0) then
                ! Read in cell boundary locations in z-direction
                file_loc = trim(case_dir)//'/restart_data'//trim(mpiiofs)//'z_cb.dat'
                inquire (FILE=trim(file_loc), EXIST=file_exist)

                if (file_exist) then
                    data_size = p_glb + 2
                    call MPI_FILE_OPEN(MPI_COMM_WORLD, file_loc, MPI_MODE_RDONLY, mpi_info_int, ifile, ierr)
                    call MPI_FILE_READ(ifile, z_cb_glb, data_size, MPI_DOUBLE_PRECISION, status, ierr)
                    call MPI_FILE_CLOSE(ifile, ierr)
                else
                    call s_mpi_abort('File '//trim(file_loc)//'is missing. Exiting...')
                end if

                ! Assigning local cell boundary locations
                z_cb(-1:p) = z_cb_glb((start_idx(3) - 1):(start_idx(3) + p))
                ! Computing the cell width distribution
                dz(0:p) = z_cb(0:p) - z_cb(-1:p - 1)
                ! Computing the cell center locations
                z_cc(0:p) = z_cb(-1:p - 1) + dz(0:p)/2d0

            end if
        end if

        if (file_per_process) then
            if (cfl_dt) then
                call s_int_to_str(n_start, t_step_start_string)
                write (file_loc, '(I0,A1,I7.7,A)') n_start, '_', proc_rank, '.dat'
            else
                call s_int_to_str(t_step_start, t_step_start_string)
                write (file_loc, '(I0,A1,I7.7,A)') t_step_start, '_', proc_rank, '.dat'
            end if

            file_loc = trim(case_dir)//'/restart_data/lustre_'//trim(t_step_start_string)//trim(mpiiofs)//trim(file_loc)
            inquire (FILE=trim(file_loc), EXIST=file_exist)

            if (file_exist) then
                call MPI_FILE_OPEN(MPI_COMM_SELF, file_loc, MPI_MODE_RDONLY, mpi_info_int, ifile, ierr)

                ! Initialize MPI data I/O

                if (ib) then
                    call s_initialize_mpi_data(q_cons_vf, ib_markers)
                else
                    call s_initialize_mpi_data(q_cons_vf)
                end if

                ! Size of local arrays
                data_size = (m + 1)*(n + 1)*(p + 1)

                ! Resize some integers so MPI can read even the biggest file
                m_MOK = int(m_glb + 1, MPI_OFFSET_KIND)
                n_MOK = int(n_glb + 1, MPI_OFFSET_KIND)
                p_MOK = int(p_glb + 1, MPI_OFFSET_KIND)
                WP_MOK = int(8d0, MPI_OFFSET_KIND)
                MOK = int(1d0, MPI_OFFSET_KIND)
                str_MOK = int(name_len, MPI_OFFSET_KIND)
                NVARS_MOK = int(sys_size, MPI_OFFSET_KIND)

                ! Read the data for each variable
                if (bubbles .or. hypoelasticity) then

                    do i = 1, sys_size!adv_idx%end
                        var_MOK = int(i, MPI_OFFSET_KIND)

                        call MPI_FILE_READ(ifile, MPI_IO_DATA%var(i)%sf, data_size, &
                                           MPI_DOUBLE_PRECISION, status, ierr)
                    end do
                    !Read pb and mv for non-polytropic qbmm
                    if (qbmm .and. .not. polytropic) then
                        do i = sys_size + 1, sys_size + 2*nb*nnode
                            var_MOK = int(i, MPI_OFFSET_KIND)

                            call MPI_FILE_READ(ifile, MPI_IO_DATA%var(i)%sf, data_size, &
                                               MPI_DOUBLE_PRECISION, status, ierr)
                        end do
                    end if
                else
                    do i = 1, adv_idx%end
                        var_MOK = int(i, MPI_OFFSET_KIND)

                        call MPI_FILE_READ(ifile, MPI_IO_DATA%var(i)%sf, data_size, &
                                           MPI_DOUBLE_PRECISION, status, ierr)
                    end do
                end if

                call s_mpi_barrier()

                call MPI_FILE_CLOSE(ifile, ierr)

                if (ib) then

                    write (file_loc, '(A)') 'ib.dat'
                    file_loc = trim(case_dir)//'/restart_data'//trim(mpiiofs)//trim(file_loc)
                    inquire (FILE=trim(file_loc), EXIST=file_exist)

                    if (file_exist) then

                        call MPI_FILE_OPEN(MPI_COMM_WORLD, file_loc, MPI_MODE_RDONLY, mpi_info_int, ifile, ierr)

                        disp = 0

                        call MPI_FILE_SET_VIEW(ifile, disp, MPI_INTEGER, MPI_IO_IB_DATA%view, &
                                               'native', mpi_info_int, ierr)
                        call MPI_FILE_READ(ifile, MPI_IO_IB_DATA%var%sf, data_size, &
                                           MPI_INTEGER, status, ierr)

                    else
                        call s_mpi_abort('File '//trim(file_loc)//' is missing. Exiting...')
                    end if

                end if

            else
                call s_mpi_abort('File '//trim(file_loc)//' is missing. Exiting...')
            end if
        else
            ! Open the file to read conservative variables
            if (cfl_dt) then
                 write (file_loc, '(I0,A)') n_start, '.dat'
            else
                write (file_loc, '(I0,A)') t_step_start, '.dat'
            end if
            file_loc = trim(case_dir)//'/restart_data'//trim(mpiiofs)//trim(file_loc)
            inquire (FILE=trim(file_loc), EXIST=file_exist)

            if (file_exist) then
                call MPI_FILE_OPEN(MPI_COMM_WORLD, file_loc, MPI_MODE_RDONLY, mpi_info_int, ifile, ierr)

                ! Initialize MPI data I/O

                if (ib) then
                    call s_initialize_mpi_data(q_cons_vf, ib_markers)
                else

                    call s_initialize_mpi_data(q_cons_vf)

                end if


                ! Size of local arrays
                data_size = (m + 1)*(n + 1)*(p + 1)

                ! Resize some integers so MPI can read even the biggest file
                m_MOK = int(m_glb + 1, MPI_OFFSET_KIND)
                n_MOK = int(n_glb + 1, MPI_OFFSET_KIND)
                p_MOK = int(p_glb + 1, MPI_OFFSET_KIND)
                WP_MOK = int(8d0, MPI_OFFSET_KIND)
                MOK = int(1d0, MPI_OFFSET_KIND)
                str_MOK = int(name_len, MPI_OFFSET_KIND)
                NVARS_MOK = int(sys_size, MPI_OFFSET_KIND)

                ! Read the data for each variable
                if (bubbles .or. hypoelasticity) then

                    do i = 1, sys_size!adv_idx%end
                        var_MOK = int(i, MPI_OFFSET_KIND)
                        ! Initial displacement to skip at beginning of file
                        disp = m_MOK*max(MOK, n_MOK)*max(MOK, p_MOK)*WP_MOK*(var_MOK - 1)

                        call MPI_FILE_SET_VIEW(ifile, disp, MPI_DOUBLE_PRECISION, MPI_IO_DATA%view(i), &
                                               'native', mpi_info_int, ierr)
                        call MPI_FILE_READ(ifile, MPI_IO_DATA%var(i)%sf, data_size, &
                                           MPI_DOUBLE_PRECISION, status, ierr)
                    end do
                    !Read pb and mv for non-polytropic qbmm
                    if (qbmm .and. .not. polytropic) then
                        do i = sys_size + 1, sys_size + 2*nb*nnode
                            var_MOK = int(i, MPI_OFFSET_KIND)
                            ! Initial displacement to skip at beginning of file
                            disp = m_MOK*max(MOK, n_MOK)*max(MOK, p_MOK)*WP_MOK*(var_MOK - 1)

                            call MPI_FILE_SET_VIEW(ifile, disp, MPI_DOUBLE_PRECISION, MPI_IO_DATA%view(i), &
                                                   'native', mpi_info_int, ierr)
                            call MPI_FILE_READ(ifile, MPI_IO_DATA%var(i)%sf, data_size, &
                                               MPI_DOUBLE_PRECISION, status, ierr)
                        end do
                    end if
                else
                    do i = 1, sys_size
                        var_MOK = int(i, MPI_OFFSET_KIND)

                        ! Initial displacement to skip at beginning of file
                        disp = m_MOK*max(MOK, n_MOK)*max(MOK, p_MOK)*WP_MOK*(var_MOK - 1)

                        call MPI_FILE_SET_VIEW(ifile, disp, MPI_DOUBLE_PRECISION, MPI_IO_DATA%view(i), &
                                               'native', mpi_info_int, ierr)
                        call MPI_FILE_READ(ifile, MPI_IO_DATA%var(i)%sf, data_size, &
                                           MPI_DOUBLE_PRECISION, status, ierr)

                    end do
                end if

                call s_mpi_barrier()

                call MPI_FILE_CLOSE(ifile, ierr)

                if (ib) then

                    write (file_loc, '(A)') 'ib.dat'
                    file_loc = trim(case_dir)//'/restart_data'//trim(mpiiofs)//trim(file_loc)
                    inquire (FILE=trim(file_loc), EXIST=file_exist)

                    if (file_exist) then

                        call MPI_FILE_OPEN(MPI_COMM_WORLD, file_loc, MPI_MODE_RDONLY, mpi_info_int, ifile, ierr)

                        disp = 0

                        call MPI_FILE_SET_VIEW(ifile, disp, MPI_INTEGER, MPI_IO_IB_DATA%view, &
                                               'native', mpi_info_int, ierr)
                        call MPI_FILE_READ(ifile, MPI_IO_IB_DATA%var%sf, data_size, &
                                           MPI_INTEGER, status, ierr)

                    else
                        call s_mpi_abort('File '//trim(file_loc)//' is missing. Exiting...')
                    end if

                end if

            else
                call s_mpi_abort('File '//trim(file_loc)//' is missing. Exiting...')
            end if

        end if

        if (ib) then

            do j = 1, num_ibs
                if (patch_ib(j)%c > 0) then

                    print *, "HERE Np", Np

                    allocate (airfoil_grid_u(1:Np))
                    allocate (airfoil_grid_l(1:Np))

                    write (file_loc, '(A)') 'airfoil_l.dat'
                    file_loc = trim(case_dir)//'/restart_data'//trim(mpiiofs)//trim(file_loc)
                    inquire (FILE=trim(file_loc), EXIST=file_exist)
                    if (file_exist) then

                        call MPI_FILE_OPEN(MPI_COMM_WORLD, file_loc, MPI_MODE_RDONLY, mpi_info_int, ifile, ierr)

                        ! Initial displacement to skip at beginning of file
                        disp = 0

                        call MPI_FILE_SET_VIEW(ifile, disp, MPI_DOUBLE_PRECISION, MPI_IO_airfoil_IB_DATA%view(1), &
                                               'native', mpi_info_int, ierr)
                        call MPI_FILE_READ(ifile, MPI_IO_airfoil_IB_DATA%var(1:Np), 3*Np, &
                                           MPI_DOUBLE_PRECISION, status, ierr)

                    end if

                    write (file_loc, '(A)') 'airfoil_u.dat'
                    file_loc = trim(case_dir)//'/restart_data'//trim(mpiiofs)//trim(file_loc)
                    inquire (FILE=trim(file_loc), EXIST=file_exist)
                    if (file_exist) then

                        call MPI_FILE_OPEN(MPI_COMM_WORLD, file_loc, MPI_MODE_RDONLY, mpi_info_int, ifile, ierr)

                        ! Initial displacement to skip at beginning of file
                        disp = 0

                        call MPI_FILE_SET_VIEW(ifile, disp, MPI_DOUBLE_PRECISION, MPI_IO_airfoil_IB_DATA%view(2), &
                                               'native', mpi_info_int, ierr)
                        call MPI_FILE_READ(ifile, MPI_IO_airfoil_IB_DATA%var(Np + 1:2*Np), 3*Np, &
                                           MPI_DOUBLE_PRECISION, status, ierr)
                    end if

                    do i = 1, Np
                        airfoil_grid_l(i)%x = MPI_IO_airfoil_IB_DATA%var(i)%x
                        airfoil_grid_l(i)%y = MPI_IO_airfoil_IB_DATA%var(i)%y
                    end do

                    do i = 1, Np
                        airfoil_grid_u(i)%x = MPI_IO_airfoil_IB_DATA%var(Np + i)%x
                        airfoil_grid_u(i)%y = MPI_IO_airfoil_IB_DATA%var(Np + i)%y
                    end do

                end if
            end do
        end if

        deallocate (x_cb_glb, y_cb_glb, z_cb_glb)

#endif

    end subroutine s_read_parallel_data_files

    !> The purpose of this subroutine is to populate the buffers
        !!          of the grid variables, which are constituted of the cell-
        !!          boundary locations and cell-width distributions, based on
        !!          the boundary conditions.
    subroutine s_populate_grid_variables_buffers

        integer :: i !< Generic loop iterator

        ! Population of Buffers in x-direction =============================

        ! Populating cell-width distribution buffer, at the beginning of the
        ! coordinate direction, based on the selected boundary condition. In
        ! order, these are the ghost-cell extrapolation, symmetry, periodic,
        ! and processor boundary conditions.
        if (bc_x%beg <= -3) then
            do i = 1, buff_size
                dx(-i) = dx(0)
            end do
        elseif (bc_x%beg == -2) then
            do i = 1, buff_size
                dx(-i) = dx(i - 1)
            end do
        elseif (bc_x%beg == -1) then
            do i = 1, buff_size
                dx(-i) = dx(m - (i - 1))
            end do
        else
            call s_mpi_sendrecv_grid_variables_buffers(1, -1)
        end if

        ! Computing the cell-boundary locations buffer, at the beginning of
        ! the coordinate direction, from the cell-width distribution buffer
        do i = 1, buff_size
            x_cb(-1 - i) = x_cb(-i) - dx(-i)
        end do
        ! Computing the cell-center locations buffer, at the beginning of
        ! the coordinate direction, from the cell-width distribution buffer
        do i = 1, buff_size
            x_cc(-i) = x_cc(1 - i) - (dx(1 - i) + dx(-i))/2d0
        end do

        ! Populating the cell-width distribution buffer, at the end of the
        ! coordinate direction, based on desired boundary condition. These
        ! include, in order, ghost-cell extrapolation, symmetry, periodic,
        ! and processor boundary conditions.
        if (bc_x%end <= -3) then
            do i = 1, buff_size
                dx(m + i) = dx(m)
            end do
        elseif (bc_x%end == -2) then
            do i = 1, buff_size
                dx(m + i) = dx(m - (i - 1))
            end do
        elseif (bc_x%end == -1) then
            do i = 1, buff_size
                dx(m + i) = dx(i - 1)
            end do
        else
            call s_mpi_sendrecv_grid_variables_buffers(1, 1)
        end if

        ! Populating the cell-boundary locations buffer, at the end of the
        ! coordinate direction, from buffer of the cell-width distribution
        do i = 1, buff_size
            x_cb(m + i) = x_cb(m + (i - 1)) + dx(m + i)
        end do
        ! Populating the cell-center locations buffer, at the end of the
        ! coordinate direction, from buffer of the cell-width distribution
        do i = 1, buff_size
            x_cc(m + i) = x_cc(m + (i - 1)) + (dx(m + (i - 1)) + dx(m + i))/2d0
        end do

        ! END: Population of Buffers in x-direction ========================

        ! Population of Buffers in y-direction =============================

        ! Populating cell-width distribution buffer, at the beginning of the
        ! coordinate direction, based on the selected boundary condition. In
        ! order, these are the ghost-cell extrapolation, symmetry, periodic,
        ! and processor boundary conditions.
        if (n == 0) then
            return
        elseif (bc_y%beg <= -3 .and. bc_y%beg /= -14) then
            do i = 1, buff_size
                dy(-i) = dy(0)
            end do
        elseif (bc_y%beg == -2 .or. bc_y%beg == -14) then
            do i = 1, buff_size
                dy(-i) = dy(i - 1)
            end do
        elseif (bc_y%beg == -1) then
            do i = 1, buff_size
                dy(-i) = dy(n - (i - 1))
            end do
        else
            call s_mpi_sendrecv_grid_variables_buffers(2, -1)
        end if

        ! Computing the cell-boundary locations buffer, at the beginning of
        ! the coordinate direction, from the cell-width distribution buffer
        do i = 1, buff_size
            y_cb(-1 - i) = y_cb(-i) - dy(-i)
        end do
        ! Computing the cell-center locations buffer, at the beginning of
        ! the coordinate direction, from the cell-width distribution buffer
        do i = 1, buff_size
            y_cc(-i) = y_cc(1 - i) - (dy(1 - i) + dy(-i))/2d0
        end do

        ! Populating the cell-width distribution buffer, at the end of the
        ! coordinate direction, based on desired boundary condition. These
        ! include, in order, ghost-cell extrapolation, symmetry, periodic,
        ! and processor boundary conditions.
        if (bc_y%end <= -3) then
            do i = 1, buff_size
                dy(n + i) = dy(n)
            end do
        elseif (bc_y%end == -2) then
            do i = 1, buff_size
                dy(n + i) = dy(n - (i - 1))
            end do
        elseif (bc_y%end == -1) then
            do i = 1, buff_size
                dy(n + i) = dy(i - 1)
            end do
        else
            call s_mpi_sendrecv_grid_variables_buffers(2, 1)
        end if

        ! Populating the cell-boundary locations buffer, at the end of the
        ! coordinate direction, from buffer of the cell-width distribution
        do i = 1, buff_size
            y_cb(n + i) = y_cb(n + (i - 1)) + dy(n + i)
        end do
        ! Populating the cell-center locations buffer, at the end of the
        ! coordinate direction, from buffer of the cell-width distribution
        do i = 1, buff_size
            y_cc(n + i) = y_cc(n + (i - 1)) + (dy(n + (i - 1)) + dy(n + i))/2d0
        end do

        ! END: Population of Buffers in y-direction ========================

        ! Population of Buffers in z-direction =============================

        ! Populating cell-width distribution buffer, at the beginning of the
        ! coordinate direction, based on the selected boundary condition. In
        ! order, these are the ghost-cell extrapolation, symmetry, periodic,
        ! and processor boundary conditions.
        if (p == 0) then
            return
        elseif (bc_z%beg <= -3) then
            do i = 1, buff_size
                dz(-i) = dz(0)
            end do
        elseif (bc_z%beg == -2) then
            do i = 1, buff_size
                dz(-i) = dz(i - 1)
            end do
        elseif (bc_z%beg == -1) then
            do i = 1, buff_size
                dz(-i) = dz(p - (i - 1))
            end do
        else
            call s_mpi_sendrecv_grid_variables_buffers(3, -1)
        end if

        ! Computing the cell-boundary locations buffer, at the beginning of
        ! the coordinate direction, from the cell-width distribution buffer
        do i = 1, buff_size
            z_cb(-1 - i) = z_cb(-i) - dz(-i)
        end do
        ! Computing the cell-center locations buffer, at the beginning of
        ! the coordinate direction, from the cell-width distribution buffer
        do i = 1, buff_size
            z_cc(-i) = z_cc(1 - i) - (dz(1 - i) + dz(-i))/2d0
        end do

        ! Populating the cell-width distribution buffer, at the end of the
        ! coordinate direction, based on desired boundary condition. These
        ! include, in order, ghost-cell extrapolation, symmetry, periodic,
        ! and processor boundary conditions.
        if (bc_z%end <= -3) then
            do i = 1, buff_size
                dz(p + i) = dz(p)
            end do
        elseif (bc_z%end == -2) then
            do i = 1, buff_size
                dz(p + i) = dz(p - (i - 1))
            end do
        elseif (bc_z%end == -1) then
            do i = 1, buff_size
                dz(p + i) = dz(i - 1)
            end do
        else
            call s_mpi_sendrecv_grid_variables_buffers(3, 1)
        end if

        ! Populating the cell-boundary locations buffer, at the end of the
        ! coordinate direction, from buffer of the cell-width distribution
        do i = 1, buff_size
            z_cb(p + i) = z_cb(p + (i - 1)) + dz(p + i)
        end do
        ! Populating the cell-center locations buffer, at the end of the
        ! coordinate direction, from buffer of the cell-width distribution
        do i = 1, buff_size
            z_cc(p + i) = z_cc(p + (i - 1)) + (dz(p + (i - 1)) + dz(p + i))/2d0
        end do

        ! END: Population of Buffers in z-direction ========================

    end subroutine s_populate_grid_variables_buffers

    !> The purpose of this procedure is to initialize the
        !!      values of the internal-energy equations of each phase
        !!      from the mass of each phase, the mixture momentum and
        !!      mixture-total-energy equations.
        !! @param v_vf conservative variables
    subroutine s_initialize_internal_energy_equations(v_vf)

        type(scalar_field), dimension(sys_size), intent(inout) :: v_vf

        real(kind(0d0)) :: rho
        real(kind(0d0)) :: dyn_pres
        real(kind(0d0)) :: gamma
        real(kind(0d0)) :: pi_inf
        real(kind(0d0)) :: qv
        real(kind(0d0)), dimension(2) :: Re
        real(kind(0d0)) :: pres

        integer :: i, j, k, l

        do j = 0, m
            do k = 0, n
                do l = 0, p

                    call s_convert_to_mixture_variables(v_vf, j, k, l, rho, gamma, pi_inf, qv, Re)

                    dyn_pres = 0d0
                    do i = mom_idx%beg, mom_idx%end
                        dyn_pres = dyn_pres + 5d-1*v_vf(i)%sf(j, k, l)*v_vf(i)%sf(j, k, l) &
                                   /max(rho, sgm_eps)
                    end do

                    call s_compute_pressure(v_vf(E_idx)%sf(j, k, l), 0d0, &
                                            dyn_pres, pi_inf, gamma, rho, qv, pres)

                    do i = 1, num_fluids
                        v_vf(i + internalEnergies_idx%beg - 1)%sf(j, k, l) = v_vf(i + adv_idx%beg - 1)%sf(j, k, l)* &
                                                                             (fluid_pp(i)%gamma*pres + fluid_pp(i)%pi_inf) &
                                                                             + v_vf(i + cont_idx%beg - 1)%sf(j, k, l)*fluid_pp(i)%qv
                    end do

                end do
            end do
        end do

    end subroutine s_initialize_internal_energy_equations

    subroutine s_perform_time_step(t_step, time_avg, time_final, io_time_avg, io_time_final, proc_time, io_proc_time, file_exists, start, finish, nt)
        integer, intent(inout) :: t_step
        real(kind(0d0)), intent(inout) :: time_avg, time_final
        real(kind(0d0)), intent(inout) :: io_time_avg, io_time_final
        real(kind(0d0)), dimension(:), intent(inout) :: proc_time
        real(kind(0d0)), dimension(:), intent(inout) :: io_proc_time
        logical, intent(inout) :: file_exists
        real(kind(0d0)), intent(inout) :: start, finish
        integer, intent(inout) :: nt

        real(kind(0d0)) :: dt_init

        integer :: i, j, k, l

        if (cfl_dt) then
            if (cfl_const_dt .and. t_step == 1) call s_compute_dt()

            if (cfl_adap_dt) call s_compute_dt()

            if (t_step == 0) dt_init = dt

            if (dt < 1d-3*dt_init) call s_mpi_abort("Delta t has become too small")
        end if

        if (cfl_dt) then
            if ((mytime + dt) >= t_stop) dt = t_stop - mytime
        else
            if ((mytime + dt) >= finaltime) dt = finaltime - mytime
        end if

        if (cfl_dt) then
            if (proc_rank == 0 .and. mod(t_step - t_step_start, t_step_print) == 0) then
                print '(" ["I3"%] Time "ES16.6" dt = "ES16.6" @ Time Step = "I8"")', &
                    int(ceiling(100d0*(mytime/t_stop))), &
                    mytime, &
                    dt, &
                    t_step
            end if
        else
            if (proc_rank == 0 .and. mod(t_step - t_step_start, t_step_print) == 0) then
                print '(" ["I3"%]  Time step "I8" of "I0" @ t_step = "I0"")', &
                   int(ceiling(100d0*(real(t_step - t_step_start)/(t_step_stop - t_step_start + 1)))), &
                    t_step - t_step_start + 1, &
                    t_step_stop - t_step_start + 1, &
                t_step
<<<<<<< HEAD
                if (relax) then
                    !$acc update host(max_iter_pc_ts)
                    print *, 'maximum # iterations for phase-change', max_iter_pc_ts
                end if
=======
            end if
>>>>>>> 63c79cbf
        end if

        if (probe_wrt) then
            do i = 1, sys_size
                !$acc update host(q_cons_ts(1)%vf(i)%sf)
            end do
        end if

        call s_compute_derived_variables(t_step)

#ifdef DEBUG
        print *, 'Computed derived vars'
#endif

        mytime = mytime + dt

        ! Total-variation-diminishing (TVD) Runge-Kutta (RK) time-steppers
        if (time_stepper == 1) then
            call s_1st_order_tvd_rk(t_step, time_avg)
        elseif (time_stepper == 2) then
            call s_2nd_order_tvd_rk(t_step, time_avg)
        elseif (time_stepper == 3 .and. (.not. adap_dt)) then
            call s_3rd_order_tvd_rk(t_step, time_avg)
        elseif (time_stepper == 3 .and. adap_dt) then
            call s_strang_splitting(t_step, time_avg)
        end if

        if (relax) call s_infinite_relaxation_k(q_cons_ts(1)%vf)
        ! Time-stepping loop controls

        t_step = t_step + 1

    end subroutine s_perform_time_step

    subroutine s_save_performance_metrics(t_step, time_avg, time_final, io_time_avg, io_time_final, proc_time, io_proc_time, file_exists, start, finish, nt)

        integer, intent(inout) :: t_step
        real(kind(0d0)), intent(inout) :: time_avg, time_final
        real(kind(0d0)), intent(inout) :: io_time_avg, io_time_final
        real(kind(0d0)), dimension(:), intent(inout) :: proc_time
        real(kind(0d0)), dimension(:), intent(inout) :: io_proc_time
        logical, intent(inout) :: file_exists
        real(kind(0d0)), intent(inout) :: start, finish
        integer, intent(inout) :: nt

        real(kind(0d0)) :: grind_time

        call s_mpi_barrier()

        if (num_procs > 1) then
            call mpi_bcast_time_step_values(proc_time, time_avg)

            call mpi_bcast_time_step_values(io_proc_time, io_time_avg)
        end if

        if (proc_rank == 0) then
            time_final = 0d0
            io_time_final = 0d0
            if (num_procs == 1) then
                time_final = time_avg
                io_time_final = io_time_avg
            else
                time_final = maxval(proc_time)
                io_time_final = maxval(io_proc_time)
            end if

            grind_time = time_final*1.0d9/(sys_size*maxval((/1,m_glb/))*maxval((/1,n_glb/))*maxval((/1,p_glb/)))

            print *, "Performance:", grind_time, "ns/gp/eq/rhs"
            inquire (FILE='time_data.dat', EXIST=file_exists)
            if (file_exists) then
                open (1, file='time_data.dat', position='append', status='old')
            else
                open (1, file='time_data.dat', status='new')
                write (1, '(A10, A15, A15)') "Ranks", "s/step", "ns/gp/eq/rhs"
            end if

            write (1, '(I10, 2(F15.8))') num_procs, time_final, grind_time

            close (1)

            inquire (FILE='io_time_data.dat', EXIST=file_exists)
            if (file_exists) then
                open (1, file='io_time_data.dat', position='append', status='old')
            else
                open (1, file='io_time_data.dat', status='new')
                write (1, '(A10, A15)') "Ranks", "s/step"
            end if

            write (1, '(I10, F15.8)') num_procs, io_time_final
            close (1)

        end if

    end subroutine s_save_performance_metrics

    subroutine s_save_data(t_step, start, finish, io_time_avg, nt)
        integer, intent(inout) :: t_step
        real(kind(0d0)), intent(inout) :: start, finish, io_time_avg
        integer, intent(inout) :: nt

        integer :: i, j, k, l

        integer :: save_count

        call cpu_time(start)
        !  call nvtxStartRange("I/O")
        do i = 1, sys_size
            !$acc update host(q_cons_ts(1)%vf(i)%sf)
            do l = 0, p
                do k = 0, n
                    do j = 0, m
                        if (ieee_is_nan(q_cons_ts(1)%vf(i)%sf(j, k, l))) then
                            print *, "NaN(s) in timestep output.", j, k, l, i, proc_rank, t_step, m, n, p
                            error stop "NaN(s) in timestep output."
                        end if
                    end do
                end do
            end do
        end do

        if (qbmm .and. .not. polytropic) then
            !$acc update host(pb_ts(1)%sf)
            !$acc update host(mv_ts(1)%sf)
        end if

        if (cfl_dt) then
            save_count = int(mytime/t_save)
        else
            save_count = t_step
        end if

        call s_write_data_files(q_cons_ts(1)%vf, q_prim_vf, save_count)

        !  call nvtxEndRange
        call cpu_time(finish)
        if (cfl_dt) then
            nt = mytime/t_save
        else
            nt = int((t_step - t_step_start)/(t_step_save))
        end if

        if (nt == 1) then
            io_time_avg = abs(finish - start)
        else
            io_time_avg = (abs(finish - start) + io_time_avg*(nt - 1))/nt
        end if

    end subroutine s_save_data

    subroutine s_initialize_modules
        call s_initialize_global_parameters_module()
        !Quadrature weights and nodes for polydisperse simulations
        if (bubbles .and. nb > 1 .and. R0_type == 1) then
            call s_simpson
        end if
        !Initialize variables for non-polytropic (Preston) model
        if (bubbles .and. .not. polytropic) then
            call s_initialize_nonpoly()
        end if
        !Initialize pb based on surface tension for qbmm (polytropic)
        if (qbmm .and. polytropic .and. (.not. f_is_default(Web))) then
            pb0 = pref + 2d0*fluid_pp(1)%ss/(R0*R0ref)
            pb0 = pb0/pref
            pref = 1d0
        end if

#if defined(MFC_OpenACC) && defined(MFC_MEMORY_DUMP)
        call acc_present_dump()
#endif

        call s_initialize_mpi_proxy_module()
        call s_initialize_variables_conversion_module()
        if (grid_geometry == 3) call s_initialize_fftw_module()
        call s_initialize_riemann_solvers_module()

        if(bubbles) call s_initialize_bubbles_module()
        if (ib) call s_initialize_ibm_module()
        if (qbmm) call s_initialize_qbmm_module()

#if defined(MFC_OpenACC) && defined(MFC_MEMORY_DUMP)
        call acc_present_dump()
#endif

        if (acoustic_source) then
            call s_initialize_acoustic_src()
        end if

        if (any(Re_size > 0)) then
            call s_initialize_viscous_module()
        end if

        call s_initialize_rhs_module()

        if (.not. f_is_default(sigma)) call s_initialize_surface_tension_module()

#if defined(MFC_OpenACC) && defined(MFC_MEMORY_DUMP)
        call acc_present_dump()
#endif

        if (hypoelasticity) call s_initialize_hypoelastic_module()
        if (relax) call s_initialize_phasechange_module()
        call s_initialize_data_output_module()
        call s_initialize_derived_variables_module()
        call s_initialize_time_steppers_module()

#if defined(MFC_OpenACC) && defined(MFC_MEMORY_DUMP)
        call acc_present_dump()
#endif

        ! Associate pointers for serial or parallel I/O
        if (parallel_io .neqv. .true.) then
            s_read_data_files => s_read_serial_data_files
            s_write_data_files => s_write_serial_data_files
        else
            s_read_data_files => s_read_parallel_data_files
            s_write_data_files => s_write_parallel_data_files
        end if

        ! Reading in the user provided initial condition and grid data
        call s_read_data_files(q_cons_ts(1)%vf)

        if (model_eqns == 3) call s_initialize_internal_energy_equations(q_cons_ts(1)%vf)
        if (ib) call s_ibm_setup()
        if (bodyForces) call s_initialize_body_forces_module()
        if (acoustic_source) call s_precalculate_acoustic_spatial_sources()

        ! Populating the buffers of the grid variables using the boundary conditions
        call s_populate_grid_variables_buffers()

        ! Computation of parameters, allocation of memory, association of pointers,
        ! and/or execution of any other tasks that are needed to properly configure
        ! the modules. The preparations below DO DEPEND on the grid being complete.
        call s_initialize_weno_module()

#if defined(MFC_OpenACC) && defined(MFC_MEMORY_DUMP)
        print *, "[MEM-INST] After: s_initialize_weno_module"
        call acc_present_dump()
#endif

        call s_initialize_cbc_module()

        call s_initialize_derived_variables()

    end subroutine s_initialize_modules

    subroutine s_initialize_mpi_domain
        integer :: ierr
#ifdef MFC_OpenACC
        real(kind(0d0)) :: starttime, endtime
        integer :: num_devices, local_size, num_nodes, ppn, my_device_num
        integer :: dev, devNum, local_rank
#ifdef MFC_MPI
        integer :: local_comm
#endif
        integer(acc_device_kind) :: devtype
#endif

        ! Initializing MPI execution environment

        call s_mpi_initialize()

        ! Bind GPUs if OpenACC is enabled
#ifdef MFC_OpenACC
#ifndef MFC_MPI
        local_size = 1
        local_rank = 0
#else
        call MPI_Comm_split_type(MPI_COMM_WORLD, MPI_COMM_TYPE_SHARED, 0, &
                                 MPI_INFO_NULL, local_comm, ierr)
        call MPI_Comm_size(local_comm, local_size, ierr)
        call MPI_Comm_rank(local_comm, local_rank, ierr)
#endif

        devtype = acc_get_device_type()
        devNum = acc_get_num_devices(devtype)
        dev = mod(local_rank, devNum)

        call acc_set_device_num(dev, devtype)
#endif

        ! The rank 0 processor assigns default values to the user inputs prior to
        ! reading them in from the input file. Next, the user inputs are read and
        ! their consistency is checked. The identification of any inconsistencies
        ! will result in the termination of the simulation.
        if (proc_rank == 0) then
            call s_assign_default_values_to_user_inputs()
            call s_read_input_file()
            call s_check_input_file()

            print '(" Simulating a ", A, " ", I0, "x", I0, "x", I0, " case on ", I0, " rank(s) ", A, ".")', &
#:if not MFC_CASE_OPTIMIZATION
                "regular", &
#:else
                "case-optimized", &
#:endif
                m, n, p, num_procs, &
#ifdef MFC_OpenACC
!&<
                "with OpenACC offloading"
!&>
#else
                "on CPUs"
#endif
        end if

        ! Broadcasting the user inputs to all of the processors and performing the
        ! parallel computational domain decomposition. Neither procedure has to be
        ! carried out if the simulation is in fact not truly executed in parallel.

        call s_mpi_bcast_user_inputs()

        call s_initialize_parallel_io()

        call s_mpi_decompose_computational_domain()

    end subroutine s_initialize_mpi_domain

    subroutine s_initialize_gpu_vars
        integer :: i
        !Update GPU DATA
        do i = 1, sys_size
            !$acc update device(q_cons_ts(1)%vf(i)%sf)
        end do
        if (qbmm .and. .not. polytropic) then
            !$acc update device(pb_ts(1)%sf, mv_ts(1)%sf)
        end if
        !$acc update device(nb, R0ref, Ca, Web, Re_inv, weight, R0, V0, bubbles, polytropic, polydisperse, qbmm, R0_type, ptil, bubble_model, thermal, poly_sigma, adv_n, adap_dt, n_idx, pi_fac, low_Mach)
        !$acc update device(R_n, R_v, phi_vn, phi_nv, Pe_c, Tw, pv, M_n, M_v, k_n, k_v, pb0, mass_n0, mass_v0, Pe_T, Re_trans_T, Re_trans_c, Im_trans_T, Im_trans_c, omegaN , mul0, ss, gamma_v, mu_v, gamma_m, gamma_n, mu_n, gam)

        !$acc update device(acoustic_source, num_source)
        !$acc update device(sigma)

        !$acc update device(dx, dy, dz, x_cb, x_cc, y_cb, y_cc, z_cb, z_cc)

        !$acc update device(bc_x%vb1, bc_x%vb2, bc_x%vb3, bc_x%ve1, bc_x%ve2, bc_x%ve3)
        !$acc update device(bc_y%vb1, bc_y%vb2, bc_y%vb3, bc_y%ve1, bc_y%ve2, bc_y%ve3)
        !$acc update device(bc_z%vb1, bc_z%vb2, bc_z%vb3, bc_z%ve1, bc_z%ve2, bc_z%ve3)


        !$acc update device(relax, relax_model)
        if (relax) then
            !$acc update device(palpha_eps, ptgalpha_eps)
        end if

        if (ib) then
            !$acc update device(ib_markers%sf)
        end if

    end subroutine s_initialize_gpu_vars

    subroutine s_finalize_modules
        ! Disassociate pointers for serial and parallel I/O
        s_read_data_files => null()
        s_write_data_files => null()

        call s_finalize_time_steppers_module()
        call s_finalize_derived_variables_module()
        call s_finalize_data_output_module()
        call s_finalize_rhs_module()
        call s_finalize_cbc_module()
        call s_finalize_riemann_solvers_module()
        call s_finalize_weno_module()
        call s_finalize_variables_conversion_module()
        if (grid_geometry == 3) call s_finalize_fftw_module
        call s_finalize_mpi_proxy_module()
        call s_finalize_global_parameters_module()
        if (relax) call s_finalize_relaxation_solver_module()
        if (any(Re_size > 0)) then
            call s_finalize_viscous_module()
        end if

        if (.not. f_is_default(sigma)) call s_finalize_surface_tension_module()
        if (bodyForces) call s_finalize_body_forces_module()

        ! Terminating MPI execution environment
        call s_mpi_finalize()
    end subroutine s_finalize_modules

end module m_start_up<|MERGE_RESOLUTION|>--- conflicted
+++ resolved
@@ -1126,6 +1126,11 @@
                     mytime, &
                     dt, &
                     t_step
+                    
+                if (relax) then
+                    !$acc update host(max_iter_pc_ts)
+                    print *, 'maximum # iterations for phase-change', max_iter_pc_ts
+                end if
             end if
         else
             if (proc_rank == 0 .and. mod(t_step - t_step_start, t_step_print) == 0) then
@@ -1134,14 +1139,7 @@
                     t_step - t_step_start + 1, &
                     t_step_stop - t_step_start + 1, &
                 t_step
-<<<<<<< HEAD
-                if (relax) then
-                    !$acc update host(max_iter_pc_ts)
-                    print *, 'maximum # iterations for phase-change', max_iter_pc_ts
-                end if
-=======
             end if
->>>>>>> 63c79cbf
         end if
 
         if (probe_wrt) then
