!>
!! @file m_start_up.f90
!! @brief Contains module m_start_up

#:include 'case.fpp'
#:include 'macros.fpp'

!> @brief The purpose of the module is primarily to read in the files that
!!              contain the inputs, the initial condition data and the grid data
!!              that are provided by the user. The module is additionally tasked
!!              with verifying the consistency of the user inputs and completing
!!              the grid variablesThe purpose of the module is primarily to read
!!              in the files that
!!              contain the inputs, the initial condition data and the grid data
!!              that are provided by the user. The module is additionally tasked
!!              with verifying the consistency of the user inputs and completing
!!              the grid variables. This module also also allocating, initializing
!!              I/O, and deallocating the relevant variables on both cpus and gpus as well as
!!              setting up the time stepping, domain decomposition and I/O procedures.
module m_start_up

    use m_derived_types        !< Definitions of the derived types

    use m_global_parameters    !< Definitions of the global parameters

    use m_mpi_proxy            !< Message passing interface (MPI) module proxy

    use m_mpi_common

    use m_variables_conversion !< State variables type conversion procedures

    use m_weno                 !< Weighted and essentially non-oscillatory (WENO)
                               !! schemes for spatial reconstruction of variables

    use m_muscl                !< Monotonic Upstream-centered (MUSCL)
                               !! schemes for convservation laws

    use m_riemann_solvers      !< Exact and approximate Riemann problem solvers

    use m_cbc                  !< Characteristic boundary conditions (CBC)

    use m_boundary_common

    use m_acoustic_src      !< Acoustic source calculations

    use m_rhs                  !< Right-hane-side (RHS) evaluation procedures

    use m_chemistry            !< Chemistry module

    use m_data_output          !< Run-time info & solution data output procedures

    use m_time_steppers        !< Time-stepping algorithms

    use m_qbmm                 !< Quadrature MOM

    use m_derived_variables     !< Procedures used to compute quantities derived
                                !! from the conservative and primitive variables
    use m_hypoelastic

    use m_hyperelastic

    use m_phase_change          !< Phase-change module

    use m_viscous

    use m_bubbles_EE            !< Ensemble-averaged bubble dynamics routines

    use m_bubbles_EL            !< Lagrange bubble dynamics routines

    use ieee_arithmetic

    use m_helper_basic          !< Functions to compare floating point numbers

    $:USE_GPU_MODULE()

    use m_nvtx

    use m_ibm

    use m_compile_specific

    use m_checker_common

    use m_checker

    use m_surface_tension

    use m_body_forces

    use m_sim_helpers

    use m_mhd

    use m_igr

    implicit none

    private; public :: s_read_input_file, &
 s_check_input_file, &
 s_read_data_files, &
 s_read_serial_data_files, &
 s_read_parallel_data_files, &
 s_initialize_internal_energy_equations, &
 s_initialize_modules, s_initialize_gpu_vars, &
 s_initialize_mpi_domain, s_finalize_modules, &
 s_perform_time_step, s_save_data, &
 s_save_performance_metrics

    type(scalar_field), allocatable, dimension(:) :: q_cons_temp

    real(wp) :: dt_init

contains

    !> Read data files. Dispatch subroutine that replaces procedure pointer.
        !! @param q_cons_vf Conservative variables
    impure subroutine s_read_data_files(q_cons_vf)

        type(scalar_field), &
            dimension(sys_size), &
            intent(inout) :: q_cons_vf

        if (.not. parallel_io) then
            call s_read_serial_data_files(q_cons_vf)
        else
            call s_read_parallel_data_files(q_cons_vf)
        end if

    end subroutine s_read_data_files

    !>  The purpose of this procedure is to first verify that an
        !!      input file has been made available by the user. Provided
        !!      that this is so, the input file is then read in.
    impure subroutine s_read_input_file

        ! Relative path to the input file provided by the user
        character(LEN=name_len), parameter :: file_path = './simulation.inp'

        logical :: file_exist !<
            !! Logical used to check the existence of the input file

        integer :: iostatus
            !! Integer to check iostat of file read

        character(len=1000) :: line

        ! Namelist of the global parameters which may be specified by user
        namelist /user_inputs/ case_dir, run_time_info, m, n, p, dt, &
            t_step_start, t_step_stop, t_step_save, t_step_print, &
            model_eqns, mpp_lim, time_stepper, weno_eps, &
            rdma_mpi, teno_CT, mp_weno, weno_avg, &
            riemann_solver, low_Mach, wave_speeds, avg_state, &
            bc_x, bc_y, bc_z, &
            x_a, y_a, z_a, x_b, y_b, z_b, &
            x_domain, y_domain, z_domain, &
            hypoelasticity, &
            ib, num_ibs, patch_ib, &
            fluid_pp, probe_wrt, prim_vars_wrt, &
            fd_order, probe, num_probes, t_step_old, &
            alt_soundspeed, mixture_err, weno_Re_flux, &
            null_weights, precision, parallel_io, cyl_coord, &
            rhoref, pref, bubbles_euler, bubble_model, &
            R0ref, chem_params, &
#:if not MFC_CASE_OPTIMIZATION
            nb, mapped_weno, wenoz, teno, wenoz_q, weno_order, &
            num_fluids, mhd, relativity, igr_order, viscous, &
            igr_iter_solver, igr, igr_pres_lim, &
            recon_type, muscl_order, muscl_lim, &
#:endif
            Ca, Web, Re_inv, &
            acoustic_source, acoustic, num_source, &
            polytropic, thermal, &
            integral, integral_wrt, num_integrals, &
            polydisperse, poly_sigma, qbmm, &
            relax, relax_model, &
            palpha_eps, ptgalpha_eps, &
            file_per_process, sigma, &
            pi_fac, adv_n, adap_dt, adap_dt_tol, adap_dt_max_iters, &
            bf_x, bf_y, bf_z, &
            k_x, k_y, k_z, w_x, w_y, w_z, p_x, p_y, p_z, &
            g_x, g_y, g_z, n_start, t_save, t_stop, &
            cfl_adap_dt, cfl_const_dt, cfl_target, &
            surface_tension, bubbles_lagrange, lag_params, &
            hyperelasticity, R0ref, num_bc_patches, Bx0, powell, &
            cont_damage, tau_star, cont_damage_s, alpha_bar, &
            alf_factor, num_igr_iters, num_igr_warm_start_iters, &
            int_comp, ic_eps, ic_beta, nv_uvm_out_of_core, &
            nv_uvm_igr_temps_on_gpu, nv_uvm_pref_gpu, down_sample, fft_wrt, &
            sph_coord, under_relax

        ! Checking that an input file has been provided by the user. If it
        ! has, then the input file is read in, otherwise, simulation exits.
        inquire (FILE=trim(file_path), EXIST=file_exist)

        if (file_exist) then
            open (1, FILE=trim(file_path), &
                  FORM='formatted', &
                  ACTION='read', &
                  STATUS='old')
            read (1, NML=user_inputs, iostat=iostatus)

            if (iostatus /= 0) then
                backspace (1)
                read (1, fmt='(A)') line
                print *, 'Invalid line in namelist: '//trim(line)
                call s_mpi_abort('Invalid line in simulation.inp. It is '// &
                                 'likely due to a datatype mismatch. Exiting.')
            end if

            close (1)

            if ((bf_x) .or. (bf_y) .or. (bf_z)) then
                bodyForces = .true.
            end if

            ! Store m,n,p into global m,n,p
            m_glb = m
            n_glb = n
            p_glb = p

            call s_update_cell_bounds(cells_bounds, m, n, p)

            if (cfl_adap_dt .or. cfl_const_dt) cfl_dt = .true.

            if (any((/bc_x%beg, bc_x%end, bc_y%beg, bc_y%end, bc_z%beg, bc_z%end/) == -17) .or. &
                num_bc_patches > 0) then
                bc_io = .true.
            end if

        else
            call s_mpi_abort(trim(file_path)//' is missing. Exiting.')
        end if

    end subroutine s_read_input_file

    !> The goal of this procedure is to verify that each of the
    !!      user provided inputs is valid and that their combination
    !!      constitutes a meaningful configuration for the simulation.
    impure subroutine s_check_input_file

        ! Relative path to the current directory file in the case directory
        character(LEN=path_len) :: file_path

        ! Logical used to check the existence of the current directory file
        logical :: file_exist

        ! Logistics
        file_path = trim(case_dir)//'/.'

        call my_inquire(file_path, file_exist)

        if (file_exist .neqv. .true.) then
            call s_mpi_abort(trim(file_path)//' is missing. Exiting.')
        end if

        call s_check_inputs_common()
        call s_check_inputs()

    end subroutine s_check_input_file

        !!              initial condition and grid data files. The cell-average
        !!              conservative variables constitute the former, while the
        !!              cell-boundary locations in x-, y- and z-directions make
        !!              up the latter. This procedure also calculates the cell-
        !!              width distributions from the cell-boundary locations.
        !! @param q_cons_vf Cell-averaged conservative variables
    impure subroutine s_read_serial_data_files(q_cons_vf)

        type(scalar_field), dimension(sys_size), intent(INOUT) :: q_cons_vf

        character(LEN=path_len + 2*name_len) :: t_step_dir !<
            !! Relative path to the starting time-step directory

        character(LEN=path_len + 3*name_len) :: file_path !<
            !! Relative path to the grid and conservative variables data files

        logical :: file_exist !<
        ! Logical used to check the existence of the data files

        integer :: i, r !< Generic loop iterator

        ! Confirming that the directory from which the initial condition and
        ! the grid data files are to be read in exists and exiting otherwise
        if (cfl_dt) then
            write (t_step_dir, '(A,I0,A,I0)') &
                trim(case_dir)//'/p_all/p', proc_rank, '/', n_start
        else
            write (t_step_dir, '(A,I0,A,I0)') &
                trim(case_dir)//'/p_all/p', proc_rank, '/', t_step_start
        end if

        file_path = trim(t_step_dir)//'/.'
        call my_inquire(file_path, file_exist)

        if (file_exist .neqv. .true.) then
            call s_mpi_abort(trim(file_path)//' is missing. Exiting.')
        end if

        if (bc_io) then
            call s_read_serial_boundary_condition_files(t_step_dir, bc_type)
        else
            call s_assign_default_bc_type(bc_type)
        end if

        ! Cell-boundary Locations in x-direction
        file_path = trim(t_step_dir)//'/x_cb.dat'

        inquire (FILE=trim(file_path), EXIST=file_exist)

        if (file_exist) then
            open (2, FILE=trim(file_path), &
                  FORM='unformatted', &
                  ACTION='read', &
                  STATUS='old')
            read (2) x_cb(-1:m); close (2)
        else
            call s_mpi_abort(trim(file_path)//' is missing. Exiting.')
        end if

        dx(0:m) = x_cb(0:m) - x_cb(-1:m - 1)
        x_cc(0:m) = x_cb(-1:m - 1) + dx(0:m)/2._wp

        if (ib) then
            do i = 1, num_ibs
                if (patch_ib(i)%c > 0) then
                    Np = int((patch_ib(i)%p*patch_ib(i)%c/dx(0))*20) + int(((patch_ib(i)%c - patch_ib(i)%p*patch_ib(i)%c)/dx(0))*20) + 1
                end if
            end do
        end if

        ! Cell-boundary Locations in y-direction
        if (n > 0) then

            file_path = trim(t_step_dir)//'/y_cb.dat'

            inquire (FILE=trim(file_path), EXIST=file_exist)

            if (file_exist) then
                open (2, FILE=trim(file_path), &
                      FORM='unformatted', &
                      ACTION='read', &
                      STATUS='old')
                read (2) y_cb(-1:n); close (2)
            else
                call s_mpi_abort(trim(file_path)//' is missing. Exiting.')
            end if

            dy(0:n) = y_cb(0:n) - y_cb(-1:n - 1)
            y_cc(0:n) = y_cb(-1:n - 1) + dy(0:n)/2._wp

        end if

        ! Cell-boundary Locations in z-direction
        if (p > 0) then

            file_path = trim(t_step_dir)//'/z_cb.dat'

            inquire (FILE=trim(file_path), EXIST=file_exist)

            if (file_exist) then
                open (2, FILE=trim(file_path), &
                      FORM='unformatted', &
                      ACTION='read', &
                      STATUS='old')
                read (2) z_cb(-1:p); close (2)
            else
                call s_mpi_abort(trim(file_path)//' is missing. Exiting.')
            end if

            dz(0:p) = z_cb(0:p) - z_cb(-1:p - 1)
            z_cc(0:p) = z_cb(-1:p - 1) + dz(0:p)/2._wp

        end if

        do i = 1, sys_size
            write (file_path, '(A,I0,A)') &
                trim(t_step_dir)//'/q_cons_vf', i, '.dat'
            inquire (FILE=trim(file_path), EXIST=file_exist)
            if (file_exist) then
                open (2, FILE=trim(file_path), &
                      FORM='unformatted', &
                      ACTION='read', &
                      STATUS='old')
                read (2) q_cons_vf(i)%sf(0:m, 0:n, 0:p); close (2)
            else
                call s_mpi_abort(trim(file_path)//' is missing. Exiting.')
            end if
        end do

        if (bubbles_euler .or. elasticity) then
            ! Read pb and mv for non-polytropic qbmm
            if (qbmm .and. .not. polytropic) then
                do i = 1, nb
                    do r = 1, nnode
                        write (file_path, '(A,I0,A)') &
                            trim(t_step_dir)//'/pb', sys_size + (i - 1)*nnode + r, '.dat'
                        inquire (FILE=trim(file_path), EXIST=file_exist)
                        if (file_exist) then
                            open (2, FILE=trim(file_path), &
                                  FORM='unformatted', &
                                  ACTION='read', &
                                  STATUS='old')
                            read (2) pb_ts(1)%sf(0:m, 0:n, 0:p, r, i); close (2)
                        else
                            call s_mpi_abort(trim(file_path)//' is missing. Exiting.')
                        end if
                    end do
                end do
                do i = 1, nb
                    do r = 1, nnode
                        write (file_path, '(A,I0,A)') &
                            trim(t_step_dir)//'/mv', sys_size + (i - 1)*nnode + r, '.dat'
                        inquire (FILE=trim(file_path), EXIST=file_exist)
                        if (file_exist) then
                            open (2, FILE=trim(file_path), &
                                  FORM='unformatted', &
                                  ACTION='read', &
                                  STATUS='old')
                            read (2) mv_ts(1)%sf(0:m, 0:n, 0:p, r, i); close (2)
                        else
                            call s_mpi_abort(trim(file_path)//' is missing. Exiting.')
                        end if
                    end do
                end do
            end if
        end if

        ! Read IBM Data
        if (ib) then
            ! Read IB markers
            write (file_path, '(A,I0,A)') &
                trim(t_step_dir)//'/ib.dat'
            inquire (FILE=trim(file_path), EXIST=file_exist)
            if (file_exist) then
                open (2, FILE=trim(file_path), &
                      FORM='unformatted', &
                      ACTION='read', &
                      STATUS='old')
                read (2) ib_markers%sf(0:m, 0:n, 0:p); close (2)
            else
                call s_mpi_abort(trim(file_path)//' is missing. Exiting.')
            end if

            ! Read Levelset
            write (file_path, '(A)') &
                trim(t_step_dir)//'/levelset.dat'
            inquire (FILE=trim(file_path), EXIST=file_exist)
            if (file_exist) then
                open (2, FILE=trim(file_path), &
                      FORM='unformatted', &
                      ACTION='read', &
                      STATUS='old')
                read (2) levelset%sf(0:m, 0:n, 0:p, 1:num_ibs); close (2)
                ! print*, 'check', STL_levelset(106, 50, 0, 1)
            else
                call s_mpi_abort(trim(file_path)//' is missing. Exiting.')
            end if

            ! Read Levelset Norm
            write (file_path, '(A)') &
                trim(t_step_dir)//'/levelset_norm.dat'
            inquire (FILE=trim(file_path), EXIST=file_exist)
            if (file_exist) then
                open (2, FILE=trim(file_path), &
                      FORM='unformatted', &
                      ACTION='read', &
                      STATUS='old')
                read (2) levelset_norm%sf(0:m, 0:n, 0:p, 1:num_ibs, 1:3); close (2)
            else
                call s_mpi_abort(trim(file_path)//' is missing. Exiting.')
            end if

            do i = 1, num_ibs
                if (patch_ib(i)%c > 0) then
                    allocate (airfoil_grid_u(1:Np))
                    allocate (airfoil_grid_l(1:Np))

                    write (file_path, '(A)') &
                        trim(t_step_dir)//'/airfoil_u.dat'
                    inquire (FILE=trim(file_path), EXIST=file_exist)
                    if (file_exist) then
                        open (2, FILE=trim(file_path), &
                              FORM='unformatted', &
                              ACTION='read', &
                              STATUS='old')
                        read (2) airfoil_grid_u; close (2)
                    else
                        call s_mpi_abort(trim(file_path)//' is missing. Exiting.')
                    end if

                    write (file_path, '(A)') &
                        trim(t_step_dir)//'/airfoil_l.dat'
                    inquire (FILE=trim(file_path), EXIST=file_exist)
                    if (file_exist) then
                        open (2, FILE=trim(file_path), &
                              FORM='unformatted', &
                              ACTION='read', &
                              STATUS='old')
                        read (2) airfoil_grid_l; close (2)
                    else
                        call s_mpi_abort(trim(file_path)//' is missing. Exiting.')
                    end if
                end if
            end do

        end if

    end subroutine s_read_serial_data_files

        !! @param q_cons_vf Conservative variables
    impure subroutine s_read_parallel_data_files(q_cons_vf)

        type(scalar_field), &
            dimension(sys_size), &
            intent(INOUT) :: q_cons_vf

#ifdef MFC_MPI

        real(wp), allocatable, dimension(:) :: x_cb_glb, y_cb_glb, z_cb_glb

        integer :: ifile, ierr, data_size
        integer, dimension(MPI_STATUS_SIZE) :: status
        integer(KIND=MPI_OFFSET_KIND) :: disp
        integer(KIND=MPI_OFFSET_KIND) :: m_MOK, n_MOK, p_MOK
        integer(KIND=MPI_OFFSET_KIND) :: WP_MOK, var_MOK, str_MOK
        integer(KIND=MPI_OFFSET_KIND) :: NVARS_MOK
        integer(KIND=MPI_OFFSET_KIND) :: MOK

        character(LEN=path_len + 2*name_len) :: file_loc
        logical :: file_exist

        character(len=10) :: t_step_start_string

        integer :: i, j

        ! Downsampled data variables
        integer :: m_ds, n_ds, p_ds
        integer :: m_glb_ds, n_glb_ds, p_glb_ds
        integer :: m_glb_read, n_glb_read, p_glb_read ! data size of read

        allocate (x_cb_glb(-1:m_glb))
        allocate (y_cb_glb(-1:n_glb))
        allocate (z_cb_glb(-1:p_glb))

        ! Read in cell boundary locations in x-direction
        file_loc = trim(case_dir)//'/restart_data'//trim(mpiiofs)//'x_cb.dat'
        inquire (FILE=trim(file_loc), EXIST=file_exist)

        if (down_sample) then
            m_ds = int((m + 1)/3) - 1
            n_ds = int((n + 1)/3) - 1
            p_ds = int((p + 1)/3) - 1

            m_glb_ds = int((m_glb + 1)/3) - 1
            n_glb_ds = int((n_glb + 1)/3) - 1
            p_glb_ds = int((p_glb + 1)/3) - 1
        end if

        if (file_exist) then
            data_size = m_glb + 2
            call MPI_FILE_OPEN(MPI_COMM_WORLD, file_loc, MPI_MODE_RDONLY, mpi_info_int, ifile, ierr)
            call MPI_FILE_READ(ifile, x_cb_glb, data_size, mpi_p, status, ierr)
            call MPI_FILE_CLOSE(ifile, ierr)
        else
            call s_mpi_abort('File '//trim(file_loc)//' is missing. Exiting.')
        end if

        ! Assigning local cell boundary locations
        x_cb(-1:m) = x_cb_glb((start_idx(1) - 1):(start_idx(1) + m))
        ! Computing the cell width distribution
        dx(0:m) = x_cb(0:m) - x_cb(-1:m - 1)
        ! Computing the cell center locations
        x_cc(0:m) = x_cb(-1:m - 1) + dx(0:m)/2._wp

        if (ib) then
            do i = 1, num_ibs
                if (patch_ib(i)%c > 0) then
                    Np = int((patch_ib(i)%p*patch_ib(i)%c/dx(0))*20) + int(((patch_ib(i)%c - patch_ib(i)%p*patch_ib(i)%c)/dx(0))*20) + 1
                    allocate (MPI_IO_airfoil_IB_DATA%var(1:2*Np))
                end if
            end do
        end if

        if (n > 0) then
            ! Read in cell boundary locations in y-direction
            file_loc = trim(case_dir)//'/restart_data'//trim(mpiiofs)//'y_cb.dat'
            inquire (FILE=trim(file_loc), EXIST=file_exist)

            if (file_exist) then
                data_size = n_glb + 2
                call MPI_FILE_OPEN(MPI_COMM_WORLD, file_loc, MPI_MODE_RDONLY, mpi_info_int, ifile, ierr)
                call MPI_FILE_READ(ifile, y_cb_glb, data_size, mpi_p, status, ierr)
                call MPI_FILE_CLOSE(ifile, ierr)
            else
                call s_mpi_abort('File '//trim(file_loc)//' is missing. Exiting.')
            end if

            ! Assigning local cell boundary locations
            y_cb(-1:n) = y_cb_glb((start_idx(2) - 1):(start_idx(2) + n))
            ! Computing the cell width distribution
            dy(0:n) = y_cb(0:n) - y_cb(-1:n - 1)
            ! Computing the cell center locations
            y_cc(0:n) = y_cb(-1:n - 1) + dy(0:n)/2._wp

            if (p > 0) then
                ! Read in cell boundary locations in z-direction
                file_loc = trim(case_dir)//'/restart_data'//trim(mpiiofs)//'z_cb.dat'
                inquire (FILE=trim(file_loc), EXIST=file_exist)

                if (file_exist) then
                    data_size = p_glb + 2
                    call MPI_FILE_OPEN(MPI_COMM_WORLD, file_loc, MPI_MODE_RDONLY, mpi_info_int, ifile, ierr)
                    call MPI_FILE_READ(ifile, z_cb_glb, data_size, mpi_p, status, ierr)
                    call MPI_FILE_CLOSE(ifile, ierr)
                else
                    call s_mpi_abort('File '//trim(file_loc)//'is missing. Exiting.')
                end if

                ! Assigning local cell boundary locations
                z_cb(-1:p) = z_cb_glb((start_idx(3) - 1):(start_idx(3) + p))
                ! Computing the cell width distribution
                dz(0:p) = z_cb(0:p) - z_cb(-1:p - 1)
                ! Computing the cell center locations
                z_cc(0:p) = z_cb(-1:p - 1) + dz(0:p)/2._wp

            end if
        end if

        if (file_per_process) then
            if (cfl_dt) then
                call s_int_to_str(n_start, t_step_start_string)
                write (file_loc, '(I0,A1,I7.7,A)') n_start, '_', proc_rank, '.dat'
            else
                call s_int_to_str(t_step_start, t_step_start_string)
                write (file_loc, '(I0,A1,I7.7,A)') t_step_start, '_', proc_rank, '.dat'
            end if
            file_loc = trim(case_dir)//'/restart_data/lustre_'//trim(t_step_start_string)//trim(mpiiofs)//trim(file_loc)
            inquire (FILE=trim(file_loc), EXIST=file_exist)

            if (file_exist) then
                call MPI_FILE_OPEN(MPI_COMM_SELF, file_loc, MPI_MODE_RDONLY, mpi_info_int, ifile, ierr)

                ! Initialize MPI data I/O
                if (down_sample) then
                    call s_initialize_mpi_data_ds(q_cons_vf)
                else
                    if (ib) then
                        call s_initialize_mpi_data(q_cons_vf, ib_markers, &
                                                   levelset, levelset_norm)
                    else
                        call s_initialize_mpi_data(q_cons_vf)
                    end if
                end if

                if (down_sample) then
                    ! Size of local arrays
                    data_size = (m_ds + 3)*(n_ds + 3)*(p_ds + 3)
                    m_glb_read = m_glb_ds + 1
                    n_glb_read = n_glb_ds + 1
                    p_glb_read = p_glb_ds + 1
                else
                    ! Size of local arrays
                    data_size = (m + 1)*(n + 1)*(p + 1)
                    m_glb_read = m_glb + 1
                    n_glb_read = n_glb + 1
                    p_glb_read = p_glb + 1
                end if

                ! Resize some integers so MPI can read even the biggest file
                m_MOK = int(m_glb_read + 1, MPI_OFFSET_KIND)
                n_MOK = int(m_glb_read + 1, MPI_OFFSET_KIND)
                p_MOK = int(m_glb_read + 1, MPI_OFFSET_KIND)
                WP_MOK = int(4._wp, MPI_OFFSET_KIND)
                MOK = int(1._wp, MPI_OFFSET_KIND)
                str_MOK = int(name_len, MPI_OFFSET_KIND)
                NVARS_MOK = int(sys_size, MPI_OFFSET_KIND)

                ! Read the data for each variable
                if (bubbles_euler .or. elasticity) then
                    do i = 1, sys_size!adv_idx%end
                        var_MOK = int(i, MPI_OFFSET_KIND)

                        call MPI_FILE_READ(ifile, MPI_IO_DATA%var(i)%sf, data_size*mpi_io_type, &
                                           mpi_io_p, status, ierr)
                    end do
                    !Read pb and mv for non-polytropic qbmm
                    if (qbmm .and. .not. polytropic) then
                        do i = sys_size + 1, sys_size + 2*nb*nnode
                            var_MOK = int(i, MPI_OFFSET_KIND)

                            call MPI_FILE_READ(ifile, MPI_IO_DATA%var(i)%sf, data_size*mpi_io_type, &
                                               mpi_io_p, status, ierr)
                        end do
                    end if
                else
                    if (down_sample) then
                        do i = 1, sys_size
                            var_MOK = int(i, MPI_OFFSET_KIND)

                            call MPI_FILE_READ(ifile, q_cons_temp(i)%sf, data_size*mpi_io_type, &
                                               mpi_io_p, status, ierr)
                        end do
                    else
                        do i = 1, sys_size
                            var_MOK = int(i, MPI_OFFSET_KIND)

                            call MPI_FILE_READ(ifile, MPI_IO_DATA%var(i)%sf, data_size*mpi_io_type, &
                                               mpi_io_p, status, ierr)
                        end do
                    end if
                end if

                call s_mpi_barrier()

                call MPI_FILE_CLOSE(ifile, ierr)

                if (ib) then
                    ! Read IB Markers
                    write (file_loc, '(A)') 'ib.dat'
                    file_loc = trim(case_dir)//'/restart_data'//trim(mpiiofs)//trim(file_loc)
                    inquire (FILE=trim(file_loc), EXIST=file_exist)

                    if (file_exist) then

                        call MPI_FILE_OPEN(MPI_COMM_WORLD, file_loc, MPI_MODE_RDONLY, mpi_info_int, ifile, ierr)

                        disp = 0

                        call MPI_FILE_SET_VIEW(ifile, disp, MPI_INTEGER, MPI_IO_IB_DATA%view, &
                                               'native', mpi_info_int, ierr)
                        call MPI_FILE_READ(ifile, MPI_IO_IB_DATA%var%sf, data_size, &
                                           MPI_INTEGER, status, ierr)

                    else
                        call s_mpi_abort('File '//trim(file_loc)//' is missing. Exiting.')
                    end if

                    ! Read Levelset
                    write (file_loc, '(A)') 'levelset.dat'
                    file_loc = trim(case_dir)//'/restart_data'//trim(mpiiofs)//trim(file_loc)
                    inquire (FILE=trim(file_loc), EXIST=file_exist)

                    if (file_exist) then

                        call MPI_FILE_OPEN(MPI_COMM_WORLD, file_loc, MPI_MODE_RDONLY, mpi_info_int, ifile, ierr)

                        disp = 0

                        call MPI_FILE_SET_VIEW(ifile, disp, mpi_io_p, MPI_IO_levelset_DATA%view, &
                                               'native', mpi_info_int, ierr)
                        call MPI_FILE_READ(ifile, MPI_IO_levelset_DATA%var%sf, data_size*num_ibs*mpi_io_type, &
                                           mpi_io_p, status, ierr)

                    else
                        call s_mpi_abort('File '//trim(file_loc)//' is missing. Exiting.')
                    end if

                    ! Read Levelset Norm
                    write (file_loc, '(A)') 'levelset_norm.dat'
                    file_loc = trim(case_dir)//'/restart_data'//trim(mpiiofs)//trim(file_loc)
                    inquire (FILE=trim(file_loc), EXIST=file_exist)

                    if (file_exist) then

                        call MPI_FILE_OPEN(MPI_COMM_WORLD, file_loc, MPI_MODE_RDONLY, mpi_info_int, ifile, ierr)

                        disp = 0

                        call MPI_FILE_SET_VIEW(ifile, disp, mpi_io_p, MPI_IO_levelsetnorm_DATA%view, &
                                               'native', mpi_info_int, ierr)
                        call MPI_FILE_READ(ifile, MPI_IO_levelsetnorm_DATA%var%sf, data_size*num_ibs*3*mpi_io_type, &
                                           mpi_io_p, status, ierr)

                    else
                        call s_mpi_abort('File '//trim(file_loc)//' is missing. Exiting.')
                    end if

                end if

            else
                call s_mpi_abort('File '//trim(file_loc)//' is missing. Exiting.')
            end if
        else
            ! Open the file to read conservative variables
            if (cfl_dt) then
                write (file_loc, '(I0,A)') n_start, '.dat'
            else
                write (file_loc, '(I0,A)') t_step_start, '.dat'
            end if
            file_loc = trim(case_dir)//'/restart_data'//trim(mpiiofs)//trim(file_loc)
            inquire (FILE=trim(file_loc), EXIST=file_exist)

            if (file_exist) then
                call MPI_FILE_OPEN(MPI_COMM_WORLD, file_loc, MPI_MODE_RDONLY, mpi_info_int, ifile, ierr)

                ! Initialize MPI data I/O

                if (ib) then
                    call s_initialize_mpi_data(q_cons_vf, ib_markers, &
                                               levelset, levelset_norm)
                else

                    call s_initialize_mpi_data(q_cons_vf)

                end if

                ! Size of local arrays
                data_size = (m + 1)*(n + 1)*(p + 1)

                ! Resize some integers so MPI can read even the biggest file
                m_MOK = int(m_glb + 1, MPI_OFFSET_KIND)
                n_MOK = int(n_glb + 1, MPI_OFFSET_KIND)
                p_MOK = int(p_glb + 1, MPI_OFFSET_KIND)
                WP_MOK = int(8._wp, MPI_OFFSET_KIND)
                MOK = int(1._wp, MPI_OFFSET_KIND)
                str_MOK = int(name_len, MPI_OFFSET_KIND)
                NVARS_MOK = int(sys_size, MPI_OFFSET_KIND)

                ! Read the data for each variable
                if (bubbles_euler .or. elasticity) then
                    do i = 1, sys_size !adv_idx%end
                        var_MOK = int(i, MPI_OFFSET_KIND)
                        ! Initial displacement to skip at beginning of file
                        disp = m_MOK*max(MOK, n_MOK)*max(MOK, p_MOK)*WP_MOK*(var_MOK - 1)

                        call MPI_FILE_SET_VIEW(ifile, disp, mpi_io_p, MPI_IO_DATA%view(i), &
                                               'native', mpi_info_int, ierr)
                        call MPI_FILE_READ(ifile, MPI_IO_DATA%var(i)%sf, data_size*mpi_io_type, &
                                           mpi_io_p, status, ierr)
                    end do
                    !Read pb and mv for non-polytropic qbmm
                    if (qbmm .and. .not. polytropic) then
                        do i = sys_size + 1, sys_size + 2*nb*nnode
                            var_MOK = int(i, MPI_OFFSET_KIND)
                            ! Initial displacement to skip at beginning of file
                            disp = m_MOK*max(MOK, n_MOK)*max(MOK, p_MOK)*WP_MOK*(var_MOK - 1)

                            call MPI_FILE_SET_VIEW(ifile, disp, mpi_io_p, MPI_IO_DATA%view(i), &
                                                   'native', mpi_info_int, ierr)
                            call MPI_FILE_READ(ifile, MPI_IO_DATA%var(i)%sf, data_size*mpi_io_type, &
                                               mpi_io_p, status, ierr)
                        end do
                    end if
                else
                    do i = 1, sys_size
                        var_MOK = int(i, MPI_OFFSET_KIND)

                        ! Initial displacement to skip at beginning of file
                        disp = m_MOK*max(MOK, n_MOK)*max(MOK, p_MOK)*WP_MOK*(var_MOK - 1)

                        call MPI_FILE_SET_VIEW(ifile, disp, mpi_io_p, MPI_IO_DATA%view(i), &
                                               'native', mpi_info_int, ierr)
                        call MPI_FILE_READ_ALL(ifile, MPI_IO_DATA%var(i)%sf, data_size*mpi_io_type, &
                                               mpi_io_p, status, ierr)
                    end do
                end if

                call s_mpi_barrier()

                call MPI_FILE_CLOSE(ifile, ierr)

                if (ib) then

                    ! Read IB Markers
                    write (file_loc, '(A)') 'ib.dat'
                    file_loc = trim(case_dir)//'/restart_data'//trim(mpiiofs)//trim(file_loc)
                    inquire (FILE=trim(file_loc), EXIST=file_exist)

                    if (file_exist) then

                        call MPI_FILE_OPEN(MPI_COMM_WORLD, file_loc, MPI_MODE_RDONLY, mpi_info_int, ifile, ierr)

                        disp = 0

                        call MPI_FILE_SET_VIEW(ifile, disp, MPI_INTEGER, MPI_IO_IB_DATA%view, &
                                               'native', mpi_info_int, ierr)
                        call MPI_FILE_READ(ifile, MPI_IO_IB_DATA%var%sf, data_size, &
                                           MPI_INTEGER, status, ierr)

                    else
                        call s_mpi_abort('File '//trim(file_loc)//' is missing. Exiting.')
                    end if

                    ! Read Levelset
                    write (file_loc, '(A)') 'levelset.dat'
                    file_loc = trim(case_dir)//'/restart_data'//trim(mpiiofs)//trim(file_loc)
                    inquire (FILE=trim(file_loc), EXIST=file_exist)

                    if (file_exist) then

                        call MPI_FILE_OPEN(MPI_COMM_WORLD, file_loc, MPI_MODE_RDONLY, mpi_info_int, ifile, ierr)

                        disp = 0

                        call MPI_FILE_SET_VIEW(ifile, disp, mpi_io_p, MPI_IO_levelset_DATA%view, &
                                               'native', mpi_info_int, ierr)
                        call MPI_FILE_READ(ifile, MPI_IO_levelset_DATA%var%sf, data_size*num_ibs*mpi_io_type, &
                                           mpi_io_p, status, ierr)

                    else
                        call s_mpi_abort('File '//trim(file_loc)//' is missing. Exiting.')
                    end if

                    ! Read Levelset Norm
                    write (file_loc, '(A)') 'levelset_norm.dat'
                    file_loc = trim(case_dir)//'/restart_data'//trim(mpiiofs)//trim(file_loc)
                    inquire (FILE=trim(file_loc), EXIST=file_exist)

                    if (file_exist) then

                        call MPI_FILE_OPEN(MPI_COMM_WORLD, file_loc, MPI_MODE_RDONLY, mpi_info_int, ifile, ierr)

                        disp = 0

                        call MPI_FILE_SET_VIEW(ifile, disp, mpi_io_p, MPI_IO_levelsetnorm_DATA%view, &
                                               'native', mpi_info_int, ierr)
                        call MPI_FILE_READ(ifile, MPI_IO_levelsetnorm_DATA%var%sf, data_size*num_ibs*3*mpi_io_type, &
                                           mpi_io_p, status, ierr)

                    else
                        call s_mpi_abort('File '//trim(file_loc)//' is missing. Exiting.')
                    end if

                end if

            else
                call s_mpi_abort('File '//trim(file_loc)//' is missing. Exiting.')
            end if

        end if

        if (ib) then

            do j = 1, num_ibs
                if (patch_ib(j)%c > 0) then

                    allocate (airfoil_grid_u(1:Np))
                    allocate (airfoil_grid_l(1:Np))

                    write (file_loc, '(A)') 'airfoil_l.dat'
                    file_loc = trim(case_dir)//'/restart_data'//trim(mpiiofs)//trim(file_loc)
                    inquire (FILE=trim(file_loc), EXIST=file_exist)
                    if (file_exist) then

                        call MPI_FILE_OPEN(MPI_COMM_WORLD, file_loc, MPI_MODE_RDONLY, mpi_info_int, ifile, ierr)

                        ! Initial displacement to skip at beginning of file
                        disp = 0

                        call MPI_FILE_SET_VIEW(ifile, disp, mpi_io_p, MPI_IO_airfoil_IB_DATA%view(1), &
                                               'native', mpi_info_int, ierr)
                        call MPI_FILE_READ(ifile, MPI_IO_airfoil_IB_DATA%var(1:Np), 3*Np*mpi_io_type, &
                                           mpi_io_p, status, ierr)

                    end if

                    write (file_loc, '(A)') 'airfoil_u.dat'
                    file_loc = trim(case_dir)//'/restart_data'//trim(mpiiofs)//trim(file_loc)
                    inquire (FILE=trim(file_loc), EXIST=file_exist)
                    if (file_exist) then

                        call MPI_FILE_OPEN(MPI_COMM_WORLD, file_loc, MPI_MODE_RDONLY, mpi_info_int, ifile, ierr)

                        ! Initial displacement to skip at beginning of file
                        disp = 0

                        call MPI_FILE_SET_VIEW(ifile, disp, mpi_io_p, MPI_IO_airfoil_IB_DATA%view(2), &
                                               'native', mpi_info_int, ierr)
                        call MPI_FILE_READ(ifile, MPI_IO_airfoil_IB_DATA%var(Np + 1:2*Np), 3*Np*mpi_io_type, &
                                           mpi_io_p, status, ierr)
                    end if

                    do i = 1, Np
                        airfoil_grid_l(i)%x = MPI_IO_airfoil_IB_DATA%var(i)%x
                        airfoil_grid_l(i)%y = MPI_IO_airfoil_IB_DATA%var(i)%y
                    end do

                    do i = 1, Np
                        airfoil_grid_u(i)%x = MPI_IO_airfoil_IB_DATA%var(Np + i)%x
                        airfoil_grid_u(i)%y = MPI_IO_airfoil_IB_DATA%var(Np + i)%y
                    end do

                end if
            end do
        end if

        deallocate (x_cb_glb, y_cb_glb, z_cb_glb)

        if (bc_io) then
            call s_read_parallel_boundary_condition_files(bc_type)
        else
            call s_assign_default_bc_type(bc_type)
        end if

#endif

    end subroutine s_read_parallel_data_files

    !> The purpose of this procedure is to initialize the
        !!      values of the internal-energy equations of each phase
        !!      from the mass of each phase, the mixture momentum and
        !!      mixture-total-energy equations.
        !! @param v_vf conservative variables
    subroutine s_initialize_internal_energy_equations(v_vf)

        type(scalar_field), dimension(sys_size), intent(inout) :: v_vf

        real(wp) :: rho
        real(wp) :: dyn_pres
        real(wp) :: gamma
        real(wp) :: pi_inf
        real(wp) :: qv
        real(wp), dimension(2) :: Re
        real(wp) :: pres, T

        integer :: i, j, k, l, c

        real(wp), dimension(num_species) :: rhoYks

        real(wp) :: pres_mag

        pres_mag = 0._wp

        T = dflt_T_guess

        do j = 0, m
            do k = 0, n
                do l = 0, p

                    call s_convert_to_mixture_variables(v_vf, j, k, l, rho, gamma, pi_inf, qv, Re)

                    dyn_pres = 0._wp
                    do i = mom_idx%beg, mom_idx%end
                        dyn_pres = dyn_pres + 5.e-1_wp*v_vf(i)%sf(j, k, l)*v_vf(i)%sf(j, k, l) &
                                   /max(rho, sgm_eps)
                    end do

                    if (chemistry) then
                        do c = 1, num_species
                            rhoYks(c) = v_vf(chemxb + c - 1)%sf(j, k, l)
                        end do
                    end if

                    if (mhd) then
                        if (n == 0) then
                            pres_mag = 0.5_wp*(Bx0**2 + v_vf(B_idx%beg)%sf(j, k, l)**2 + v_vf(B_idx%beg + 1)%sf(j, k, l)**2)
                        else
                            pres_mag = 0.5_wp*(v_vf(B_idx%beg)%sf(j, k, l)**2 + v_vf(B_idx%beg + 1)%sf(j, k, l)**2 + v_vf(B_idx%beg + 2)%sf(j, k, l)**2)
                        end if
                    end if

                    call s_compute_pressure(v_vf(E_idx)%sf(j, k, l), 0._stp, &
                                            dyn_pres, pi_inf, gamma, rho, qv, rhoYks, pres, T, pres_mag=pres_mag)

                    do i = 1, num_fluids
                        v_vf(i + intxb - 1)%sf(j, k, l) = v_vf(i + advxb - 1)%sf(j, k, l)*(gammas(i)*pres + pi_infs(i)) &
<<<<<<< HEAD
                                                                             + v_vf(i + contxb - 1)%sf(j, k, l)*qvs(i)
=======
                                                          + v_vf(i + contxb - 1)%sf(j, k, l)*qvs(i)
>>>>>>> 987888c6
                    end do

                end do
            end do
        end do

    end subroutine s_initialize_internal_energy_equations

    impure subroutine s_perform_time_step(t_step, time_avg)
        integer, intent(inout) :: t_step
        real(wp), intent(inout) :: time_avg

        integer :: i

        if (cfl_dt) then
            if (cfl_const_dt .and. t_step == 0) call s_compute_dt()

            if (cfl_adap_dt) call s_compute_dt()

            if (t_step == 0) dt_init = dt

            if (dt < 1.e-3_wp*dt_init .and. cfl_adap_dt .and. proc_rank == 0) then
                print *, "Delta t = ", dt
                call s_mpi_abort("Delta t has become too small")
            end if
        end if

        if (cfl_dt) then
            if ((mytime + dt) >= t_stop) then
                dt = t_stop - mytime
                $:GPU_UPDATE(device='[dt]')
            end if
        else
            if ((mytime + dt) >= finaltime) then
                dt = finaltime - mytime
                $:GPU_UPDATE(device='[dt]')
            end if
        end if

        if (cfl_dt) then
            if (proc_rank == 0 .and. mod(t_step - t_step_start, t_step_print) == 0) then
                print '(" [", I3, "%] Time ", ES16.6, " dt = ", ES16.6, " @ Time Step = ", I8,  " Time Avg = ", ES16.6,  " Time/step = ", ES12.6, "")', &
                    int(ceiling(100._wp*(mytime/t_stop))), &
                    mytime, &
                    dt, &
                    t_step, &
                    wall_time_avg, &
                    wall_time
                    
                    if (relax) then
                      !$acc update host(max_iter_pc_ts)
                      print *, 'maximum # iterations for phase-change', max_iter_pc_ts
                end if
            end if
        else
            if (proc_rank == 0 .and. mod(t_step - t_step_start, t_step_print) == 0) then
                print '(" [", I3, "%]  Time step ", I8, " of ", I0, " @ t_step = ", I8,  " Time Avg = ", ES12.6,  " Time/step= ", ES12.6, "")', &
                    int(ceiling(100._wp*(real(t_step - t_step_start)/(t_step_stop - t_step_start + 1)))), &
                    t_step - t_step_start + 1, &
                    t_step_stop - t_step_start + 1, &
                    t_step, &
                    wall_time_avg, &
                    wall_time
                    if (relax) then
                      !$acc update host(max_iter_pc_ts)
                      print *, 'maximum # iterations for phase-change', max_iter_pc_ts
                    end if
            end if
        end if

        if (probe_wrt) then
            do i = 1, sys_size
                $:GPU_UPDATE(host='[q_cons_ts(1)%vf(i)%sf]')
            end do
        end if

        call s_compute_derived_variables(t_step)

#ifdef DEBUG
        print *, 'Computed derived vars'
#endif
        mytime = mytime + dt

        ! Total-variation-diminishing (TVD) Runge-Kutta (RK) time-steppers
        if (any(time_stepper == (/1, 2, 3/))) then
            call s_tvd_rk(t_step, time_avg, time_stepper)
        end if

        if (relax) call s_infinite_relaxation_k(q_cons_ts(1)%vf)

        ! Time-stepping loop controls

        t_step = t_step + 1

    end subroutine s_perform_time_step

    impure subroutine s_save_performance_metrics(time_avg, time_final, io_time_avg, io_time_final, proc_time, io_proc_time, file_exists)

        real(wp), intent(inout) :: time_avg, time_final
        real(wp), intent(inout) :: io_time_avg, io_time_final
        real(wp), dimension(:), intent(inout) :: proc_time
        real(wp), dimension(:), intent(inout) :: io_proc_time
        logical, intent(inout) :: file_exists

        real(wp) :: grind_time

        call s_mpi_barrier()

        if (num_procs > 1) then
            call mpi_bcast_time_step_values(proc_time, time_avg)

            call mpi_bcast_time_step_values(io_proc_time, io_time_avg)
        end if

        if (proc_rank == 0) then
            time_final = 0._wp
            io_time_final = 0._wp
            if (num_procs == 1) then
                time_final = time_avg
                io_time_final = io_time_avg
            else
                time_final = maxval(proc_time)
                io_time_final = maxval(io_proc_time)
            end if

            grind_time = time_final*1.0e9_wp/ &
                         (real(sys_size, wp)*real(maxval((/1, m_glb/)), wp)* &
                          real(maxval((/1, n_glb/)), wp)*real(maxval((/1, p_glb/)), wp))

            print *, "Performance:", grind_time, "ns/gp/eq/rhs"
            inquire (FILE='time_data.dat', EXIST=file_exists)
            if (file_exists) then
                open (1, file='time_data.dat', position='append', status='old')
            else
                open (1, file='time_data.dat', status='new')
                write (1, '(A10, A15, A15)') "Ranks", "s/step", "ns/gp/eq/rhs"
            end if

            write (1, '(I10, 2(F15.8))') num_procs, time_final, grind_time

            close (1)

            inquire (FILE='io_time_data.dat', EXIST=file_exists)
            if (file_exists) then
                open (1, file='io_time_data.dat', position='append', status='old')
            else
                open (1, file='io_time_data.dat', status='new')
                write (1, '(A10, A15)') "Ranks", "s/step"
            end if

            write (1, '(I10, F15.8)') num_procs, io_time_final
            close (1)

        end if

    end subroutine s_save_performance_metrics

    impure subroutine s_save_data(t_step, start, finish, io_time_avg, nt)
        integer, intent(inout) :: t_step
        real(wp), intent(inout) :: start, finish, io_time_avg
        integer, intent(inout) :: nt

        integer(kind=8) :: i, j, k, l
        integer :: stor

        integer :: save_count

        if (down_sample) then
            call s_populate_variables_buffers(bc_type, q_cons_ts(1)%vf)
        end if

        stor = 1

        if (time_stepper /= 1) then
            $:GPU_PARALLEL_LOOP(collapse=4, copyin='[idwbuff]')
            do i = 1, sys_size
                do l = idwbuff(3)%beg, idwbuff(3)%end
                    do k = idwbuff(2)%beg, idwbuff(2)%end
                        do j = idwbuff(1)%beg, idwbuff(1)%end
                            q_cons_ts(2)%vf(i)%sf(j, k, l) = &
                                q_cons_ts(1)%vf(i)%sf(j, k, l)
                        end do
                    end do
                end do
            end do
            $:END_GPU_PARALLEL_LOOP()
            stor = 2
        end if

        call cpu_time(start)
        call nvtxStartRange("SAVE-DATA")
        do i = 1, sys_size
#ifndef FRONTIER_UNIFIED
            $:GPU_UPDATE(host='[q_cons_ts(stor)%vf(i)%sf]')
#endif
            do l = 0, p
                do k = 0, n
                    do j = 0, m
                        if (ieee_is_nan(real(q_cons_ts(stor)%vf(i)%sf(j, k, l), kind=wp))) then
                            print *, "NaN(s) in timestep output.", j, k, l, i, proc_rank, t_step, m, n, p
                            error stop "NaN(s) in timestep output."
                        end if
                    end do
                end do
            end do
        end do

        if (qbmm .and. .not. polytropic) then
            $:GPU_UPDATE(host='[pb_ts(1)%sf]')
            $:GPU_UPDATE(host='[mv_ts(1)%sf]')
        end if

        if (cfl_dt) then
            save_count = int(mytime/t_save)
        else
            save_count = t_step
        end if

        if (bubbles_lagrange) then
            $:GPU_UPDATE(host='[lag_id, mtn_pos, mtn_posPrev, mtn_vel, intfc_rad, &
                & intfc_vel, bub_R0, Rmax_stats, Rmin_stats, bub_dphidt, gas_p, &
                & gas_mv, gas_mg, gas_betaT, gas_betaC]')
            do i = 1, nBubs
                if (ieee_is_nan(intfc_rad(i, 1)) .or. intfc_rad(i, 1) <= 0._wp) then
                    call s_mpi_abort("Bubble radius is negative or NaN, please reduce dt.")
                end if
            end do

            $:GPU_UPDATE(host='[q_beta(1)%sf]')
            call s_write_data_files(q_cons_ts(stor)%vf, q_T_sf, q_prim_vf, save_count, bc_type, q_beta(1))
            $:GPU_UPDATE(host='[Rmax_stats,Rmin_stats,gas_p,gas_mv,intfc_vel]')
            call s_write_restart_lag_bubbles(save_count) !parallel
            if (lag_params%write_bubbles_stats) call s_write_lag_bubble_stats()
        else
            call s_write_data_files(q_cons_ts(stor)%vf, q_T_sf, q_prim_vf, save_count, bc_type)
        end if

        call nvtxEndRange
        call cpu_time(finish)
        if (cfl_dt) then
            nt = mytime/t_save
        else
            nt = int((t_step - t_step_start)/(t_step_save))
        end if

        if (nt == 1) then
            io_time_avg = abs(finish - start)
        else
            io_time_avg = (abs(finish - start) + io_time_avg*(nt - 1))/nt
        end if

    end subroutine s_save_data

    impure subroutine s_initialize_modules

        integer :: m_ds, n_ds, p_ds
        integer :: i, j, k, l, x_id, y_id, z_id, ix, iy, iz
        real(wp) :: temp1, temp2, temp3, temp4

        call s_initialize_global_parameters_module()
        !Quadrature weights and nodes for polydisperse simulations
        if (bubbles_euler .and. nb > 1) then
            call s_simpson(weight, R0)
        end if
        !Initialize variables for non-polytropic (Preston) model
        if (bubbles_euler .and. .not. polytropic) then
            call s_initialize_nonpoly()
        end if
        !Initialize pb based on surface tension for qbmm (polytropic)
        if (qbmm .and. polytropic .and. (.not. f_is_default(Web))) then
            pb0(:) = pref + 2._wp*fluid_pp(1)%ss/(R0(:)*R0ref)
            pb0 = pb0/pref
            pref = 1._wp
        end if

        call s_initialize_mpi_common_module()
        call s_initialize_mpi_proxy_module()
        call s_initialize_variables_conversion_module()
        if (grid_geometry == 3) call s_initialize_fftw_module()

        if (bubbles_euler) call s_initialize_bubbles_EE_module()
        if (ib) call s_initialize_ibm_module()
        if (qbmm) call s_initialize_qbmm_module()

        if (acoustic_source) then
            call s_initialize_acoustic_src()
        end if

        if (viscous .and. (.not. igr)) then
            call s_initialize_viscous_module()
        end if

        call s_initialize_rhs_module()

        if (surface_tension) call s_initialize_surface_tension_module()

        if (relax) call s_initialize_phasechange_module()

        call s_initialize_data_output_module()
        call s_initialize_derived_variables_module()
        call s_initialize_time_steppers_module()

        call s_initialize_boundary_common_module()

        if (down_sample) then
            m_ds = int((m + 1)/3) - 1
            n_ds = int((n + 1)/3) - 1
            p_ds = int((p + 1)/3) - 1

            allocate (q_cons_temp(1:sys_size))
            do i = 1, sys_size
                allocate (q_cons_temp(i)%sf(-1:m_ds + 1, -1:n_ds + 1, -1:p_ds + 1))
            end do
        end if

        ! Reading in the user provided initial condition and grid data
        if (down_sample) then
            call s_read_data_files(q_cons_temp)
            call s_upsample_data(q_cons_ts(1)%vf, q_cons_temp)
            do i = 1, sys_size
                $:GPU_UPDATE(device='[q_cons_ts(1)%vf(i)%sf]')
            end do
            do i = 1, sys_size
                deallocate (q_cons_temp(i)%sf)
            end do
            deallocate (q_cons_temp)
        else
            call s_read_data_files(q_cons_ts(1)%vf)
        end if

        ! Populating the buffers of the grid variables using the boundary conditions
        call s_populate_grid_variables_buffers()

        if (model_eqns == 3) call s_initialize_internal_energy_equations(q_cons_ts(1)%vf)
        if (ib) call s_ibm_setup()
        if (bodyForces) call s_initialize_body_forces_module()
        if (acoustic_source) call s_precalculate_acoustic_spatial_sources()

        ! Initialize the Temperature cache.
        if (chemistry) call s_compute_q_T_sf(q_T_sf, q_cons_ts(1)%vf, idwint)

        ! Computation of parameters, allocation of memory, association of pointers,
        ! and/or execution of any other tasks that are needed to properly configure
        ! the modules. The preparations below DO DEPEND on the grid being complete.
        if (igr) then
            call s_initialize_igr_module()
        else
            if (recon_type == WENO_TYPE) then
                call s_initialize_weno_module()
            elseif (recon_type == MUSCL_TYPE) then
                call s_initialize_muscl_module()
            end if
            call s_initialize_cbc_module()
            call s_initialize_riemann_solvers_module()
        end if

        call s_initialize_derived_variables()
        if (bubbles_lagrange) call s_initialize_bubbles_EL_module(q_cons_ts(1)%vf)

        if (hypoelasticity) call s_initialize_hypoelastic_module()
        if (hyperelasticity) call s_initialize_hyperelastic_module()

        if (mhd .and. powell) call s_initialize_mhd_powell_module

    end subroutine s_initialize_modules

    impure subroutine s_initialize_mpi_domain
        integer :: ierr
#ifdef MFC_GPU
        real(wp) :: starttime, endtime
        integer :: num_devices, local_size, num_nodes, ppn, my_device_num
        integer :: dev, devNum, local_rank
#ifdef MFC_MPI
        integer :: local_comm
#endif
#if defined(MFC_OpenACC)
        integer(acc_device_kind) :: devtype
#endif
#endif

        ! Initializing MPI execution environment

        call s_mpi_initialize()

        ! Bind GPUs if OpenACC is enabled
#ifdef MFC_GPU
#ifndef MFC_MPI
        local_size = 1
        local_rank = 0
#else
        call MPI_Comm_split_type(MPI_COMM_WORLD, MPI_COMM_TYPE_SHARED, 0, &
                                 MPI_INFO_NULL, local_comm, ierr)
        call MPI_Comm_size(local_comm, local_size, ierr)
        call MPI_Comm_rank(local_comm, local_rank, ierr)
#endif
#if defined(MFC_OpenACC)
        devtype = acc_get_device_type()
        devNum = acc_get_num_devices(devtype)
        dev = mod(local_rank, devNum)

        call acc_set_device_num(dev, devtype)
#elif defined(MFC_OpenMP)
        devNum = omp_get_num_devices()
        dev = mod(local_rank, devNum)
        call omp_set_default_device(dev)
#endif
#endif

        ! The rank 0 processor assigns default values to the user inputs prior to
        ! reading them in from the input file. Next, the user inputs are read and
        ! their consistency is checked. The identification of any inconsistencies
        ! will result in the termination of the simulation.
        if (proc_rank == 0) then
            call s_assign_default_values_to_user_inputs()
            call s_read_input_file()
            call s_check_input_file()

            print '(" Simulating a ", A, " ", I0, "x", I0, "x", I0, " case on ", I0, " rank(s) ", A, ".")', &
#:if not MFC_CASE_OPTIMIZATION
                "regular", &
#:else
                "case-optimized", &
#:endif
                m, n, p, num_procs, &
#if defined(MFC_OpenACC)
                "with OpenACC offloading"
#elif defined(MFC_OpenMP)
            "with OpenMP offloading"
#else
            "on CPUs"
#endif
        end if

        ! Broadcasting the user inputs to all of the processors and performing the
        ! parallel computational domain decomposition. Neither procedure has to be
        ! carried out if the simulation is in fact not truly executed in parallel.

        call s_mpi_bcast_user_inputs()

        call s_initialize_parallel_io()

        call s_mpi_decompose_computational_domain()

    end subroutine s_initialize_mpi_domain

    subroutine s_initialize_gpu_vars
        integer :: i
        !Update GPU DATA
        if (.not. down_sample) then
            do i = 1, sys_size
                $:GPU_UPDATE(device='[q_cons_ts(1)%vf(i)%sf]')
            end do
        end if

        if (qbmm .and. .not. polytropic) then
            $:GPU_UPDATE(device='[pb_ts(1)%sf,mv_ts(1)%sf]')
        end if
        if (chemistry) then
            $:GPU_UPDATE(device='[q_T_sf%sf]')
        end if

        $:GPU_UPDATE(device='[chem_params]')

        $:GPU_UPDATE(device='[R0ref,Ca,Web,Re_inv,weight,R0, &
            & bubbles_euler,polytropic,polydisperse,qbmm, &
            & ptil,bubble_model,thermal,poly_sigma,adv_n,adap_dt, &
            & adap_dt_tol,adap_dt_max_iters,n_idx,pi_fac,low_Mach]')
        $:GPU_UPDATE(device='[R_n,R_v,phi_vn,phi_nv,Pe_c,Tw,pv,M_n, &
            & M_v,k_n,k_v,pb0,mass_n0,mass_v0,Pe_T,Re_trans_T, &
            & Re_trans_c,Im_trans_T,Im_trans_c,omegaN,mul0,ss, &
            & gamma_v,mu_v,gamma_m,gamma_n,mu_n,gam]')

        $:GPU_UPDATE(device='[adv_n,adap_dt,adap_dt_tol,adap_dt_max_iters,n_idx,pi_fac,low_Mach]')

        $:GPU_UPDATE(device='[R0ref,Ca,Web,Re_inv,weight,R0, &
            & bubbles_euler,polytropic,polydisperse,qbmm, &
            & ptil,bubble_model,thermal,poly_sigma,adv_n,adap_dt, &
            & adap_dt_tol,adap_dt_max_iters,n_idx,pi_fac,low_Mach]')
        $:GPU_UPDATE(device='[R_n,R_v,phi_vn,phi_nv,Pe_c,Tw,pv,M_n, &
            & M_v,k_n,k_v,pb0,mass_n0,mass_v0,Pe_T,Re_trans_T, &
            & Re_trans_c,Im_trans_T,Im_trans_c,omegaN,mul0,ss, &
            & gamma_v,mu_v,gamma_m,gamma_n,mu_n,gam]')

        $:GPU_UPDATE(device='[acoustic_source, num_source]')
        $:GPU_UPDATE(device='[sigma, surface_tension]')

        $:GPU_UPDATE(device='[dx,dy,dz,x_cb,x_cc,y_cb,y_cc,z_cb,z_cc]')
        $:GPU_UPDATE(device='[bc_x%vb1,bc_x%vb2,bc_x%vb3,bc_x%ve1,bc_x%ve2,bc_x%ve3]')
        $:GPU_UPDATE(device='[bc_y%vb1,bc_y%vb2,bc_y%vb3,bc_y%ve1,bc_y%ve2,bc_y%ve3]')
        $:GPU_UPDATE(device='[bc_z%vb1,bc_z%vb2,bc_z%vb3,bc_z%ve1,bc_z%ve2,bc_z%ve3]')

        $:GPU_UPDATE(device='[bc_x%grcbc_in,bc_x%grcbc_out,bc_x%grcbc_vel_out]')
        $:GPU_UPDATE(device='[bc_y%grcbc_in,bc_y%grcbc_out,bc_y%grcbc_vel_out]')
        $:GPU_UPDATE(device='[bc_z%grcbc_in,bc_z%grcbc_out,bc_z%grcbc_vel_out]')

        $:GPU_UPDATE(device='[relax, relax_model]')
        if (relax) then
            $:GPU_UPDATE(device='[palpha_eps, ptgalpha_eps, under_relax]')
        end if

        if (ib) then
            $:GPU_UPDATE(device='[ib_markers%sf]')
        end if
        #:if not MFC_CASE_OPTIMIZATION
            $:GPU_UPDATE(device='[igr,nb,igr_order]')
        #:endif
        #:block DEF_AMD
            block
                use m_thermochem, only: molecular_weights
                use m_chemistry, only: molecular_weights_nonparameter
                molecular_weights_nonparameter(:) = molecular_weights(:)
                $:GPU_UPDATE(device='[molecular_weights_nonparameter]')
            end block
        #:endblock

    end subroutine s_initialize_gpu_vars

    impure subroutine s_finalize_modules

        call s_finalize_time_steppers_module()
        if (hypoelasticity) call s_finalize_hypoelastic_module()
        if (hyperelasticity) call s_finalize_hyperelastic_module()
        call s_finalize_derived_variables_module()
        call s_finalize_data_output_module()
        call s_finalize_rhs_module()
        if (igr) then
            call s_finalize_igr_module()
        else
            call s_finalize_cbc_module()
            call s_finalize_riemann_solvers_module()
            if (recon_type == WENO_TYPE) then
                call s_finalize_weno_module()
            elseif (recon_type == MUSCL_TYPE) then
                call s_finalize_muscl_module()
            end if
        end if
        call s_finalize_variables_conversion_module()
        if (grid_geometry == 3) call s_finalize_fftw_module
        call s_finalize_mpi_common_module()
        call s_finalize_global_parameters_module()
        call s_finalize_boundary_common_module()
        if (bubbles_lagrange) call s_finalize_lagrangian_solver()
        if (viscous .and. (.not. igr)) then
            call s_finalize_viscous_module()
        end if
        call s_finalize_mpi_proxy_module()

        if (surface_tension) call s_finalize_surface_tension_module()
        if (bodyForces) call s_finalize_body_forces_module()
        if (mhd .and. powell) call s_finalize_mhd_powell_module

        ! Terminating MPI execution environment
        call s_mpi_finalize()
    end subroutine s_finalize_modules

end module m_start_up<|MERGE_RESOLUTION|>--- conflicted
+++ resolved
@@ -1054,11 +1054,7 @@
 
                     do i = 1, num_fluids
                         v_vf(i + intxb - 1)%sf(j, k, l) = v_vf(i + advxb - 1)%sf(j, k, l)*(gammas(i)*pres + pi_infs(i)) &
-<<<<<<< HEAD
-                                                                             + v_vf(i + contxb - 1)%sf(j, k, l)*qvs(i)
-=======
                                                           + v_vf(i + contxb - 1)%sf(j, k, l)*qvs(i)
->>>>>>> 987888c6
                     end do
 
                 end do
