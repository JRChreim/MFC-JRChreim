!>
!! @file m_start_up.f90
!! @brief Contains module m_start_up

#:include 'case.fpp'

!> @brief The purpose of the module is primarily to read in the files that
!!              contain the inputs, the initial condition data and the grid data
!!              that are provided by the user. The module is additionally tasked
!!              with verifying the consistency of the user inputs and completing
!!              the grid variablesThe purpose of the module is primarily to read
!!              in the files that
!!              contain the inputs, the initial condition data and the grid data
!!              that are provided by the user. The module is additionally tasked
!!              with verifying the consistency of the user inputs and completing
!!              the grid variables. This module also also allocating, initializing
!!              I/O, and deallocating the relevant variables on both cpus and gpus as well as
!!              setting up the time stepping, domain decomposition and I/O procedures.
module m_start_up

    use m_derived_types        !< Definitions of the derived types

    use m_global_parameters    !< Definitions of the global parameters

    use m_mpi_proxy            !< Message passing interface (MPI) module proxy

    use m_mpi_common

    use m_variables_conversion !< State variables type conversion procedures

    use m_weno                 !< Weighted and essentially non-oscillatory (WENO)
                               !! schemes for spatial reconstruction of variables

    use m_riemann_solvers      !< Exact and approximate Riemann problem solvers

    use m_cbc                  !< Characteristic boundary conditions (CBC)

    use m_boundary_common

    use m_acoustic_src      !< Acoustic source calculations

    use m_rhs                  !< Right-hane-side (RHS) evaluation procedures

    use m_chemistry            !< Chemistry module

    use m_data_output          !< Run-time info & solution data output procedures

    use m_time_steppers        !< Time-stepping algorithms

    use m_qbmm                 !< Quadrature MOM

    use m_derived_variables     !< Procedures used to compute quantities derived
                                !! from the conservative and primitive variables
    use m_hypoelastic

    use m_hyperelastic

    use m_phase_change          !< Phase-change module

    use m_viscous

    use m_bubbles_EE            !< Ensemble-averaged bubble dynamics routines

    use m_bubbles_EL            !< Lagrange bubble dynamics routines

    use ieee_arithmetic

    use m_helper_basic          !< Functions to compare floating point numbers

#ifdef MFC_OpenACC
    use openacc
#endif

    use m_nvtx

    use m_ibm

    use m_compile_specific

    use m_checker_common

    use m_checker

    use m_surface_tension

    use m_body_forces

    use m_sim_helpers

    use m_mhd

    implicit none

    private; public :: s_read_input_file, &
 s_check_input_file, &
 s_read_data_files, &
 s_read_serial_data_files, &
 s_read_parallel_data_files, &
 s_populate_grid_variables_buffers, &
 s_initialize_internal_energy_equations, &
 s_initialize_modules, s_initialize_gpu_vars, &
 s_initialize_mpi_domain, s_finalize_modules, &
 s_perform_time_step, s_save_data, &
 s_save_performance_metrics


    type(scalar_field), allocatable, dimension(:) :: grad_x_vf, grad_y_vf, grad_z_vf, norm_vf

    real(wp) :: dt_init

contains

   !> Read data files. Dispatch subroutine that replaces procedure pointer.
        !! @param q_cons_vf Conservative variables
    subroutine s_read_data_files(q_cons_vf)

        type(scalar_field), &
            dimension(sys_size), &
            intent(inout) :: q_cons_vf


        if (.not. parallel_io) then
            call s_read_serial_data_files(q_cons_vf)
        else
            call s_read_parallel_data_files(q_cons_vf)
        end if

    end subroutine s_read_data_files

    !>  The purpose of this procedure is to first verify that an
        !!      input file has been made available by the user. Provided
        !!      that this is so, the input file is then read in.
    subroutine s_read_input_file

        ! Relative path to the input file provided by the user
        character(LEN=name_len), parameter :: file_path = './simulation.inp'

        logical :: file_exist !<
            !! Logical used to check the existence of the input file

        integer :: iostatus
            !! Integer to check iostat of file read

        character(len=1000) :: line

        ! Namelist of the global parameters which may be specified by user
        namelist /user_inputs/ case_dir, run_time_info, m, n, p, dt, &
            t_step_start, t_step_stop, t_step_save, t_step_print, &
            model_eqns, mpp_lim, time_stepper, weno_eps, weno_flat, &
            riemann_flat, rdma_mpi, cu_tensor, &
            teno_CT, mp_weno, weno_avg, &
            riemann_solver, low_Mach, wave_speeds, avg_state, &
            bc_x, bc_y, bc_z, &
            x_a, y_a, z_a, x_b, y_b, z_b, &
            x_domain, y_domain, z_domain, &
            hypoelasticity, &
            ib, num_ibs, patch_ib, &
            fluid_pp, probe_wrt, prim_vars_wrt, &
            fd_order, probe, num_probes, t_step_old, &
            alt_soundspeed, mixture_err, weno_Re_flux, &
            null_weights, precision, parallel_io, cyl_coord, &
            rhoref, pref, bubbles_euler, bubble_model, &
            R0ref, chem_params, &
#:if not MFC_CASE_OPTIMIZATION
            nb, mapped_weno, wenoz, teno, wenoz_q, weno_order, num_fluids, mhd, relativity, &
#:endif
            Ca, Web, Re_inv, &
            acoustic_source, acoustic, num_source, &
            polytropic, thermal, &
            integral, integral_wrt, num_integrals, &
            polydisperse, poly_sigma, qbmm, &
            relax, relax_model, &
            palpha_eps, ptgalpha_eps, &
            R0_type, file_per_process, sigma, &
            pi_fac, adv_n, adap_dt, adap_dt_tol, &
            bf_x, bf_y, bf_z, &
            k_x, k_y, k_z, w_x, w_y, w_z, p_x, p_y, p_z, &
            g_x, g_y, g_z, n_start, t_save, t_stop, &
            cfl_adap_dt, cfl_const_dt, cfl_target, &
            viscous, surface_tension, &
            bubbles_lagrange, lag_params, &
<<<<<<< HEAD
            rkck_adap_dt, rkck_tolerance, &
            hyperelasticity, R0ref, Bx0, powell, sph_coord
=======
            hyperelasticity, R0ref, num_bc_patches, Bx0, powell, &
            cont_damage, tau_star, cont_damage_s, alpha_bar
>>>>>>> 3c802708

        ! Checking that an input file has been provided by the user. If it
        ! has, then the input file is read in, otherwise, simulation exits.
        inquire (FILE=trim(file_path), EXIST=file_exist)

        if (file_exist) then
            open (1, FILE=trim(file_path), &
                  FORM='formatted', &
                  ACTION='read', &
                  STATUS='old')
            read (1, NML=user_inputs, iostat=iostatus)

            if (iostatus /= 0) then
                backspace (1)
                read (1, fmt='(A)') line
                print *, 'Invalid line in namelist: '//trim(line)
                call s_mpi_abort('Invalid line in simulation.inp. It is '// &
                                 'likely due to a datatype mismatch. Exiting.')
            end if

            close (1)

            if ((bf_x) .or. (bf_y) .or. (bf_z)) then
                bodyForces = .true.
            endif

            ! Store m,n,p into global m,n,p
            m_glb = m
            n_glb = n
            p_glb = p

            if (cfl_adap_dt .or. cfl_const_dt) cfl_dt = .true.

            if (any((/bc_x%beg, bc_x%end, bc_y%beg, bc_y%end, bc_z%beg, bc_z%end/) == -17) .or. &
                num_bc_patches > 0) then
                bc_io = .true.
            endif

        else
            call s_mpi_abort(trim(file_path)//' is missing. Exiting.')
        end if

    end subroutine s_read_input_file

    !> The goal of this procedure is to verify that each of the
    !!      user provided inputs is valid and that their combination
    !!      constitutes a meaningful configuration for the simulation.
    subroutine s_check_input_file

        ! Relative path to the current directory file in the case directory
        character(LEN=path_len) :: file_path

        ! Logical used to check the existence of the current directory file
        logical :: file_exist

        ! Logistics
        file_path = trim(case_dir)//'/.'

        call my_inquire(file_path, file_exist)

        if (file_exist .neqv. .true.) then
            call s_mpi_abort(trim(file_path)//' is missing. Exiting.')
        end if

        call s_check_inputs_common()
        call s_check_inputs()

    end subroutine s_check_input_file

        !!              initial condition and grid data files. The cell-average
        !!              conservative variables constitute the former, while the
        !!              cell-boundary locations in x-, y- and z-directions make
        !!              up the latter. This procedure also calculates the cell-
        !!              width distributions from the cell-boundary locations.
        !! @param q_cons_vf Cell-averaged conservative variables
    subroutine s_read_serial_data_files(q_cons_vf)

        type(scalar_field), dimension(sys_size), intent(INOUT) :: q_cons_vf
        
            
        character(LEN=path_len + 2*name_len) :: t_step_dir !<
            !! Relative path to the starting time-step directory

        character(LEN=path_len + 3*name_len) :: file_path !<
            !! Relative path to the grid and conservative variables data files

        logical :: file_exist !<
        ! Logical used to check the existence of the data files

        integer :: i, r !< Generic loop iterator

        ! Confirming that the directory from which the initial condition and
        ! the grid data files are to be read in exists and exiting otherwise
        if (cfl_dt) then
            write (t_step_dir, '(A,I0,A,I0)') &
                trim(case_dir)//'/p_all/p', proc_rank, '/', n_start
        else
            write (t_step_dir, '(A,I0,A,I0)') &
                trim(case_dir)//'/p_all/p', proc_rank, '/', t_step_start
        end if

        file_path = trim(t_step_dir)//'/.'
        call my_inquire(file_path, file_exist)

        if (file_exist .neqv. .true.) then
            call s_mpi_abort(trim(file_path)//' is missing. Exiting.')
        end if

        if (bc_io) then
            call s_read_serial_boundary_condition_files(t_step_dir, bc_type)
        else
            call s_assign_default_bc_type(bc_type)
        end if

        ! Cell-boundary Locations in x-direction
        file_path = trim(t_step_dir)//'/x_cb.dat'

        inquire (FILE=trim(file_path), EXIST=file_exist)

        if (file_exist) then
            open (2, FILE=trim(file_path), &
                  FORM='unformatted', &
                  ACTION='read', &
                  STATUS='old')
            read (2) x_cb(-1:m); close (2)
        else
            call s_mpi_abort(trim(file_path)//' is missing. Exiting.')
        end if

        dx(0:m) = x_cb(0:m) - x_cb(-1:m - 1)
        x_cc(0:m) = x_cb(-1:m - 1) + dx(0:m)/2._wp

        if (ib) then
            do i = 1, num_ibs
                if (patch_ib(i)%c > 0) then
                    Np = int((patch_ib(i)%p*patch_ib(i)%c/dx(0))*20) + int(((patch_ib(i)%c - patch_ib(i)%p*patch_ib(i)%c)/dx(0))*20) + 1
                end if
            end do
        end if

        ! Cell-boundary Locations in y-direction
        if (n > 0) then

            file_path = trim(t_step_dir)//'/y_cb.dat'

            inquire (FILE=trim(file_path), EXIST=file_exist)

            if (file_exist) then
                open (2, FILE=trim(file_path), &
                      FORM='unformatted', &
                      ACTION='read', &
                      STATUS='old')
                read (2) y_cb(-1:n); close (2)
            else
                call s_mpi_abort(trim(file_path)//' is missing. Exiting.')
            end if

            dy(0:n) = y_cb(0:n) - y_cb(-1:n - 1)
            y_cc(0:n) = y_cb(-1:n - 1) + dy(0:n)/2._wp

        end if

        ! Cell-boundary Locations in z-direction
        if (p > 0) then

            file_path = trim(t_step_dir)//'/z_cb.dat'

            inquire (FILE=trim(file_path), EXIST=file_exist)

            if (file_exist) then
                open (2, FILE=trim(file_path), &
                      FORM='unformatted', &
                      ACTION='read', &
                      STATUS='old')
                read (2) z_cb(-1:p); close (2)
            else
                call s_mpi_abort(trim(file_path)//' is missing. Exiting.')
            end if

            dz(0:p) = z_cb(0:p) - z_cb(-1:p - 1)
            z_cc(0:p) = z_cb(-1:p - 1) + dz(0:p)/2._wp

        end if

        do i = 1, sys_size
            write (file_path, '(A,I0,A)') &
                trim(t_step_dir)//'/q_cons_vf', i, '.dat'
            inquire (FILE=trim(file_path), EXIST=file_exist)
            if (file_exist) then
                open (2, FILE=trim(file_path), &
                      FORM='unformatted', &
                      ACTION='read', &
                      STATUS='old')
                read (2) q_cons_vf(i)%sf(0:m, 0:n, 0:p); close (2)
            else
                call s_mpi_abort(trim(file_path)//' is missing. Exiting.')
            end if
        end do

        if (bubbles_euler .or. elasticity) then
            ! Read pb and mv for non-polytropic qbmm
            if (qbmm .and. .not. polytropic) then
                do i = 1, nb
                    do r = 1, nnode
                        write (file_path, '(A,I0,A)') &
                            trim(t_step_dir)//'/pb', sys_size + (i - 1)*nnode + r, '.dat'
                        inquire (FILE=trim(file_path), EXIST=file_exist)
                        if (file_exist) then
                            open (2, FILE=trim(file_path), &
                                  FORM='unformatted', &
                                  ACTION='read', &
                                  STATUS='old')
                            read (2) pb_ts(1)%sf(0:m, 0:n, 0:p, r, i); close (2)
                        else
                            call s_mpi_abort(trim(file_path)//' is missing. Exiting.')
                        end if
                    end do
                end do
                do i = 1, nb
                    do r = 1, nnode
                        write (file_path, '(A,I0,A)') &
                            trim(t_step_dir)//'/mv', sys_size + (i - 1)*nnode + r, '.dat'
                        inquire (FILE=trim(file_path), EXIST=file_exist)
                        if (file_exist) then
                            open (2, FILE=trim(file_path), &
                                  FORM='unformatted', &
                                  ACTION='read', &
                                  STATUS='old')
                            read (2) mv_ts(1)%sf(0:m, 0:n, 0:p, r, i); close (2)
                        else
                            call s_mpi_abort(trim(file_path)//' is missing. Exiting.')
                        end if
                    end do
                end do
            end if
        end if

        ! Read IBM Data
        if (ib) then
            ! Read IB markers
            write (file_path, '(A,I0,A)') &
                trim(t_step_dir)//'/ib.dat'
            inquire (FILE=trim(file_path), EXIST=file_exist)
            if (file_exist) then
                open (2, FILE=trim(file_path), &
                        FORM='unformatted', &
                        ACTION='read', &
                        STATUS='old')
                read (2) ib_markers%sf(0:m, 0:n, 0:p); close (2)
            else
                call s_mpi_abort(trim(file_path)//' is missing. Exiting.')
            end if

            ! Read Levelset
            write (file_path, '(A)') &
                trim(t_step_dir)//'/levelset.dat'
            inquire (FILE=trim(file_path), EXIST=file_exist)
            if (file_exist) then
                open (2, FILE=trim(file_path), &
                        FORM='unformatted', &
                        ACTION='read', &
                        STATUS='old')
                read (2) levelset%sf(0:m, 0:n, 0:p, 1:num_ibs); close (2)
                ! print*, 'check', STL_levelset(106, 50, 0, 1)
            else
                call s_mpi_abort(trim(file_path)//' is missing. Exiting.')
            end if

            ! Read Levelset Norm
            write (file_path, '(A)') &
                trim(t_step_dir)//'/levelset_norm.dat'
            inquire (FILE=trim(file_path), EXIST=file_exist)
            if (file_exist) then
                open (2, FILE=trim(file_path), &
                        FORM='unformatted', &
                        ACTION='read', &
                        STATUS='old')
                read (2) levelset_norm%sf(0:m, 0:n, 0:p, 1:num_ibs, 1:3); close (2)
            else
                call s_mpi_abort(trim(file_path)//' is missing. Exiting.')
            end if

            do i = 1, num_ibs
                if (patch_ib(i)%c > 0) then
                    allocate (airfoil_grid_u(1:Np))
                    allocate (airfoil_grid_l(1:Np))

                    write (file_path, '(A)') &
                        trim(t_step_dir)//'/airfoil_u.dat'
                    inquire (FILE=trim(file_path), EXIST=file_exist)
                    if (file_exist) then
                        open (2, FILE=trim(file_path), &
                              FORM='unformatted', &
                              ACTION='read', &
                              STATUS='old')
                        read (2) airfoil_grid_u; close (2)
                    else
                        call s_mpi_abort(trim(file_path)//' is missing. Exiting.')
                    end if

                    write (file_path, '(A)') &
                        trim(t_step_dir)//'/airfoil_l.dat'
                    inquire (FILE=trim(file_path), EXIST=file_exist)
                    if (file_exist) then
                        open (2, FILE=trim(file_path), &
                              FORM='unformatted', &
                              ACTION='read', &
                              STATUS='old')
                        read (2) airfoil_grid_l; close (2)
                    else
                        call s_mpi_abort(trim(file_path)//' is missing. Exiting.')
                    end if
                end if
            end do

        end if

    end subroutine s_read_serial_data_files

        !! @param q_cons_vf Conservative variables
    subroutine s_read_parallel_data_files(q_cons_vf)

        type(scalar_field), &
            dimension(sys_size), &
            intent(INOUT) :: q_cons_vf

#ifdef MFC_MPI

        real(wp), allocatable, dimension(:) :: x_cb_glb, y_cb_glb, z_cb_glb

        integer :: ifile, ierr, data_size
        integer, dimension(MPI_STATUS_SIZE) :: status
        integer(KIND=MPI_OFFSET_KIND) :: disp
        integer(KIND=MPI_OFFSET_KIND) :: m_MOK, n_MOK, p_MOK
        integer(KIND=MPI_OFFSET_KIND) :: WP_MOK, var_MOK, str_MOK
        integer(KIND=MPI_OFFSET_KIND) :: NVARS_MOK
        integer(KIND=MPI_OFFSET_KIND) :: MOK

        character(LEN=path_len + 2*name_len) :: file_loc
        logical :: file_exist

        character(len=10) :: t_step_start_string

        integer :: i, j

        allocate (x_cb_glb(-1:m_glb))
        allocate (y_cb_glb(-1:n_glb))
        allocate (z_cb_glb(-1:p_glb))

        ! Read in cell boundary locations in x-direction
        file_loc = trim(case_dir)//'/restart_data'//trim(mpiiofs)//'x_cb.dat'
        inquire (FILE=trim(file_loc), EXIST=file_exist)

        if (file_exist) then
            data_size = m_glb + 2
            call MPI_FILE_OPEN(MPI_COMM_WORLD, file_loc, MPI_MODE_RDONLY, mpi_info_int, ifile, ierr)
            call MPI_FILE_READ(ifile, x_cb_glb, data_size, mpi_p, status, ierr)
            call MPI_FILE_CLOSE(ifile, ierr)
        else
            call s_mpi_abort('File '//trim(file_loc)//' is missing. Exiting.')
        end if

        ! Assigning local cell boundary locations
        x_cb(-1:m) = x_cb_glb((start_idx(1) - 1):(start_idx(1) + m))
        ! Computing the cell width distribution
        dx(0:m) = x_cb(0:m) - x_cb(-1:m - 1)
        ! Computing the cell center locations
        x_cc(0:m) = x_cb(-1:m - 1) + dx(0:m)/2._wp

        if (ib) then
            do i = 1, num_ibs
                if (patch_ib(i)%c > 0) then
                    Np = int((patch_ib(i)%p*patch_ib(i)%c/dx(0))*20) + int(((patch_ib(i)%c - patch_ib(i)%p*patch_ib(i)%c)/dx(0))*20) + 1
                    allocate (MPI_IO_airfoil_IB_DATA%var(1:2*Np))
                    print *, "HERE Np", Np
                end if
            end do
        end if

        if (n > 0) then
            ! Read in cell boundary locations in y-direction
            file_loc = trim(case_dir)//'/restart_data'//trim(mpiiofs)//'y_cb.dat'
            inquire (FILE=trim(file_loc), EXIST=file_exist)

            if (file_exist) then
                data_size = n_glb + 2
                call MPI_FILE_OPEN(MPI_COMM_WORLD, file_loc, MPI_MODE_RDONLY, mpi_info_int, ifile, ierr)
                call MPI_FILE_READ(ifile, y_cb_glb, data_size, mpi_p, status, ierr)
                call MPI_FILE_CLOSE(ifile, ierr)
            else
                call s_mpi_abort('File '//trim(file_loc)//' is missing. Exiting.')
            end if

            ! Assigning local cell boundary locations
            y_cb(-1:n) = y_cb_glb((start_idx(2) - 1):(start_idx(2) + n))
            ! Computing the cell width distribution
            dy(0:n) = y_cb(0:n) - y_cb(-1:n - 1)
            ! Computing the cell center locations
            y_cc(0:n) = y_cb(-1:n - 1) + dy(0:n)/2._wp

            if (p > 0) then
                ! Read in cell boundary locations in z-direction
                file_loc = trim(case_dir)//'/restart_data'//trim(mpiiofs)//'z_cb.dat'
                inquire (FILE=trim(file_loc), EXIST=file_exist)

                if (file_exist) then
                    data_size = p_glb + 2
                    call MPI_FILE_OPEN(MPI_COMM_WORLD, file_loc, MPI_MODE_RDONLY, mpi_info_int, ifile, ierr)
                    call MPI_FILE_READ(ifile, z_cb_glb, data_size, mpi_p, status, ierr)
                    call MPI_FILE_CLOSE(ifile, ierr)
                else
                    call s_mpi_abort('File '//trim(file_loc)//'is missing. Exiting.')
                end if

                ! Assigning local cell boundary locations
                z_cb(-1:p) = z_cb_glb((start_idx(3) - 1):(start_idx(3) + p))
                ! Computing the cell width distribution
                dz(0:p) = z_cb(0:p) - z_cb(-1:p - 1)
                ! Computing the cell center locations
                z_cc(0:p) = z_cb(-1:p - 1) + dz(0:p)/2._wp

            end if
        end if

        if (file_per_process) then
            if (cfl_dt) then
                call s_int_to_str(n_start, t_step_start_string)
                write (file_loc, '(I0,A1,I7.7,A)') n_start, '_', proc_rank, '.dat'
            else
                call s_int_to_str(t_step_start, t_step_start_string)
                write (file_loc, '(I0,A1,I7.7,A)') t_step_start, '_', proc_rank, '.dat'
            end if
            file_loc = trim(case_dir)//'/restart_data/lustre_'//trim(t_step_start_string)//trim(mpiiofs)//trim(file_loc)
            inquire (FILE=trim(file_loc), EXIST=file_exist)

            if (file_exist) then
                call MPI_FILE_OPEN(MPI_COMM_SELF, file_loc, MPI_MODE_RDONLY, mpi_info_int, ifile, ierr)

                ! Initialize MPI data I/O

                if (ib) then
                    call s_initialize_mpi_data(q_cons_vf, ib_markers, &
                        levelset, levelset_norm)
                else
                    call s_initialize_mpi_data(q_cons_vf)
                end if

                ! Size of local arrays
                data_size = (m + 1)*(n + 1)*(p + 1)

                ! Resize some integers so MPI can read even the biggest file
                m_MOK = int(m_glb + 1, MPI_OFFSET_KIND)
                n_MOK = int(n_glb + 1, MPI_OFFSET_KIND)
                p_MOK = int(p_glb + 1, MPI_OFFSET_KIND)
                WP_MOK = int(8._wp, MPI_OFFSET_KIND)
                MOK = int(1._wp, MPI_OFFSET_KIND)
                str_MOK = int(name_len, MPI_OFFSET_KIND)
                NVARS_MOK = int(sys_size, MPI_OFFSET_KIND)

                ! Read the data for each variable
                if (bubbles_euler .or. elasticity) then

                    do i = 1, sys_size!adv_idx%end
                        var_MOK = int(i, MPI_OFFSET_KIND)

                        call MPI_FILE_READ(ifile, MPI_IO_DATA%var(i)%sf, data_size, &
                                           mpi_p, status, ierr)
                    end do
                    !Read pb and mv for non-polytropic qbmm
                    if (qbmm .and. .not. polytropic) then
                        do i = sys_size + 1, sys_size + 2*nb*nnode
                            var_MOK = int(i, MPI_OFFSET_KIND)

                            call MPI_FILE_READ(ifile, MPI_IO_DATA%var(i)%sf, data_size, &
                                               mpi_p, status, ierr)
                        end do
                    end if
                else
                    do i = 1, adv_idx%end
                        var_MOK = int(i, MPI_OFFSET_KIND)

                        call MPI_FILE_READ(ifile, MPI_IO_DATA%var(i)%sf, data_size, &
                                           mpi_p, status, ierr)
                    end do
                end if


                call s_mpi_barrier()

                call MPI_FILE_CLOSE(ifile, ierr)

                if (ib) then
                    ! Read IB Markers
                    write (file_loc, '(A)') 'ib.dat'
                    file_loc = trim(case_dir)//'/restart_data'//trim(mpiiofs)//trim(file_loc)
                    inquire (FILE=trim(file_loc), EXIST=file_exist)

                    if (file_exist) then

                        call MPI_FILE_OPEN(MPI_COMM_WORLD, file_loc, MPI_MODE_RDONLY, mpi_info_int, ifile, ierr)

                        disp = 0

                        call MPI_FILE_SET_VIEW(ifile, disp, MPI_INTEGER, MPI_IO_IB_DATA%view, &
                                               'native', mpi_info_int, ierr)
                        call MPI_FILE_READ(ifile, MPI_IO_IB_DATA%var%sf, data_size, &
                                           MPI_INTEGER, status, ierr)

                    else
                        call s_mpi_abort('File '//trim(file_loc)//' is missing. Exiting.')
                    end if

                    ! Read Levelset
                    write (file_loc, '(A)') 'levelset.dat'
                    file_loc = trim(case_dir)//'/restart_data'//trim(mpiiofs)//trim(file_loc)
                    inquire (FILE=trim(file_loc), EXIST=file_exist)

                    if (file_exist) then

                        call MPI_FILE_OPEN(MPI_COMM_WORLD, file_loc, MPI_MODE_RDONLY, mpi_info_int, ifile, ierr)

                        disp = 0

                        call MPI_FILE_SET_VIEW(ifile, disp, mpi_p, MPI_IO_levelset_DATA%view, &
                                               'native', mpi_info_int, ierr)
                        call MPI_FILE_READ(ifile, MPI_IO_levelset_DATA%var%sf, data_size * num_ibs, &
                                           mpi_p, status, ierr)

                    else
                        call s_mpi_abort('File '//trim(file_loc)//' is missing. Exiting.')
                    end if

                    ! Read Levelset Norm
                    write (file_loc, '(A)') 'levelset_norm.dat'
                    file_loc = trim(case_dir)//'/restart_data'//trim(mpiiofs)//trim(file_loc)
                    inquire (FILE=trim(file_loc), EXIST=file_exist)

                    if (file_exist) then

                        call MPI_FILE_OPEN(MPI_COMM_WORLD, file_loc, MPI_MODE_RDONLY, mpi_info_int, ifile, ierr)

                        disp = 0

                        call MPI_FILE_SET_VIEW(ifile, disp, mpi_p, MPI_IO_levelsetnorm_DATA%view, &
                                               'native', mpi_info_int, ierr)
                        call MPI_FILE_READ(ifile, MPI_IO_levelsetnorm_DATA%var%sf, data_size * num_ibs * 3, &
                                           mpi_p, status, ierr)

                    else
                        call s_mpi_abort('File '//trim(file_loc)//' is missing. Exiting.')
                    end if

                end if

            else
                call s_mpi_abort('File '//trim(file_loc)//' is missing. Exiting.')
            end if
        else

            ! Open the file to read conservative variables
            if (cfl_dt) then
                write (file_loc, '(I0,A)') n_start, '.dat'
            else
                write (file_loc, '(I0,A)') t_step_start, '.dat'
            end if
            file_loc = trim(case_dir)//'/restart_data'//trim(mpiiofs)//trim(file_loc)
            inquire (FILE=trim(file_loc), EXIST=file_exist)

            if (file_exist) then
                call MPI_FILE_OPEN(MPI_COMM_WORLD, file_loc, MPI_MODE_RDONLY, mpi_info_int, ifile, ierr)

                ! Initialize MPI data I/O

                if (ib) then
                    call s_initialize_mpi_data(q_cons_vf, ib_markers, &
                        levelset, levelset_norm)
                else

                    call s_initialize_mpi_data(q_cons_vf)

                end if


                ! Size of local arrays
                data_size = (m + 1)*(n + 1)*(p + 1)

                ! Resize some integers so MPI can read even the biggest file
                m_MOK = int(m_glb + 1, MPI_OFFSET_KIND)
                n_MOK = int(n_glb + 1, MPI_OFFSET_KIND)
                p_MOK = int(p_glb + 1, MPI_OFFSET_KIND)
                WP_MOK = int(8._wp, MPI_OFFSET_KIND)
                MOK = int(1._wp, MPI_OFFSET_KIND)
                str_MOK = int(name_len, MPI_OFFSET_KIND)
                NVARS_MOK = int(sys_size, MPI_OFFSET_KIND)

                ! Read the data for each variable
                if (bubbles_euler .or. elasticity) then
                    do i = 1, sys_size !adv_idx%end
                        var_MOK = int(i, MPI_OFFSET_KIND)
                        ! Initial displacement to skip at beginning of file
                        disp = m_MOK*max(MOK, n_MOK)*max(MOK, p_MOK)*WP_MOK*(var_MOK - 1)

                        call MPI_FILE_SET_VIEW(ifile, disp, mpi_p, MPI_IO_DATA%view(i), &
                                               'native', mpi_info_int, ierr)
                        call MPI_FILE_READ(ifile, MPI_IO_DATA%var(i)%sf, data_size, &
                                           mpi_p, status, ierr)
                    end do
                    !Read pb and mv for non-polytropic qbmm
                    if (qbmm .and. .not. polytropic) then
                        do i = sys_size + 1, sys_size + 2*nb*nnode
                            var_MOK = int(i, MPI_OFFSET_KIND)
                            ! Initial displacement to skip at beginning of file
                            disp = m_MOK*max(MOK, n_MOK)*max(MOK, p_MOK)*WP_MOK*(var_MOK - 1)

                            call MPI_FILE_SET_VIEW(ifile, disp, mpi_p, MPI_IO_DATA%view(i), &
                                                   'native', mpi_info_int, ierr)
                            call MPI_FILE_READ(ifile, MPI_IO_DATA%var(i)%sf, data_size, &
                                               mpi_p, status, ierr)
                        end do
                    end if
                else
                    do i = 1, sys_size
                        var_MOK = int(i, MPI_OFFSET_KIND)

                        ! Initial displacement to skip at beginning of file
                        disp = m_MOK*max(MOK, n_MOK)*max(MOK, p_MOK)*WP_MOK*(var_MOK - 1)

                        call MPI_FILE_SET_VIEW(ifile, disp, mpi_p, MPI_IO_DATA%view(i), &
                                               'native', mpi_info_int, ierr)
                        call MPI_FILE_READ(ifile, MPI_IO_DATA%var(i)%sf, data_size, &
                                           mpi_p, status, ierr)

                    end do
                end if

                call s_mpi_barrier()

                call MPI_FILE_CLOSE(ifile, ierr)

                if (ib) then

                    ! Read IB Markers
                    write (file_loc, '(A)') 'ib.dat'
                    file_loc = trim(case_dir)//'/restart_data'//trim(mpiiofs)//trim(file_loc)
                    inquire (FILE=trim(file_loc), EXIST=file_exist)

                    if (file_exist) then

                        call MPI_FILE_OPEN(MPI_COMM_WORLD, file_loc, MPI_MODE_RDONLY, mpi_info_int, ifile, ierr)

                        disp = 0

                        call MPI_FILE_SET_VIEW(ifile, disp, MPI_INTEGER, MPI_IO_IB_DATA%view, &
                                               'native', mpi_info_int, ierr)
                        call MPI_FILE_READ(ifile, MPI_IO_IB_DATA%var%sf, data_size, &
                                           MPI_INTEGER, status, ierr)

                    else
                        call s_mpi_abort('File '//trim(file_loc)//' is missing. Exiting.')
                    end if

                    ! Read Levelset
                    write (file_loc, '(A)') 'levelset.dat'
                    file_loc = trim(case_dir)//'/restart_data'//trim(mpiiofs)//trim(file_loc)
                    inquire (FILE=trim(file_loc), EXIST=file_exist)

                    if (file_exist) then

                        call MPI_FILE_OPEN(MPI_COMM_WORLD, file_loc, MPI_MODE_RDONLY, mpi_info_int, ifile, ierr)

                        disp = 0

                        call MPI_FILE_SET_VIEW(ifile, disp, mpi_p, MPI_IO_levelset_DATA%view, &
                                               'native', mpi_info_int, ierr)
                        call MPI_FILE_READ(ifile, MPI_IO_levelset_DATA%var%sf, data_size * num_ibs, &
                                           mpi_p, status, ierr)

                    else
                        call s_mpi_abort('File '//trim(file_loc)//' is missing. Exiting.')
                    end if

                    ! Read Levelset Norm
                    write (file_loc, '(A)') 'levelset_norm.dat'
                    file_loc = trim(case_dir)//'/restart_data'//trim(mpiiofs)//trim(file_loc)
                    inquire (FILE=trim(file_loc), EXIST=file_exist)

                    if (file_exist) then

                        call MPI_FILE_OPEN(MPI_COMM_WORLD, file_loc, MPI_MODE_RDONLY, mpi_info_int, ifile, ierr)

                        disp = 0

                        call MPI_FILE_SET_VIEW(ifile, disp, mpi_p, MPI_IO_levelsetnorm_DATA%view, &
                                               'native', mpi_info_int, ierr)
                        call MPI_FILE_READ(ifile, MPI_IO_levelsetnorm_DATA%var%sf, data_size * num_ibs * 3, &
                                           mpi_p, status, ierr)

                    else
                        call s_mpi_abort('File '//trim(file_loc)//' is missing. Exiting.')
                    end if

                end if

            else
                call s_mpi_abort('File '//trim(file_loc)//' is missing. Exiting.')
            end if

        end if

        if (ib) then

            do j = 1, num_ibs
                if (patch_ib(j)%c > 0) then

                    print *, "HERE Np", Np

                    allocate (airfoil_grid_u(1:Np))
                    allocate (airfoil_grid_l(1:Np))

                    write (file_loc, '(A)') 'airfoil_l.dat'
                    file_loc = trim(case_dir)//'/restart_data'//trim(mpiiofs)//trim(file_loc)
                    inquire (FILE=trim(file_loc), EXIST=file_exist)
                    if (file_exist) then

                        call MPI_FILE_OPEN(MPI_COMM_WORLD, file_loc, MPI_MODE_RDONLY, mpi_info_int, ifile, ierr)

                        ! Initial displacement to skip at beginning of file
                        disp = 0

                        call MPI_FILE_SET_VIEW(ifile, disp, mpi_p, MPI_IO_airfoil_IB_DATA%view(1), &
                                               'native', mpi_info_int, ierr)
                        call MPI_FILE_READ(ifile, MPI_IO_airfoil_IB_DATA%var(1:Np), 3*Np, &
                                           mpi_p, status, ierr)

                    end if

                    write (file_loc, '(A)') 'airfoil_u.dat'
                    file_loc = trim(case_dir)//'/restart_data'//trim(mpiiofs)//trim(file_loc)
                    inquire (FILE=trim(file_loc), EXIST=file_exist)
                    if (file_exist) then

                        call MPI_FILE_OPEN(MPI_COMM_WORLD, file_loc, MPI_MODE_RDONLY, mpi_info_int, ifile, ierr)

                        ! Initial displacement to skip at beginning of file
                        disp = 0

                        call MPI_FILE_SET_VIEW(ifile, disp, mpi_p, MPI_IO_airfoil_IB_DATA%view(2), &
                                               'native', mpi_info_int, ierr)
                        call MPI_FILE_READ(ifile, MPI_IO_airfoil_IB_DATA%var(Np + 1:2*Np), 3*Np, &
                                           mpi_p, status, ierr)
                    end if

                    do i = 1, Np
                        airfoil_grid_l(i)%x = MPI_IO_airfoil_IB_DATA%var(i)%x
                        airfoil_grid_l(i)%y = MPI_IO_airfoil_IB_DATA%var(i)%y
                    end do

                    do i = 1, Np
                        airfoil_grid_u(i)%x = MPI_IO_airfoil_IB_DATA%var(Np + i)%x
                        airfoil_grid_u(i)%y = MPI_IO_airfoil_IB_DATA%var(Np + i)%y
                    end do

                end if
            end do
        end if

        deallocate (x_cb_glb, y_cb_glb, z_cb_glb)

        if (bc_io) then
            call s_read_parallel_boundary_condition_files(bc_type)
        else
            call s_assign_default_bc_type(bc_type)
        end if

#endif

    end subroutine s_read_parallel_data_files

    !> The purpose of this subroutine is to populate the buffers
        !!          of the grid variables, which are constituted of the cell-
        !!          boundary locations and cell-width distributions, based on
        !!          the boundary conditions.
    subroutine s_populate_grid_variables_buffers

        integer :: i !< Generic loop iterator

        ! Population of Buffers in x-direction

        ! Populating cell-width distribution buffer, at the beginning of the
        ! coordinate direction, based on the selected boundary condition. In
        ! order, these are the ghost-cell extrapolation, symmetry, periodic,
        ! and processor boundary conditions.
        if (bc_x%beg <= BC_GHOST_EXTRAP) then
            do i = 1, buff_size
                dx(-i) = dx(0)
            end do
        elseif (bc_x%beg == BC_REFLECTIVE) then
            do i = 1, buff_size
                dx(-i) = dx(i - 1)
            end do
        elseif (bc_x%beg == BC_PERIODIC) then
            do i = 1, buff_size
                dx(-i) = dx(m - (i - 1))
            end do
        else
            call s_mpi_sendrecv_grid_variables_buffers(1, -1)
        end if

        ! Computing the cell-boundary locations buffer, at the beginning of
        ! the coordinate direction, from the cell-width distribution buffer
        do i = 1, buff_size
            x_cb(-1 - i) = x_cb(-i) - dx(-i)
        end do
        ! Computing the cell-center locations buffer, at the beginning of
        ! the coordinate direction, from the cell-width distribution buffer
        do i = 1, buff_size
            x_cc(-i) = x_cc(1 - i) - (dx(1 - i) + dx(-i))/2._wp
        end do

        ! Populating the cell-width distribution buffer, at the end of the
        ! coordinate direction, based on desired boundary condition. These
        ! include, in order, ghost-cell extrapolation, symmetry, periodic,
        ! and processor boundary conditions.
        if (bc_x%end <= BC_GHOST_EXTRAP) then
            do i = 1, buff_size
                dx(m + i) = dx(m)
            end do
        elseif (bc_x%end == BC_REFLECTIVE) then
            do i = 1, buff_size
                dx(m + i) = dx(m - (i - 1))
            end do
        elseif (bc_x%end == BC_PERIODIC) then
            do i = 1, buff_size
                dx(m + i) = dx(i - 1)
            end do
        else
            call s_mpi_sendrecv_grid_variables_buffers(1, 1)
        end if

        ! Populating the cell-boundary locations buffer, at the end of the
        ! coordinate direction, from buffer of the cell-width distribution
        do i = 1, buff_size
            x_cb(m + i) = x_cb(m + (i - 1)) + dx(m + i)
        end do
        ! Populating the cell-center locations buffer, at the end of the
        ! coordinate direction, from buffer of the cell-width distribution
        do i = 1, buff_size
            x_cc(m + i) = x_cc(m + (i - 1)) + (dx(m + (i - 1)) + dx(m + i))/2._wp
        end do

        ! END: Population of Buffers in x-direction

        ! Population of Buffers in y-direction

        ! Populating cell-width distribution buffer, at the beginning of the
        ! coordinate direction, based on the selected boundary condition. In
        ! order, these are the ghost-cell extrapolation, symmetry, periodic,
        ! and processor boundary conditions.
        if (n == 0) then
            return
        elseif (bc_y%beg <= BC_GHOST_EXTRAP .and. bc_y%beg /= BC_AXIS) then
            do i = 1, buff_size
                dy(-i) = dy(0)
            end do
        elseif (bc_y%beg == BC_REFLECTIVE .or. bc_y%beg == BC_AXIS) then
            do i = 1, buff_size
                dy(-i) = dy(i - 1)
            end do
        elseif (bc_y%beg == BC_PERIODIC) then
            do i = 1, buff_size
                dy(-i) = dy(n - (i - 1))
            end do
        else
            call s_mpi_sendrecv_grid_variables_buffers(2, -1)
        end if

        ! Computing the cell-boundary locations buffer, at the beginning of
        ! the coordinate direction, from the cell-width distribution buffer
        do i = 1, buff_size
            y_cb(-1 - i) = y_cb(-i) - dy(-i)
        end do
        ! Computing the cell-center locations buffer, at the beginning of
        ! the coordinate direction, from the cell-width distribution buffer
        do i = 1, buff_size
            y_cc(-i) = y_cc(1 - i) - (dy(1 - i) + dy(-i))/2._wp
        end do

        ! Populating the cell-width distribution buffer, at the end of the
        ! coordinate direction, based on desired boundary condition. These
        ! include, in order, ghost-cell extrapolation, symmetry, periodic,
        ! and processor boundary conditions.
        if (bc_y%end <= BC_GHOST_EXTRAP) then
            do i = 1, buff_size
                dy(n + i) = dy(n)
            end do
        elseif (bc_y%end == BC_REFLECTIVE) then
            do i = 1, buff_size
                dy(n + i) = dy(n - (i - 1))
            end do
        elseif (bc_y%end == BC_PERIODIC) then
            do i = 1, buff_size
                dy(n + i) = dy(i - 1)
            end do
        else
            call s_mpi_sendrecv_grid_variables_buffers(2, 1)
        end if

        ! Populating the cell-boundary locations buffer, at the end of the
        ! coordinate direction, from buffer of the cell-width distribution
        do i = 1, buff_size
            y_cb(n + i) = y_cb(n + (i - 1)) + dy(n + i)
        end do
        ! Populating the cell-center locations buffer, at the end of the
        ! coordinate direction, from buffer of the cell-width distribution
        do i = 1, buff_size
            y_cc(n + i) = y_cc(n + (i - 1)) + (dy(n + (i - 1)) + dy(n + i))/2._wp
        end do

        ! END: Population of Buffers in y-direction

        ! Population of Buffers in z-direction

        ! Populating cell-width distribution buffer, at the beginning of the
        ! coordinate direction, based on the selected boundary condition. In
        ! order, these are the ghost-cell extrapolation, symmetry, periodic,
        ! and processor boundary conditions.
        if (p == 0) then
            return
        elseif (bc_z%beg <= BC_GHOST_EXTRAP) then
            do i = 1, buff_size
                dz(-i) = dz(0)
            end do
        elseif (bc_z%beg == BC_REFLECTIVE) then
            do i = 1, buff_size
                dz(-i) = dz(i - 1)
            end do
        elseif (bc_z%beg == BC_PERIODIC) then
            do i = 1, buff_size
                dz(-i) = dz(p - (i - 1))
            end do
        else
            call s_mpi_sendrecv_grid_variables_buffers(3, -1)
        end if

        ! Computing the cell-boundary locations buffer, at the beginning of
        ! the coordinate direction, from the cell-width distribution buffer
        do i = 1, buff_size
            z_cb(-1 - i) = z_cb(-i) - dz(-i)
        end do
        ! Computing the cell-center locations buffer, at the beginning of
        ! the coordinate direction, from the cell-width distribution buffer
        do i = 1, buff_size
            z_cc(-i) = z_cc(1 - i) - (dz(1 - i) + dz(-i))/2._wp
        end do

        ! Populating the cell-width distribution buffer, at the end of the
        ! coordinate direction, based on desired boundary condition. These
        ! include, in order, ghost-cell extrapolation, symmetry, periodic,
        ! and processor boundary conditions.
        if (bc_z%end <= BC_GHOST_EXTRAP) then
            do i = 1, buff_size
                dz(p + i) = dz(p)
            end do
        elseif (bc_z%end == BC_REFLECTIVE) then
            do i = 1, buff_size
                dz(p + i) = dz(p - (i - 1))
            end do
        elseif (bc_z%end == BC_PERIODIC) then
            do i = 1, buff_size
                dz(p + i) = dz(i - 1)
            end do
        else
            call s_mpi_sendrecv_grid_variables_buffers(3, 1)
        end if

        ! Populating the cell-boundary locations buffer, at the end of the
        ! coordinate direction, from buffer of the cell-width distribution
        do i = 1, buff_size
            z_cb(p + i) = z_cb(p + (i - 1)) + dz(p + i)
        end do
        ! Populating the cell-center locations buffer, at the end of the
        ! coordinate direction, from buffer of the cell-width distribution
        do i = 1, buff_size
            z_cc(p + i) = z_cc(p + (i - 1)) + (dz(p + (i - 1)) + dz(p + i))/2._wp
        end do

        ! END: Population of Buffers in z-direction

    end subroutine s_populate_grid_variables_buffers

    !> The purpose of this procedure is to initialize the
        !!      values of the internal-energy equations of each phase
        !!      from the mass of each phase, the mixture momentum and
        !!      mixture-total-energy equations.
        !! @param v_vf conservative variables
    subroutine s_initialize_internal_energy_equations(v_vf)

        type(scalar_field), dimension(sys_size), intent(inout) :: v_vf

        real(wp) :: rho
        real(wp) :: dyn_pres
        real(wp) :: gamma
        real(wp) :: pi_inf
        real(wp) :: qv
        real(wp), dimension(2) :: Re
        real(wp) :: pres, T

        integer :: i, j, k, l, c

        real(wp), dimension(num_species) :: rhoYks

        real(wp) :: pres_mag

        pres_mag = 0._wp

        T = dflt_T_guess

        do j = 0, m
            do k = 0, n
                do l = 0, p

                    call s_convert_to_mixture_variables(v_vf, j, k, l, rho, gamma, pi_inf, qv, Re)

                    dyn_pres = 0._wp
                    do i = mom_idx%beg, mom_idx%end
                        dyn_pres = dyn_pres + 5e-1_wp*v_vf(i)%sf(j, k, l)*v_vf(i)%sf(j, k, l) &
                                   /max(rho, sgm_eps)
                    end do

                    if (chemistry) then
                        do c = 1, num_species
                            rhoYks(c) = v_vf(chemxb + c - 1)%sf(j, k, l)
                        end do
                    end if

                    if (mhd) then
                        if (n == 0) then
                            pres_mag = 0.5_wp*(Bx0**2 + v_vf(B_idx%beg)%sf(j, k, l)**2 + v_vf(B_idx%beg+1)%sf(j, k, l)**2)
                        else
                            pres_mag = 0.5_wp*(v_vf(B_idx%beg)%sf(j, k, l)**2 + v_vf(B_idx%beg+1)%sf(j, k, l)**2 + v_vf(B_idx%beg+2)%sf(j, k, l)**2)
                        end if
                    end if

                    call s_compute_pressure(v_vf(E_idx)%sf(j, k, l), 0._wp, &
                                            dyn_pres, pi_inf, gamma, rho, qv, rhoYks, pres, T, pres_mag = pres_mag)

                    do i = 1, num_fluids
                        v_vf(i + internalEnergies_idx%beg - 1)%sf(j, k, l) = v_vf(i + adv_idx%beg - 1)%sf(j, k, l)* &
                                                                             (fluid_pp(i)%gamma*pres + fluid_pp(i)%pi_inf) &
                                                                             + v_vf(i + cont_idx%beg - 1)%sf(j, k, l)*fluid_pp(i)%qv
                    end do

                end do
            end do
        end do

    end subroutine s_initialize_internal_energy_equations

    subroutine s_perform_time_step(t_step, time_avg, time_final, io_time_avg, io_time_final, proc_time, io_proc_time, file_exists, start, finish, nt)
        integer, intent(inout) :: t_step
        real(wp), intent(inout) :: time_avg, time_final
        real(wp), intent(inout) :: io_time_avg, io_time_final
        real(wp), dimension(:), intent(inout) :: proc_time
        real(wp), dimension(:), intent(inout) :: io_proc_time
        logical, intent(inout) :: file_exists
        real(wp), intent(inout) :: start, finish
        integer, intent(inout) :: nt


        integer :: i

        if (cfl_dt) then
            if (cfl_const_dt .and. t_step == 0) call s_compute_dt()

            if (cfl_adap_dt) call s_compute_dt()

            if (t_step == 0) dt_init = dt

            if (dt < 1e-3_wp*dt_init .and. cfl_adap_dt .and. proc_rank == 0) then
                print*, "Delta t = ", dt
                call s_mpi_abort("Delta t has become too small")
            end if
        end if

        if (cfl_dt) then
            if ((mytime + dt) >= t_stop) then
                dt = t_stop - mytime
                !$acc update device(dt)
            end if
        else
            if ((mytime + dt) >= finaltime) then
                dt = finaltime - mytime
                !$acc update device(dt)
            end if
        end if

        if (cfl_dt) then
            if (proc_rank == 0 .and. mod(t_step - t_step_start, t_step_print) == 0) then
                print '(" [", I3, "%] Time ", ES16.6, " dt = ", ES16.6, " @ Time Step = ", I8, "")', &
                    int(ceiling(100._wp*(mytime/t_stop))), &
                    mytime, &
                    dt, &
                    t_step
                    
                if (relax) then
                    !$acc update host(max_iter_pc_ts)
                    print *, 'maximum # iterations for phase-change', max_iter_pc_ts
                end if
            end if
        else
            if (proc_rank == 0 .and. mod(t_step - t_step_start, t_step_print) == 0) then
                print '(" [", I3, "%]  Time step ", I8, " of ", I0, " @ t_step = ", I0, "")', &
                   int(ceiling(100._wp*(real(t_step - t_step_start)/(t_step_stop - t_step_start + 1)))), &
                    t_step - t_step_start + 1, &
                    t_step_stop - t_step_start + 1, &
                t_step

                if (relax) then
                    !$acc update host(max_iter_pc_ts)
                    print *, 'maximum # iterations for phase-change', max_iter_pc_ts
                end if

            end if
        end if

        if (probe_wrt) then
            do i = 1, sys_size
                !$acc update host(q_cons_ts(1)%vf(i)%sf)
            end do
        end if

        call s_compute_derived_variables(t_step)


#ifdef DEBUG
        print *, 'Computed derived vars'
#endif

        mytime = mytime + dt

        ! Total-variation-diminishing (TVD) Runge-Kutta (RK) time-steppers
        if (time_stepper == 1) then
            call s_1st_order_tvd_rk(t_step, time_avg)
        elseif (time_stepper == 2) then
            call s_2nd_order_tvd_rk(t_step, time_avg)
        elseif (time_stepper == 3 .and. (.not. adap_dt)) then
            call s_3rd_order_tvd_rk(t_step, time_avg)
        elseif (time_stepper == 3 .and. adap_dt) then
            call s_strang_splitting(t_step, time_avg)
        end if

        if (relax) call s_infinite_relaxation_k(q_cons_ts(1)%vf)

        ! Time-stepping loop controls

        t_step = t_step + 1

    end subroutine s_perform_time_step

    subroutine s_save_performance_metrics(t_step, time_avg, time_final, io_time_avg, io_time_final, proc_time, io_proc_time, file_exists, start, finish, nt)

        integer, intent(inout) :: t_step
        real(wp), intent(inout) :: time_avg, time_final
        real(wp), intent(inout) :: io_time_avg, io_time_final
        real(wp), dimension(:), intent(inout) :: proc_time
        real(wp), dimension(:), intent(inout) :: io_proc_time
        logical, intent(inout) :: file_exists
        real(wp), intent(inout) :: start, finish
        integer, intent(inout) :: nt

        real(wp) :: grind_time

        call s_mpi_barrier()

        if (num_procs > 1) then
            call mpi_bcast_time_step_values(proc_time, time_avg)

            call mpi_bcast_time_step_values(io_proc_time, io_time_avg)
        end if

        if (proc_rank == 0) then
            time_final = 0._wp
            io_time_final = 0._wp
            if (num_procs == 1) then
                time_final = time_avg
                io_time_final = io_time_avg
            else
                time_final = maxval(proc_time)
                io_time_final = maxval(io_proc_time)
            end if

            grind_time = time_final*1.0e9_wp/(sys_size*maxval((/1,m_glb/))*maxval((/1,n_glb/))*maxval((/1,p_glb/)))

            print *, "Performance:", grind_time, "ns/gp/eq/rhs"
            inquire (FILE='time_data.dat', EXIST=file_exists)
            if (file_exists) then
                open (1, file='time_data.dat', position='append', status='old')
            else
                open (1, file='time_data.dat', status='new')
                write (1, '(A10, A15, A15)') "Ranks", "s/step", "ns/gp/eq/rhs"
            end if

            write (1, '(I10, 2(F15.8))') num_procs, time_final, grind_time

            close (1)

            inquire (FILE='io_time_data.dat', EXIST=file_exists)
            if (file_exists) then
                open (1, file='io_time_data.dat', position='append', status='old')
            else
                open (1, file='io_time_data.dat', status='new')
                write (1, '(A10, A15)') "Ranks", "s/step"
            end if

            write (1, '(I10, F15.8)') num_procs, io_time_final
            close (1)

        end if

    end subroutine s_save_performance_metrics

    subroutine s_save_data(t_step, start, finish, io_time_avg, nt)
        integer, intent(inout) :: t_step
        real(wp), intent(inout) :: start, finish, io_time_avg
        integer, intent(inout) :: nt

        integer :: i, j, k, l

        integer :: save_count

        call cpu_time(start)
        call nvtxStartRange("SAVE-DATA")
        do i = 1, sys_size
            !$acc update host(q_cons_ts(1)%vf(i)%sf)
            do l = 0, p
                do k = 0, n
                    do j = 0, m
                        if (ieee_is_nan(q_cons_ts(1)%vf(i)%sf(j, k, l))) then
                            print *, "NaN(s) in timestep output.", j, k, l, i, proc_rank, t_step, m, n, p
                            error stop "NaN(s) in timestep output."
                        end if
                    end do
                end do
            end do
        end do

        if (qbmm .and. .not. polytropic) then
            !$acc update host(pb_ts(1)%sf)
            !$acc update host(mv_ts(1)%sf)
        end if

        if (cfl_dt) then
            save_count = int(mytime/t_save)
        else
            save_count = t_step
        end if

        if (bubbles_lagrange) then
            !$acc update host(intfc_rad)
            do i = 1, nBubs
                if (ieee_is_nan(intfc_rad(i, 1)) .or. intfc_rad(i, 1) <= 0._wp) then
                    call s_mpi_abort("Bubble radius is negative or NaN, please reduce dt.")
                end if
            end do

            !$acc update host(q_beta%vf(1)%sf)
            call s_write_data_files(q_cons_ts(1)%vf, q_T_sf, q_prim_vf, save_count, q_beta%vf(1))
            !$acc update host(Rmax_stats, Rmin_stats, gas_p, gas_mv, intfc_vel)
            call s_write_restart_lag_bubbles(save_count) !parallel
            if (lag_params%write_bubbles_stats) call s_write_lag_bubble_stats()
        else
            call s_write_data_files(q_cons_ts(1)%vf, q_T_sf, q_prim_vf, save_count)
        end if

        call nvtxEndRange
        call cpu_time(finish)
        if (cfl_dt) then
            nt = mytime/t_save
        else
            nt = int((t_step - t_step_start)/(t_step_save))
        end if

        if (nt == 1) then
            io_time_avg = abs(finish - start)
        else
            io_time_avg = (abs(finish - start) + io_time_avg*(nt - 1))/nt
        end if

    end subroutine s_save_data

    subroutine s_initialize_modules

        call s_initialize_global_parameters_module()
        !Quadrature weights and nodes for polydisperse simulations
        if (bubbles_euler .and. nb > 1 .and. R0_type == 1) then
            call s_simpson
        end if
        !Initialize variables for non-polytropic (Preston) model
        if (bubbles_euler .and. .not. polytropic) then
            call s_initialize_nonpoly()
        end if
        !Initialize pb based on surface tension for qbmm (polytropic)
        if (qbmm .and. polytropic .and. (.not. f_is_default(Web))) then
            pb0 = pref + 2._wp*fluid_pp(1)%ss/(R0*R0ref)
            pb0 = pb0/pref
            pref = 1._wp
        end if

#if defined(MFC_OpenACC) && defined(MFC_MEMORY_DUMP)
        call acc_present_dump()
#endif


        call s_initialize_mpi_common_module()
        call s_initialize_variables_conversion_module()
        if (grid_geometry == 3) call s_initialize_fftw_module()
        call s_initialize_riemann_solvers_module()

        if(bubbles_euler) call s_initialize_bubbles_EE_module()
        if (ib) call s_initialize_ibm_module()
        if (qbmm) call s_initialize_qbmm_module()

#if defined(MFC_OpenACC) && defined(MFC_MEMORY_DUMP)
        call acc_present_dump()
#endif

        if (acoustic_source) then
            call s_initialize_acoustic_src()
        end if

        if (viscous) then
            call s_initialize_viscous_module()
        end if

        call s_initialize_rhs_module()

        if (surface_tension) call s_initialize_surface_tension_module()

#if defined(MFC_OpenACC) && defined(MFC_MEMORY_DUMP)
        call acc_present_dump()
#endif


        call s_initialize_data_output_module()
        call s_initialize_derived_variables_module()
        call s_initialize_time_steppers_module()

#if defined(MFC_OpenACC) && defined(MFC_MEMORY_DUMP)
        call acc_present_dump()
#endif
        call s_initialize_boundary_common_module()

        ! Reading in the user provided initial condition and grid data
        call s_read_data_files(q_cons_ts(1)%vf)

        if (model_eqns == 3) call s_initialize_internal_energy_equations(q_cons_ts(1)%vf)
        if (ib) call s_ibm_setup()
        if (bodyForces) call s_initialize_body_forces_module()
        if (acoustic_source) call s_precalculate_acoustic_spatial_sources()

        ! Populating the buffers of the grid variables using the boundary conditions
        call s_populate_grid_variables_buffers()

        ! Initialize the Temperature cache.
        if (chemistry) call s_compute_q_T_sf(q_T_sf, q_cons_ts(1)%vf, idwint)

        ! Computation of parameters, allocation of memory, association of pointers,
        ! and/or execution of any other tasks that are needed to properly configure
        ! the modules. The preparations below DO DEPEND on the grid being complete.
        call s_initialize_weno_module()

#if defined(MFC_OpenACC) && defined(MFC_MEMORY_DUMP)
        print *, "[MEM-INST] After: s_initialize_weno_module"
        call acc_present_dump()
#endif

        call s_initialize_cbc_module()
        call s_initialize_derived_variables()
        if (bubbles_lagrange) call s_initialize_bubbles_EL_module(q_cons_ts(1)%vf)

        if (hypoelasticity) call s_initialize_hypoelastic_module()
        if (hyperelasticity) call s_initialize_hyperelastic_module()

        if (mhd .and. powell) call s_initialize_mhd_powell_module

    end subroutine s_initialize_modules

    subroutine s_initialize_mpi_domain
        integer :: ierr
#ifdef MFC_OpenACC
        real(wp) :: starttime, endtime
        integer :: num_devices, local_size, num_nodes, ppn, my_device_num
        integer :: dev, devNum, local_rank
#ifdef MFC_MPI
        integer :: local_comm
#endif
        integer(acc_device_kind) :: devtype
#endif

        ! Initializing MPI execution environment

        call s_mpi_initialize()

        ! Bind GPUs if OpenACC is enabled
#ifdef MFC_OpenACC
#ifndef MFC_MPI
        local_size = 1
        local_rank = 0
#else
        call MPI_Comm_split_type(MPI_COMM_WORLD, MPI_COMM_TYPE_SHARED, 0, &
                                 MPI_INFO_NULL, local_comm, ierr)
        call MPI_Comm_size(local_comm, local_size, ierr)
        call MPI_Comm_rank(local_comm, local_rank, ierr)
#endif

        devtype = acc_get_device_type()
        devNum = acc_get_num_devices(devtype)
        dev = mod(local_rank, devNum)

        call acc_set_device_num(dev, devtype)
#endif

        ! The rank 0 processor assigns default values to the user inputs prior to
        ! reading them in from the input file. Next, the user inputs are read and
        ! their consistency is checked. The identification of any inconsistencies
        ! will result in the termination of the simulation.
        if (proc_rank == 0) then
            call s_assign_default_values_to_user_inputs()
            call s_read_input_file()
            call s_check_input_file()

            print '(" Simulating a ", A, " ", I0, "x", I0, "x", I0, " case on ", I0, " rank(s) ", A, ".")', &
#:if not MFC_CASE_OPTIMIZATION
                "regular", &
#:else
                "case-optimized", &
#:endif
                m, n, p, num_procs, &
#ifdef MFC_OpenACC
!&<
                "with OpenACC offloading"
!&>
#else
                "on CPUs"
#endif
        end if

        ! Broadcasting the user inputs to all of the processors and performing the
        ! parallel computational domain decomposition. Neither procedure has to be
        ! carried out if the simulation is in fact not truly executed in parallel.

        call s_mpi_bcast_user_inputs()

        call s_initialize_parallel_io()

        call s_mpi_decompose_computational_domain()

    end subroutine s_initialize_mpi_domain

    subroutine s_initialize_gpu_vars
        integer :: i
        !Update GPU DATA
        do i = 1, sys_size
            !$acc update device(q_cons_ts(1)%vf(i)%sf)
        end do

        if (qbmm .and. .not. polytropic) then
            !$acc update device(pb_ts(1)%sf, mv_ts(1)%sf)
        end if
        if (chemistry) then
            !$acc update device(q_T_sf%sf)
        end if
        !$acc update device(nb, R0ref, Ca, Web, Re_inv, weight, R0, V0, bubbles_euler, polytropic, polydisperse, qbmm, R0_type, ptil, bubble_model, thermal, poly_sigma, adv_n, adap_dt, adap_dt_tol, n_idx, pi_fac, low_Mach)
        !$acc update device(R_n, R_v, phi_vn, phi_nv, Pe_c, Tw, pv, M_n, M_v, k_n, k_v, pb0, mass_n0, mass_v0, Pe_T, Re_trans_T, Re_trans_c, Im_trans_T, Im_trans_c, omegaN , mul0, ss, gamma_v, mu_v, gamma_m, gamma_n, mu_n, gam)

        !$acc update device(acoustic_source, num_source)
        !$acc update device(sigma, surface_tension)

        !$acc update device(dx, dy, dz, x_cb, x_cc, y_cb, y_cc, z_cb, z_cc)

        !$acc update device(bc_x%vb1, bc_x%vb2, bc_x%vb3, bc_x%ve1, bc_x%ve2, bc_x%ve3)
        !$acc update device(bc_y%vb1, bc_y%vb2, bc_y%vb3, bc_y%ve1, bc_y%ve2, bc_y%ve3)
        !$acc update device(bc_z%vb1, bc_z%vb2, bc_z%vb3, bc_z%ve1, bc_z%ve2, bc_z%ve3)

        !$acc update device(bc_x%grcbc_in, bc_x%grcbc_out, bc_x%grcbc_vel_out)
        !$acc update device(bc_y%grcbc_in, bc_y%grcbc_out, bc_y%grcbc_vel_out)
        !$acc update device(bc_z%grcbc_in, bc_z%grcbc_out, bc_z%grcbc_vel_out)

        !$acc update device(relax, relax_model)
        if (relax) then
            !$acc update device(palpha_eps, ptgalpha_eps)
        end if

        if (ib) then
            !$acc update device(ib_markers%sf)
        end if
    end subroutine s_initialize_gpu_vars

    subroutine s_finalize_modules

        call s_finalize_time_steppers_module()
        if (hypoelasticity) call s_finalize_hypoelastic_module()
        if (hyperelasticity) call s_finalize_hyperelastic_module()
        call s_finalize_derived_variables_module()
        call s_finalize_data_output_module()
        call s_finalize_rhs_module()
        call s_finalize_cbc_module()
        call s_finalize_riemann_solvers_module()
        call s_finalize_weno_module()
        call s_finalize_variables_conversion_module()
        if (grid_geometry == 3) call s_finalize_fftw_module
        call s_finalize_mpi_common_module()
        call s_finalize_global_parameters_module()
<<<<<<< HEAD
=======
        call s_finalize_boundary_common_module()
        if (relax) call s_finalize_relaxation_solver_module()
>>>>>>> 3c802708
        if (bubbles_lagrange) call s_finalize_lagrangian_solver()
        if (viscous) then
            call s_finalize_viscous_module()
        end if

        if (surface_tension)  call s_finalize_surface_tension_module()
        if (bodyForces) call s_finalize_body_forces_module()
        if (mhd .and. powell) call s_finalize_mhd_powell_module

        ! Terminating MPI execution environment
        call s_mpi_finalize()
    end subroutine s_finalize_modules

end module m_start_up<|MERGE_RESOLUTION|>--- conflicted
+++ resolved
@@ -179,13 +179,8 @@
             cfl_adap_dt, cfl_const_dt, cfl_target, &
             viscous, surface_tension, &
             bubbles_lagrange, lag_params, &
-<<<<<<< HEAD
-            rkck_adap_dt, rkck_tolerance, &
-            hyperelasticity, R0ref, Bx0, powell, sph_coord
-=======
             hyperelasticity, R0ref, num_bc_patches, Bx0, powell, &
-            cont_damage, tau_star, cont_damage_s, alpha_bar
->>>>>>> 3c802708
+            cont_damage, tau_star, cont_damage_s, alpha_bar, sph_coord
 
         ! Checking that an input file has been provided by the user. If it
         ! has, then the input file is read in, otherwise, simulation exits.
@@ -1699,11 +1694,7 @@
         if (grid_geometry == 3) call s_finalize_fftw_module
         call s_finalize_mpi_common_module()
         call s_finalize_global_parameters_module()
-<<<<<<< HEAD
-=======
         call s_finalize_boundary_common_module()
-        if (relax) call s_finalize_relaxation_solver_module()
->>>>>>> 3c802708
         if (bubbles_lagrange) call s_finalize_lagrangian_solver()
         if (viscous) then
             call s_finalize_viscous_module()
