module m_sim_helpers

    use m_derived_types        !< Definitions of the derived types

    use m_global_parameters

    use m_variables_conversion

    implicit none

    private; public :: s_compute_enthalpy, &
 s_compute_stability_from_dt, &
 s_compute_dt_from_cfl

contains

    !> Computes enthalpy
        !! @param q_prim_vf cell centered primitive variables
        !! @param pres mixture pressure
        !! @param rho mixture density
        !! @param gamma mixture gamma
        !! @param pi_inf mixture pi_inf
        !! @param Re mixture reynolds number
        !! @param H mixture enthalpy
        !! @param alpha component alphas
        !! @param vel directional velocities
        !! @param vel_sum squard sum of velocity components
        !! @param j x index
        !! @param k y index
        !! @param l z index
<<<<<<< HEAD
    subroutine s_compute_enthalpy(q_prim_vf, pres, rho, gamma, pi_inf, Re, H, alpha, vel, vel_sum, qv, j, k, l)
=======
    pure subroutine s_compute_enthalpy(q_prim_vf, pres, rho, gamma, pi_inf, Re, H, alpha, vel, vel_sum, j, k, l)
>>>>>>> 82b2dea8
#ifdef _CRAYFTN
        !DIR$ INLINEALWAYS s_compute_enthalpy
#else
        !$acc routine seq
#endif

        type(scalar_field), intent(in), dimension(sys_size) :: q_prim_vf
        real(wp), intent(inout), dimension(num_fluids) :: alpha
        real(wp), intent(inout), dimension(num_vels) :: vel
        real(wp), intent(inout) :: rho, gamma, pi_inf, vel_sum, H, pres
        integer, intent(in) :: j, k, l
        real(wp), dimension(2), intent(inout) :: Re

        real(wp), dimension(num_fluids) :: alpha_rho, Gs
        real(wp) :: qv, E, G

        integer :: i

        !$acc loop seq
        do i = 1, num_fluids
            alpha_rho(i) = q_prim_vf(i)%sf(j, k, l)
            alpha(i) = q_prim_vf(E_idx + i)%sf(j, k, l)
        end do

        if (elasticity) then
            call s_convert_species_to_mixture_variables_acc(rho, gamma, pi_inf, qv, alpha, &
                                                            alpha_rho, Re, G, Gs)
        elseif (bubbles_euler) then
            call s_convert_species_to_mixture_variables_bubbles_acc(rho, gamma, pi_inf, qv, alpha, alpha_rho, Re)
        else
            call s_convert_species_to_mixture_variables_acc(rho, gamma, pi_inf, qv, alpha, alpha_rho, Re)
        end if

        !$acc loop seq
        do i = 1, num_vels
            vel(i) = q_prim_vf(contxe + i)%sf(j, k, l)
        end do

        vel_sum = 0._wp
        !$acc loop seq
        do i = 1, num_vels
            vel_sum = vel_sum + vel(i)**2._wp
        end do

        pres = q_prim_vf(E_idx)%sf(j, k, l)

        E = gamma*pres + pi_inf + 5e-1_wp*rho*vel_sum + qv

        ! ENERGY ADJUSTMENTS FOR HYPERELASTIC ENERGY
        if (hyperelasticity) then
            E = E + G*q_prim_vf(xiend + 1)%sf(j, k, l)
        end if

        H = (E + pres)/rho

    end subroutine s_compute_enthalpy

    !> Computes stability criterion for a specified dt
        !! @param vel directional velocities
        !! @param c mixture speed of sound
        !! @param Re_l mixture Reynolds number
        !! @param j x index
        !! @param k y index
        !! @param l z index
        !! @param icfl_sf cell centered inviscid cfl number
        !! @param vcfl_sf (optional) cell centered viscous cfl number
        !! @param Rc_sf (optional) cell centered Rc
    pure subroutine s_compute_stability_from_dt(vel, c, rho, Re_l, j, k, l, icfl_sf, vcfl_sf, Rc_sf)
        !$acc routine seq
        real(wp), intent(in), dimension(num_vels) :: vel
        real(wp), intent(in) :: c, rho
        real(wp), dimension(0:m, 0:n, 0:p), intent(inout) :: icfl_sf
        real(wp), dimension(0:m, 0:n, 0:p), intent(inout), optional :: vcfl_sf, Rc_sf
        real(wp), dimension(2), intent(in) :: Re_l
        integer, intent(in) :: j, k, l

        real(wp) :: fltr_dtheta   !<
             !! Modified dtheta accounting for Fourier filtering in azimuthal direction.
        integer :: Nfq

        if (grid_geometry == 3) then
            if (k == 0) then
                fltr_dtheta = 2._wp*pi*y_cb(0)/3._wp
            elseif (k <= fourier_rings) then
                Nfq = min(floor(2._wp*real(k, wp)*pi), (p + 1)/2 + 1)
                fltr_dtheta = 2._wp*pi*y_cb(k - 1)/real(Nfq, wp)
            else
                fltr_dtheta = y_cb(k - 1)*dz(l)
            end if
        end if

        if (p > 0) then
            !3D
            if (grid_geometry == 3) then
                icfl_sf(j, k, l) = dt/min(dx(j)/(abs(vel(1)) + c), &
                                          dy(k)/(abs(vel(2)) + c), &
                                          fltr_dtheta/(abs(vel(3)) + c))
            else
                icfl_sf(j, k, l) = dt/min(dx(j)/(abs(vel(1)) + c), &
                                          dy(k)/(abs(vel(2)) + c), &
                                          dz(l)/(abs(vel(3)) + c))
            end if

            if (viscous) then

                if (grid_geometry == 3) then
                    vcfl_sf(j, k, l) = maxval(dt/Re_l/rho) &
                                       /min(dx(j), dy(k), fltr_dtheta)**2._wp

                    Rc_sf(j, k, l) = min(dx(j)*(abs(vel(1)) + c), &
                                         dy(k)*(abs(vel(2)) + c), &
                                         fltr_dtheta*(abs(vel(3)) + c)) &
                                     /maxval(1._wp/Re_l)
                else
                    vcfl_sf(j, k, l) = maxval(dt/Re_l/rho) &
                                       /min(dx(j), dy(k), dz(l))**2._wp

                    Rc_sf(j, k, l) = min(dx(j)*(abs(vel(1)) + c), &
                                         dy(k)*(abs(vel(2)) + c), &
                                         dz(l)*(abs(vel(3)) + c)) &
                                     /maxval(1._wp/Re_l)
                end if

            end if

        elseif (n > 0) then
            !2D
            icfl_sf(j, k, l) = dt/min(dx(j)/(abs(vel(1)) + c), &
                                      dy(k)/(abs(vel(2)) + c))

            if (viscous) then

                vcfl_sf(j, k, l) = maxval(dt/Re_l/rho)/min(dx(j), dy(k))**2._wp

                Rc_sf(j, k, l) = min(dx(j)*(abs(vel(1)) + c), &
                                     dy(k)*(abs(vel(2)) + c)) &
                                 /maxval(1._wp/Re_l)

            end if

        else
            !1D
            icfl_sf(j, k, l) = (dt/dx(j))*(abs(vel(1)) + c)

            if (viscous) then

                vcfl_sf(j, k, l) = maxval(dt/Re_l/rho)/dx(j)**2._wp

                Rc_sf(j, k, l) = dx(j)*(abs(vel(1)) + c)/maxval(1._wp/Re_l)

            end if

        end if

    end subroutine s_compute_stability_from_dt

    !> Computes dt for a specified CFL number
        !! @param vel directional velocities
        !! @param max_dt cell centered maximum dt
        !! @param rho cell centered density
        !! @param Re_l cell centered Reynolds number
        !! @param j x coordinate
        !! @param k y coordinate
        !! @param l z coordinate
    pure subroutine s_compute_dt_from_cfl(vel, c, max_dt, rho, Re_l, j, k, l)
        !$acc routine seq
        real(wp), dimension(num_vels), intent(in) :: vel
        real(wp), intent(in) :: c, rho
        real(wp), dimension(0:m, 0:n, 0:p), intent(inout) :: max_dt
        real(wp), dimension(2), intent(in) :: Re_l
        integer, intent(in) :: j, k, l

        real(wp) :: icfl_dt, vcfl_dt
        real(wp) :: fltr_dtheta   !<
             !! Modified dtheta accounting for Fourier filtering in azimuthal direction.

        integer :: Nfq

        if (grid_geometry == 3) then
            if (k == 0) then
                fltr_dtheta = 2._wp*pi*y_cb(0)/3._wp
            elseif (k <= fourier_rings) then
                Nfq = min(floor(2._wp*real(k, wp)*pi), (p + 1)/2 + 1)
                fltr_dtheta = 2._wp*pi*y_cb(k - 1)/real(Nfq, wp)
            else
                fltr_dtheta = y_cb(k - 1)*dz(l)
            end if
        end if

        if (p > 0) then
            !3D
            if (grid_geometry == 3) then
                icfl_dt = cfl_target*min(dx(j)/(abs(vel(1)) + c), &
                                         dy(k)/(abs(vel(2)) + c), &
                                         fltr_dtheta/(abs(vel(3)) + c))
            else
                icfl_dt = cfl_target*min(dx(j)/(abs(vel(1)) + c), &
                                         dy(k)/(abs(vel(2)) + c), &
                                         dz(l)/(abs(vel(3)) + c))
            end if

            if (viscous) then
                if (grid_geometry == 3) then
                    vcfl_dt = cfl_target*(min(dx(j), dy(k), fltr_dtheta)**2._wp) &
                              /minval(1/(rho*Re_l))
                else
                    vcfl_dt = cfl_target*(min(dx(j), dy(k), dz(l))**2._wp) &
                              /minval(1/(rho*Re_l))
                end if
            end if

        elseif (n > 0) then
            !2D
            icfl_dt = cfl_target*min(dx(j)/(abs(vel(1)) + c), &
                                     dy(k)/(abs(vel(2)) + c))

            if (viscous) then
                vcfl_dt = cfl_target*(min(dx(j), dy(k))**2._wp)/maxval((1/Re_l)/rho)
            end if

        else
            !1D
            icfl_dt = cfl_target*(dx(j)/(abs(vel(1)) + c))

            if (viscous) then
                vcfl_dt = cfl_target*(dx(j)**2._wp)/minval(1/(rho*Re_l))
            end if

        end if

        if (any(re_size > 0)) then
            max_dt(j, k, l) = min(icfl_dt, vcfl_dt)
        else
            max_dt(j, k, l) = icfl_dt
        end if

    end subroutine s_compute_dt_from_cfl

end module m_sim_helpers<|MERGE_RESOLUTION|>--- conflicted
+++ resolved
@@ -28,11 +28,7 @@
         !! @param j x index
         !! @param k y index
         !! @param l z index
-<<<<<<< HEAD
-    subroutine s_compute_enthalpy(q_prim_vf, pres, rho, gamma, pi_inf, Re, H, alpha, vel, vel_sum, qv, j, k, l)
-=======
-    pure subroutine s_compute_enthalpy(q_prim_vf, pres, rho, gamma, pi_inf, Re, H, alpha, vel, vel_sum, j, k, l)
->>>>>>> 82b2dea8
+    pure subroutine s_compute_enthalpy(q_prim_vf, pres, rho, gamma, pi_inf, Re, H, alpha, vel, vel_sum, qv, j, k, l)
 #ifdef _CRAYFTN
         !DIR$ INLINEALWAYS s_compute_enthalpy
 #else
