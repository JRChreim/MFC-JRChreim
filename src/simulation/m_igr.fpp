--- conflicted
+++ resolved
@@ -24,7 +24,6 @@
  s_igr_flux_add, &
  s_finalize_igr_module
 
-<<<<<<< HEAD
 #ifdef __NVCOMPILER_GPU_UNIFIED_MEM
     integer, dimension(3) :: nv_uvm_temp_on_gpu
     real(wp), pointer, contiguous, dimension(:, :, :) :: jac, jac_rhs, jac_old
@@ -33,21 +32,12 @@
     real(wp), allocatable, dimension(:, :, :), pinned, target :: jac_old_host
 #else
     real(wp), allocatable, target, dimension(:, :, :) :: jac
-=======
-    real(wp), allocatable, target, dimension(: ,:, :) :: jac
->>>>>>> 0fcc08da
     real(wp), allocatable, dimension(:, :, :) :: jac_rhs, jac_old
     $:GPU_DECLARE(create='[jac, jac_rhs, jac_old]')
 #endif
     type(scalar_field), dimension(1) :: jac_sf
     $:GPU_DECLARE(create='[jac_sf]')
 
-<<<<<<< HEAD
-=======
-    type(scalar_field), dimension(1) :: jac_sf
-    $:GPU_DECLARE(create='[jac_sf]')
-
->>>>>>> 0fcc08da
     real(wp), allocatable, dimension(:, :) :: Res_igr
     $:GPU_DECLARE(create='[Res_igr]')
 
@@ -66,34 +56,34 @@
             integer, parameter :: vidxe = 3
 
             real(wp) :: coeff_L(-1:3) = [ &
-                                   -3._wp/60._wp, &  ! Index -1
-                                   27._wp/60._wp, &  ! Index 0
-                                   47._wp/60._wp, &  ! Index 1
-                                   -13._wp/60._wp, &  ! Index 2
-                                   2._wp/60._wp &  ! Index 3
-                                   ]
+                        -3._wp/60._wp, &  ! Index -1
+                        27._wp/60._wp, &  ! Index 0
+                        47._wp/60._wp, &  ! Index 1
+                        -13._wp/60._wp, &  ! Index 2
+                        2._wp/60._wp &  ! Index 3
+                        ]
 
             real(wp) :: coeff_R(-2:2) = [ &
-                                   2._wp/60._wp, &  ! Index -2
-                                   -13._wp/60._wp, &  ! Index -1
-                                   47._wp/60._wp, &  ! Index 0
-                                   27._wp/60._wp, &  ! Index 1
-                                   -3._wp/60._wp &  ! Index 2
-                                   ]
+                        2._wp/60._wp, &  ! Index -2
+                        -13._wp/60._wp, &  ! Index -1
+                        47._wp/60._wp, &  ! Index 0
+                        27._wp/60._wp, &  ! Index 1
+                        -3._wp/60._wp &  ! Index 2
+                        ]
         #:elif igr_order == 3
             integer, parameter :: vidxb = -1
             integer, parameter :: vidxe = 2
 
             real(wp) :: coeff_L(0:2) = [ &
-                                   2._wp/6._wp, & ! Index 0
-                                   5._wp/6._wp, & ! Index 1
-                                   -1._wp/6._wp & ! Index 2
-                                   ]
+                        2._wp/6._wp, & ! Index 0
+                        5._wp/6._wp, & ! Index 1
+                        -1._wp/6._wp & ! Index 2
+                        ]
             real(wp) :: coeff_R(-1:1) = [ &
-                                   -1._wp/6._wp, & ! Index -1
-                                   5._wp/6._wp, & ! Index 0
-                                   2._wp/6._wp & ! Index 1
-                                   ]
+                        -1._wp/6._wp, & ! Index -1
+                        5._wp/6._wp, & ! Index 0
+                        2._wp/6._wp & ! Index 1
+                        ]
         #:endif
         $:GPU_DECLARE(create='[coeff_L, coeff_R]')
     #:endif
@@ -105,18 +95,17 @@
     subroutine s_initialize_igr_module()
 
         if (viscous) then
+            @:ALLOCATE(Res_igr(1:2, 1:maxval(Re_size)))
             @:ALLOCATE(Res_igr(1:2, 1:maxval(Re_size)))
             do i = 1, 2
                 do j = 1, Re_size(i)
                     Res_igr(i, j) = fluid_pp(Re_idx(i, j))%Re(i)
+                    Res_igr(i, j) = fluid_pp(Re_idx(i, j))%Re(i)
                 end do
             end do
             $:GPU_UPDATE(device='[Res_igr, Re_idx, Re_size]')
-<<<<<<< HEAD
             @:PREFER_GPU(Res)
             @:PREFER_GPU(Re_idx)
-=======
->>>>>>> 0fcc08da
         end if
 
 #ifndef __NVCOMPILER_GPU_UNIFIED_MEM
@@ -196,7 +185,7 @@
 
         #:if not MFC_CASE_OPTIMIZATION
             if (igr_order == 3) then
-                vidxb = -1; vidxe = 2;
+                vidxb = -1; vidxe = 2; 
                 $:GPU_UPDATE(device='[vidxb, vidxe]')
 
                 @:ALLOCATE(coeff_L(0:2))
@@ -212,7 +201,7 @@
                 $:GPU_UPDATE(device='[coeff_R]')
 
             elseif (igr_order == 5) then
-                vidxb = -2; vidxe = 3;
+                vidxb = -2; vidxe = 3; 
                 $:GPU_UPDATE(device='[vidxb, vidxe]')
 
                 @:ALLOCATE(coeff_L(-1:3))
@@ -354,11 +343,7 @@
         real(wp) :: F_L, vel_L, rho_L, F_R, vel_R, rho_R
         real(wp), dimension(num_fluids) :: alpha_rho_L, alpha_rho_R
 
-<<<<<<< HEAD
-        #:call GPU_PARALLEL_LOOP(collapse=3, private='[F_L, vel_L, alpha_rho_L, F_R, vel_R, alpha_rho_R]')
-=======
         #:call GPU_PARALLEL_LOOP(collapse=3, private='[F_L, vel_L, alpha_rho_L, F_R, vel_R, alpha_rho_R, rho_L, rho_R]')
->>>>>>> 0fcc08da
             do l = 0, p
                 do k = 0, n
                     do j = -1, m
@@ -366,10 +351,7 @@
                         F_L = 0._wp; F_R = 0._wp
                         alpha_rho_L = 0._wp; alpha_rho_R = 0._wp
                         vel_L = 0._wp; vel_R = 0._wp
-<<<<<<< HEAD
-=======
                         rho_L = 0._wp; rho_R = 0._wp
->>>>>>> 0fcc08da
 
                         $:GPU_LOOP(parallelism='[seq]')
                         do q = vidxb + 1, vidxe
@@ -377,7 +359,6 @@
                             do i = 1, num_fluids
                                 alpha_rho_L(i) = alpha_rho_L(i) + coeff_L(q)*q_cons_vf(i)%sf(j + q, k, l)
                             end do
-<<<<<<< HEAD
 
                             vel_L = vel_L + coeff_L(q)*q_cons_vf(momxb)%sf(j + q, k, l)
                             F_L = F_L + coeff_L(q)*jac(j + q, k, l)
@@ -394,34 +375,14 @@
                             F_R = F_R + coeff_R(q)*jac(j + q, k, l)
                         end do
 
-                        vel_L = vel_L/sum(alpha_rho_L)
-                        vel_R = vel_R/sum(alpha_rho_R)
-=======
-
-                            vel_L = vel_L + coeff_L(q)*q_cons_vf(momxb)%sf(j + q, k, l)
-                            F_L = F_L + coeff_L(q)*jac(j + q, k, l)
-                        end do
-
-                        $:GPU_LOOP(parallelism='[seq]')
-                        do q = vidxb, vidxe - 1
-                            $:GPU_LOOP(parallelism='[seq]')
-                            do i = 1, num_fluids
-                                alpha_rho_R(i) = alpha_rho_R(i) + coeff_R(q)*q_cons_vf(i)%sf(j + q, k, l)
-                            end do
-
-                            vel_R = vel_R + coeff_R(q)*q_cons_vf(momxb)%sf(j + q, k, l)
-                            F_R = F_R + coeff_R(q)*jac(j + q, k, l)
-                        end do
-
                         $:GPU_LOOP(parallelism='[seq]')
                         do i = 1, num_fluids
                             rho_L = rho_L + alpha_rho_L(i)
                             rho_R = rho_R + alpha_rho_R(i)
                         end do
 
-                        vel_L = vel_L / rho_L 
-                        vel_R = vel_R / rho_R
->>>>>>> 0fcc08da
+                        vel_L = vel_L/rho_L
+                        vel_R = vel_R/rho_R
 
                         #:for LR in ['L', 'R']
                             $:GPU_ATOMIC(atomic='update')
@@ -486,8 +447,6 @@
                                 #:endif
                                 $:GPU_LOOP(parallelism='[seq]')
                                 do q = vidxb, vidxe
-<<<<<<< HEAD
-                                    dvel_small = 0._wp
                                     !x-direction contributions
                                     $:GPU_LOOP(parallelism='[seq]')
                                     do i = -1, 1
@@ -506,7 +465,13 @@
                                                     q_cons_vf(momxb + 1)%sf(j + 1 + q, k, l)/rho_sf_small(1) - &
                                                     q_cons_vf(momxb + 1)%sf(j - 1 + q, k, l)/rho_sf_small(-1))
 
-                                    if (q == 0) dvel(:, 1) = dvel_small
+                                    if (q == 0) then
+                                        $:GPU_LOOP(parallelism='[seq]')
+                                        do i = 1, num_dims
+                                            dvel(i, 1) = dvel_small(i)
+                                        end do
+                                    end if
+
                                     if (q > vidxb) then
                                         vflux_L_arr(1) = vflux_L_arr(1) + coeff_L(q)*(dvel_small(2))
                                         vflux_L_arr(3) = vflux_L_arr(3) + coeff_L(q)*(4._wp*dvel_small(1))/3._wp
@@ -517,15 +482,11 @@
                                     end if
 
                                     !y-direction contributions
-=======
-                                    !x-direction contributions
->>>>>>> 0fcc08da
                                     $:GPU_LOOP(parallelism='[seq]')
                                     do i = -1, 1
                                         rho_L = 0._wp
                                         $:GPU_LOOP(parallelism='[seq]')
                                         do r = 1, num_fluids
-<<<<<<< HEAD
                                             rho_L = rho_L + q_cons_vf(r)%sf(j + q, k + i, l)
                                         end do
                                         rho_sf_small(i) = rho_L
@@ -538,7 +499,12 @@
                                                     q_cons_vf(momxb + 1)%sf(j + q, k + 1, l)/rho_sf_small(1) - &
                                                     q_cons_vf(momxb + 1)%sf(j + q, k - 1, l)/rho_sf_small(-1))
 
-                                    if (q == 0) dvel(:, 2) = dvel_small
+                                    if (q == 0) then
+                                        $:GPU_LOOP(parallelism='[seq]')
+                                        do i = 1, num_dims
+                                            dvel(i, 2) = dvel_small(i)
+                                        end do
+                                    end if
 
                                     if (q > vidxb) then
                                         vflux_L_arr(1) = vflux_L_arr(1) + coeff_L(q)*(dvel_small(1))
@@ -605,20 +571,37 @@
                                 end do
 
                                 if (num_fluids > 1) then
-                                    alpha_L(num_fluids) = 1._wp - sum(alpha_L(1:num_fluids - 1))
-                                    alpha_R(num_fluids) = 1._wp - sum(alpha_R(1:num_fluids - 1))
+
+                                    alpha_L(num_fluids) = 1._wp
+                                    alpha_R(num_fluids) = 1._wp
+
+                                    $:GPU_LOOP(parallelism='[seq]')
+                                    do i = 1, num_fluids - 1
+                                        alpha_L(num_fluids) = alpha_L(num_fluids) - alpha_L(i)
+                                        alpha_R(num_fluids) = alpha_R(num_fluids) - alpha_R(i)
+                                    end do
                                 end if
 
-                                rho_L = sum(alpha_rho_L)
-                                gamma_L = sum(alpha_L*gammas)
-                                pi_inf_L = sum(alpha_L*pi_infs)
-
-                                rho_R = sum(alpha_rho_R)
-                                gamma_R = sum(alpha_R*gammas)
-                                pi_inf_R = sum(alpha_R*pi_infs)
-
-                                vel_L = vel_L/rho_L
-                                vel_R = vel_R/rho_R
+                                rho_L = 0._wp; rho_R = 0._wp
+                                gamma_L = 0._wp; gamma_R = 0._wp
+                                pi_inf_L = 0._wp; pi_inf_R = 0._wp
+
+                                $:GPU_LOOP(parallelism='[seq]')
+                                do i = 1, num_fluids
+                                    rho_L = rho_L + alpha_rho_L(i)
+                                    gamma_L = gamma_L + alpha_L(i)*gammas(i)
+                                    pi_inf_L = pi_inf_L + alpha_L(i)*pi_infs(i)
+
+                                    rho_R = rho_R + alpha_rho_R(i)
+                                    gamma_R = gamma_R + alpha_R(i)*gammas(i)
+                                    pi_inf_R = pi_inf_R + alpha_R(i)*pi_infs(i)
+                                end do
+
+                                $:GPU_LOOP(parallelism='[seq]')
+                                do i = 1, num_dims
+                                    vel_L(i) = vel_L(i)/rho_L
+                                    vel_R(i) = vel_R(i)/rho_R
+                                end do
 
                                 if (viscous) then
                                     mu_L = 0._wp; mu_R = 0._wp
@@ -690,106 +673,10 @@
                                 $:GPU_LOOP(parallelism='[seq]')
                                 do q = vidxb + 1, vidxe
                                     E_L = E_L + coeff_L(q)*q_cons_vf(E_idx)%sf(j + q, k, l)
-=======
-                                            rho_L = rho_L + q_cons_vf(r)%sf(j + i + q, k, l)
-                                        end do
-                                        rho_sf_small(i) = rho_L
-                                    end do
-
-                                    dvel_small(1) = (1/(2._wp*dx(j)))*( &
-                                                    1._wp*q_cons_vf(momxb)%sf(j + 1 + q, k, l)/rho_sf_small(1) - &
-                                                    1._wp*q_cons_vf(momxb)%sf(j - 1 + q, k, l)/rho_sf_small(-1))
-                                    dvel_small(2) = (1/(2._wp*dx(j)))*( &
-                                                    q_cons_vf(momxb + 1)%sf(j + 1 + q, k, l)/rho_sf_small(1) - &
-                                                    q_cons_vf(momxb + 1)%sf(j - 1 + q, k, l)/rho_sf_small(-1))
-
-                                    if(q == 0) then
-                                        $:GPU_LOOP(parallelism='[seq]')
-                                        do i = 1, num_dims
-                                            dvel(i, 1) = dvel_small(i)
-                                        end do
-                                    end if
-
-                                    if (q > vidxb) then
-                                        vflux_L_arr(1) = vflux_L_arr(1) + coeff_L(q)*(dvel_small(2))
-                                        vflux_L_arr(3) = vflux_L_arr(3) + coeff_L(q)*(4._wp*dvel_small(1))/3._wp
-                                    end if
-                                    if (q < vidxe) then
-                                        vflux_R_arr(1) = vflux_R_arr(1) + coeff_R(q)*(dvel_small(2))
-                                        vflux_R_arr(3) = vflux_R_arr(3) + coeff_R(q)*(4._wp*dvel_small(1))/3._wp
-                                    end if
-
-                                    !y-direction contributions
-                                    $:GPU_LOOP(parallelism='[seq]')
-                                    do i = -1, 1
-                                        rho_L = 0._wp
-                                        $:GPU_LOOP(parallelism='[seq]')
-                                        do r = 1, num_fluids
-                                            rho_L = rho_L + q_cons_vf(r)%sf(j + q, k + i, l)
-                                        end do
-                                        rho_sf_small(i) = rho_L
-                                    end do
-
-                                    dvel_small(1) = (1/(2._wp*dy(k)))*( &
-                                                    q_cons_vf(momxb)%sf(j + q, k + 1, l)/rho_sf_small(1) - &
-                                                    q_cons_vf(momxb)%sf(j + q, k - 1, l)/rho_sf_small(-1))
-                                    dvel_small(2) = (1/(2._wp*dy(k)))*( &
-                                                    q_cons_vf(momxb + 1)%sf(j + q, k + 1, l)/rho_sf_small(1) - &
-                                                    q_cons_vf(momxb + 1)%sf(j + q, k - 1, l)/rho_sf_small(-1))
-
-                                    if(q == 0) then
-                                        $:GPU_LOOP(parallelism='[seq]')
-                                        do i = 1, num_dims
-                                            dvel(i, 2) = dvel_small(i)
-                                        end do
-                                    end if
-
-                                    if (q > vidxb) then
-                                        vflux_L_arr(1) = vflux_L_arr(1) + coeff_L(q)*(dvel_small(1))
-                                        vflux_L_arr(3) = vflux_L_arr(3) + coeff_L(q)*(-2._wp*dvel_small(2))/3._wp
-                                    end if
-                                    if (q < vidxe) then
-                                        vflux_R_arr(1) = vflux_R_arr(1) + coeff_R(q)*(dvel_small(1))
-                                        vflux_R_arr(3) = vflux_R_arr(3) + coeff_R(q)*(-2._wp*dvel_small(2))/3._wp
-                                    end if
-
-                                    if (q == 0) then
-                                        jac_rhs(j, k, l) = alf_igr*(2._wp*(dvel(1, 2)*dvel(2, 1)) &
-                                                                    + dvel(1, 1)**2._wp + dvel(2, 2)**2._wp &
-                                                                    + (dvel(1, 1) + dvel(2, 2))**2._wp)
-                                    end if
-                                end do
-
-                                alpha_rho_L = 0._wp; alpha_rho_R = 0._wp
-                                alpha_L = 0._wp; alpha_R = 0._wp
-                                vel_L = 0._wp; vel_R = 0._wp
-
-                                $:GPU_LOOP(parallelism='[seq]')
-                                do q = vidxb + 1, vidxe
-                                    $:GPU_LOOP(parallelism='[seq]')
-                                    do i = 1, num_fluids
-                                        alpha_rho_L(i) = alpha_rho_L(i) + coeff_L(q)*q_cons_vf(i)%sf(j + q, k, l)
-                                    end do
-
-                                    if (num_fluids > 1) then
-                                        $:GPU_LOOP(parallelism='[seq]')
-                                        do i = 1, num_fluids - 1
-                                            alpha_L(i) = alpha_L(i) + coeff_L(q)*q_cons_vf(E_idx + i)%sf(j + q, k, l)
-                                        end do
-                                    else
-                                        alpha_L(1) = 1._wp
-                                    end if
-
-                                    $:GPU_LOOP(parallelism='[seq]')
-                                    do i = 1, num_dims
-                                        vel_L(i) = vel_L(i) + coeff_L(q)*q_cons_vf(momxb + i - 1)%sf(j + q, k, l)
-                                    end do
->>>>>>> 0fcc08da
                                 end do
 
                                 $:GPU_LOOP(parallelism='[seq]')
                                 do q = vidxb, vidxe - 1
-<<<<<<< HEAD
                                     E_R = E_R + coeff_R(q)*q_cons_vf(E_idx)%sf(j + q, k, l)
                                 end do
 
@@ -809,36 +696,11 @@
                                                             (0.5_wp*(alpha_rho_L(i)* &
                                                                      vel_L(1))*(1._wp/dx(j)) - &
                                                              0.5_wp*cfl*(alpha_rho_L(i))*(1._wp/dx(j)))
-=======
-                                    $:GPU_LOOP(parallelism='[seq]')
-                                    do i = 1, num_fluids
-                                        alpha_rho_R(i) = alpha_rho_R(i) + coeff_R(q)*q_cons_vf(i)%sf(j + q, k, l)
-                                    end do
-
-                                    if (num_fluids > 1) then
-                                        $:GPU_LOOP(parallelism='[seq]')
-                                        do i = 1, num_fluids - 1
-                                            alpha_R(i) = alpha_R(i) + coeff_R(q)*q_cons_vf(E_idx + i)%sf(j + q, k, l)
-                                        end do
-                                    else
-                                        alpha_R(1) = 1._wp
-                                    end if
-
-                                    $:GPU_LOOP(parallelism='[seq]')
-                                    do i = 1, num_dims
-                                        vel_R(i) = vel_R(i) + coeff_R(q)*q_cons_vf(momxb + i - 1)%sf(j + q, k, l)
-                                    end do
->>>>>>> 0fcc08da
                                 end do
 
                                 if (num_fluids > 1) then
-
-                                    alpha_L(num_fluids) = 1._wp
-                                    alpha_R(num_fluids) = 1._wp
-                                    
                                     $:GPU_LOOP(parallelism='[seq]')
                                     do i = 1, num_fluids - 1
-<<<<<<< HEAD
                                         $:GPU_ATOMIC(atomic='update')
                                         rhs_vf(advxb + i - 1)%sf(j + 1, k, l) = rhs_vf(advxb + i - 1)%sf(j + 1, k, l) + &
                                                                                 (0.5_wp*(alpha_L(i)* &
@@ -912,811 +774,6 @@
 
                                 if (num_fluids > 1) then
                                     $:GPU_LOOP(parallelism='[seq]')
-                                    do i = 1, num_fluids - 1
-                                        $:GPU_ATOMIC(atomic='update')
-                                        rhs_vf(advxb + i - 1)%sf(j + 1, k, l) = rhs_vf(advxb + i - 1)%sf(j + 1, k, l) + &
-                                                                                (0.5_wp*(alpha_R(i)* &
-                                                                                         vel_R(1))*(1._wp/dx(j + 1)) + &
-                                                                                 0.5_wp*cfl*(alpha_R(i))*(1._wp/dx(j + 1)))
-
-                                        $:GPU_ATOMIC(atomic='update')
-                                        rhs_vf(advxb + i - 1)%sf(j + 1, k, l) = rhs_vf(advxb + i - 1)%sf(j + 1, k, l) &
-                                                                                - (0.5_wp*q_cons_vf(advxb + i - 1)%sf(j + 1, k, l)*vel_R(1)*(1._wp/dx(j + 1)))
-
-                                        $:GPU_ATOMIC(atomic='update')
-                                        rhs_vf(advxb + i - 1)%sf(j, k, l) = rhs_vf(advxb + i - 1)%sf(j, k, l) - &
-                                                                            (0.5_wp*(alpha_R(i)* &
-                                                                                     vel_R(1))*(1._wp/dx(j)) + &
-                                                                             0.5_wp*cfl*(alpha_R(i))*(1._wp/dx(j)))
-
-                                        $:GPU_ATOMIC(atomic='update')
-                                        rhs_vf(advxb + i - 1)%sf(j, k, l) = rhs_vf(advxb + i - 1)%sf(j, k, l) &
-                                                                            + (0.5_wp*q_cons_vf(advxb + i - 1)%sf(j, k, l)*vel_R(1)*(1._wp/dx(j)))
-                                    end do
-                                end if
-
-                                $:GPU_ATOMIC(atomic='update')
-                                rhs_vf(momxb)%sf(j + 1, k, l) = rhs_vf(momxb)%sf(j + 1, k, l) + &
-                                                                (0.5_wp*(rho_R*(vel_R(1))**2.0 + &
-                                                                         pres_R)*(1._wp/dx(j + 1)) + &
-                                                                 0.5_wp*cfl*(rho_R*vel_R(1))*(1._wp/dx(j + 1)))
-
-                                $:GPU_ATOMIC(atomic='update')
-                                rhs_vf(momxb + 1)%sf(j + 1, k, l) = rhs_vf(momxb + 1)%sf(j + 1, k, l) + &
-                                                                    (0.5_wp*rho_R*vel_R(1)*vel_R(2)*(1._wp/dx(j + 1)) + &
-                                                                     0.5_wp*cfl*(rho_R*vel_R(2))*(1._wp/dx(j + 1)))
-
-                                $:GPU_ATOMIC(atomic='update')
-                                rhs_vf(E_idx)%sf(j + 1, k, l) = rhs_vf(E_idx)%sf(j + 1, k, l) + &
-                                                                (0.5_wp*(vel_R(1)*(E_R + &
-                                                                                   pres_R))*(1._wp/dx(j + 1)) + &
-                                                                 0.5_wp*cfl*(E_R)*(1._wp/dx(j + 1)))
-
-                                $:GPU_ATOMIC(atomic='update')
-                                rhs_vf(momxb)%sf(j, k, l) = rhs_vf(momxb)%sf(j, k, l) - &
-                                                            (0.5_wp*(rho_R*(vel_R(1))**2.0 + &
-                                                                     pres_R)*(1._wp/dx(j)) + &
-                                                             0.5_wp*cfl*(rho_R*vel_R(1))*(1._wp/dx(j)))
-
-                                $:GPU_ATOMIC(atomic='update')
-                                rhs_vf(momxb + 1)%sf(j, k, l) = rhs_vf(momxb + 1)%sf(j, k, l) - &
-                                                                (0.5_wp*rho_R*vel_R(1)*vel_R(2)*(1._wp/dx(j)) + &
-                                                                 0.5_wp*cfl*(rho_R*vel_R(2))*(1._wp/dx(j)))
-
-                                $:GPU_ATOMIC(atomic='update')
-                                rhs_vf(E_idx)%sf(j, k, l) = rhs_vf(E_idx)%sf(j, k, l) - &
-                                                            (0.5_wp*(vel_R(1)*(E_R + &
-                                                                               pres_R))*(1._wp/dx(j)) + &
-                                                             0.5_wp*cfl*(E_R)*(1._wp/dx(j)))
-
-                            end do
-                        end do
-                    end do
-                #:endcall GPU_PARALLEL_LOOP
-            else
-                #:call GPU_PARALLEL_LOOP(collapse=3, private='[rho_L, rho_R, gamma_L, gamma_R, pi_inf_L, pi_inf_R, mu_L, mu_R, vel_L, vel_R, pres_L, pres_R, alpha_L, alpha_R, alpha_rho_L, alpha_rho_R, F_L, F_R, E_L, E_R, cfl, dvel, dvel_small, rho_sf_small, vflux_L_arr, vflux_R_arr]')
-                    do l = 0, p
-                        do k = 0, n
-                            do j = -1, m
-
-                                dvel = 0._wp
-                                vflux_L_arr = 0._wp
-                                vflux_R_arr = 0._wp
-
-                                #:if MFC_CASE_OPTIMIZATION
-                                    #:if igr_order == 5
-                                        !DIR$ unroll 6
-                                    #:elif igr_order == 3
-                                        !DIR$ unroll 4
-                                    #:endif
-                                #:endif
-                                $:GPU_LOOP(parallelism='[seq]')
-                                do q = vidxb, vidxe
-                                    dvel_small = 0._wp
-                                    !x-direction contributions
-                                    $:GPU_LOOP(parallelism='[seq]')
-                                    do i = -1, 1
-                                        rho_L = 0._wp
-                                        $:GPU_LOOP(parallelism='[seq]')
-                                        do r = 1, num_fluids
-                                            rho_L = rho_L + q_cons_vf(r)%sf(j + i + q, k, l)
-                                        end do
-                                        rho_sf_small(i) = rho_L
-                                    end do
-
-                                    dvel_small(1) = (1/(2._wp*dx(j)))*( &
-                                                    q_cons_vf(momxb)%sf(j + 1 + q, k, l)/rho_sf_small(1) - &
-                                                    q_cons_vf(momxb)%sf(j - 1 + q, k, l)/rho_sf_small(-1))
-                                    dvel_small(2) = (1/(2._wp*dx(j)))*( &
-                                                    q_cons_vf(momxb + 1)%sf(j + 1 + q, k, l)/rho_sf_small(1) - &
-                                                    q_cons_vf(momxb + 1)%sf(j - 1 + q, k, l)/rho_sf_small(-1))
-                                    dvel_small(3) = (1/(2._wp*dx(j)))*( &
-                                                    q_cons_vf(momxb + 2)%sf(j + 1 + q, k, l)/rho_sf_small(1) - &
-                                                    q_cons_vf(momxb + 2)%sf(j - 1 + q, k, l)/rho_sf_small(-1))
-
-                                    if (q == 0) dvel(:, 1) = dvel_small
-                                    if (q > vidxb) then
-                                        vflux_L_arr(1) = vflux_L_arr(1) + coeff_L(q)*(dvel_small(2))
-                                        vflux_L_arr(2) = vflux_L_arr(2) + coeff_L(q)*(dvel_small(3))
-                                        vflux_L_arr(3) = vflux_L_arr(3) + coeff_L(q)*(4._wp*dvel_small(1))/3._wp
-                                    end if
-                                    if (q < vidxe) then
-                                        vflux_R_arr(1) = vflux_R_arr(1) + coeff_R(q)*(dvel_small(2))
-                                        vflux_R_arr(2) = vflux_R_arr(2) + coeff_R(q)*(dvel_small(3))
-                                        vflux_R_arr(3) = vflux_R_arr(3) + coeff_R(q)*(4._wp*dvel_small(1))/3._wp
-                                    end if
-
-                                    !y-direction contributions
-                                    $:GPU_LOOP(parallelism='[seq]')
-                                    do i = -1, 1
-                                        rho_L = 0._wp
-                                        $:GPU_LOOP(parallelism='[seq]')
-                                        do r = 1, num_fluids
-                                            rho_L = rho_L + q_cons_vf(r)%sf(j + q, k + i, l)
-                                        end do
-                                        rho_sf_small(i) = rho_L
-                                    end do
-
-                                    dvel_small(1) = (1/(2._wp*dy(k)))*( &
-                                                    q_cons_vf(momxb)%sf(j + q, k + 1, l)/rho_sf_small(1) - &
-                                                    q_cons_vf(momxb)%sf(j + q, k - 1, l)/rho_sf_small(-1))
-                                    dvel_small(2) = (1/(2._wp*dy(k)))*( &
-                                                    q_cons_vf(momxb + 1)%sf(j + q, k + 1, l)/rho_sf_small(1) - &
-                                                    q_cons_vf(momxb + 1)%sf(j + q, k - 1, l)/rho_sf_small(-1))
-                                    if (q == 0) dvel_small(3) = (1/(2._wp*dy(k)))*( &
-                                                                q_cons_vf(momxb + 2)%sf(j + q, k + 1, l)/rho_sf_small(1) - &
-                                                                q_cons_vf(momxb + 2)%sf(j + q, k - 1, l)/rho_sf_small(-1))
-                                    if (q == 0) dvel(:, 2) = dvel_small
-
-                                    if (q > vidxb) then
-                                        vflux_L_arr(1) = vflux_L_arr(1) + coeff_L(q)*(dvel_small(1))
-                                        vflux_L_arr(3) = vflux_L_arr(3) + coeff_L(q)*(-2._wp*dvel_small(2))/3._wp
-                                    end if
-                                    if (q < vidxe) then
-                                        vflux_R_arr(1) = vflux_R_arr(1) + coeff_R(q)*(dvel_small(1))
-                                        vflux_R_arr(3) = vflux_R_arr(3) + coeff_R(q)*(-2._wp*dvel_small(2))/3._wp
-                                    end if
-
-                                    !z-direction contributions
-                                    $:GPU_LOOP(parallelism='[seq]')
-                                    do i = -1, 1
-                                        rho_L = 0._wp
-                                        $:GPU_LOOP(parallelism='[seq]')
-                                        do r = 1, num_fluids
-                                            rho_L = rho_L + q_cons_vf(r)%sf(j + q, k, l + i)
-                                        end do
-                                        rho_sf_small(i) = rho_L
-                                    end do
-
-                                    dvel_small(1) = (1/(2._wp*dz(l)))*( &
-                                                    q_cons_vf(momxb)%sf(j + q, k, l + 1)/rho_sf_small(1) - &
-                                                    q_cons_vf(momxb)%sf(j + q, k, l - 1)/rho_sf_small(-1))
-                                    if (q == 0) dvel_small(2) = (1/(2._wp*dz(l)))*( &
-                                                                q_cons_vf(momxb + 1)%sf(j + q, k, l + 1)/rho_sf_small(1) - &
-                                                                q_cons_vf(momxb + 1)%sf(j + q, k, l - 1)/rho_sf_small(-1))
-                                    dvel_small(3) = (1/(2._wp*dz(l)))*( &
-                                                    q_cons_vf(momxb + 2)%sf(j + q, k, l + 1)/rho_sf_small(1) - &
-                                                    q_cons_vf(momxb + 2)%sf(j + q, k, l - 1)/rho_sf_small(-1))
-                                    if (q == 0) dvel(:, 3) = dvel_small
-
-                                    if (q > vidxb) then
-                                        vflux_L_arr(2) = vflux_L_arr(2) + coeff_L(q)*(dvel_small(1))
-                                        vflux_L_arr(3) = vflux_L_arr(3) + coeff_L(q)*(-2._wp*dvel_small(3))/3._wp
-                                    end if
-                                    if (q < vidxe) then
-                                        vflux_R_arr(2) = vflux_R_arr(2) + coeff_R(q)*(dvel_small(1))
-                                        vflux_R_arr(3) = vflux_R_arr(3) + coeff_R(q)*(-2._wp*dvel_small(3))/3._wp
-                                    end if
-
-                                    if (q == 0) then
-                                        jac_rhs(j, k, l) = alf_igr*(2._wp*(dvel(1, 2)*dvel(2, 1) &
-                                                                           + dvel(1, 3)*dvel(3, 1) &
-                                                                           + dvel(2, 3)*dvel(3, 2)) &
-                                                                    + dvel(1, 1)**2._wp + dvel(2, 2)**2._wp &
-                                                                    + dvel(3, 3)**2._wp &
-                                                                    + (dvel(1, 1) + dvel(2, 2) + dvel(3, 3))**2._wp)
-                                    end if
-                                end do
-
-                                alpha_rho_L = 0._wp; alpha_rho_R = 0._wp
-                                alpha_L = 0._wp; alpha_R = 0._wp
-                                vel_L = 0._wp; vel_R = 0._wp
-
-                                $:GPU_LOOP(parallelism='[seq]')
-                                do q = vidxb + 1, vidxe
-                                    $:GPU_LOOP(parallelism='[seq]')
-                                    do i = 1, num_fluids
-                                        alpha_rho_L(i) = alpha_rho_L(i) + coeff_L(q)*q_cons_vf(i)%sf(j + q, k, l)
-                                    end do
-
-                                    if (num_fluids > 1) then
-                                        $:GPU_LOOP(parallelism='[seq]')
-                                        do i = 1, num_fluids - 1
-                                            alpha_L(i) = alpha_L(i) + coeff_L(q)*q_cons_vf(E_idx + i)%sf(j + q, k, l)
-                                        end do
-                                    else
-                                        alpha_L(1) = 1._wp
-                                    end if
-
-                                    $:GPU_LOOP(parallelism='[seq]')
-                                    do i = 1, num_dims
-                                        vel_L(i) = vel_L(i) + coeff_L(q)*q_cons_vf(momxb + i - 1)%sf(j + q, k, l)
-                                    end do
-                                end do
-
-                                $:GPU_LOOP(parallelism='[seq]')
-                                do q = vidxb, vidxe - 1
-                                    $:GPU_LOOP(parallelism='[seq]')
-                                    do i = 1, num_fluids
-                                        alpha_rho_R(i) = alpha_rho_R(i) + coeff_R(q)*q_cons_vf(i)%sf(j + q, k, l)
-                                    end do
-
-                                    if (num_fluids > 1) then
-                                        $:GPU_LOOP(parallelism='[seq]')
-                                        do i = 1, num_fluids - 1
-                                            alpha_R(i) = alpha_R(i) + coeff_R(q)*q_cons_vf(E_idx + i)%sf(j + q, k, l)
-                                        end do
-                                    else
-                                        alpha_R(1) = 1._wp
-                                    end if
-=======
-                                        alpha_L(num_fluids) = alpha_L(num_fluids) - alpha_L(i)
-                                        alpha_R(num_fluids) = alpha_R(num_fluids) - alpha_R(i)
-                                    end do
-                                end if
-
-                                rho_L = 0._wp; rho_R = 0._wp
-                                gamma_L = 0._wp; gamma_R = 0._wp
-                                pi_inf_L = 0._wp; pi_inf_R = 0._wp
-
-                                $:GPU_LOOP(parallelism='[seq]')
-                                do i = 1, num_fluids
-                                    rho_L = rho_L +  alpha_rho_L(i)
-                                    gamma_L = gamma_L + alpha_L(i)*gammas(i)
-                                    pi_inf_L = pi_inf_L + alpha_L(i)*pi_infs(i)
-
-                                    rho_R = rho_R +  alpha_rho_R(i)
-                                    gamma_R = gamma_R + alpha_R(i)*gammas(i)
-                                    pi_inf_R = pi_inf_R + alpha_R(i)*pi_infs(i)
-                                end do
-
-                                $:GPU_LOOP(parallelism='[seq]')
-                                do i = 1, num_dims
-                                    vel_L(i) = vel_L(i) / rho_L
-                                    vel_R(i) = vel_R(i) / rho_R
-                                end do
-
-                                if (viscous) then
-                                    mu_L = 0._wp; mu_R = 0._wp
-                                    $:GPU_LOOP(parallelism='[seq]')
-                                    do i = 1, num_fluids
-                                        mu_L = alpha_L(i)/Res_igr(1, i) + mu_L
-                                        mu_R = alpha_R(i)/Res_igr(1, i) + mu_R
-                                    end do
-
-                                    $:GPU_ATOMIC(atomic='update')
-                                    rhs_vf(momxb + 1)%sf(j + 1, k, l) = rhs_vf(momxb + 1)%sf(j + 1, k, l) - &
-                                                                        0.5_wp*mu_L*vflux_L_arr(1)*(1._wp/dx(j + 1))
-                                    $:GPU_ATOMIC(atomic='update')
-                                    rhs_vf(E_idx)%sf(j + 1, k, l) = rhs_vf(E_idx)%sf(j + 1, k, l) - &
-                                                                    0.5_wp*mu_L*vflux_L_arr(1)*vel_L(2)*(1._wp/dx(j + 1))
-
-                                    $:GPU_ATOMIC(atomic='update')
-                                    rhs_vf(momxb + 1)%sf(j, k, l) = rhs_vf(momxb + 1)%sf(j, k, l) + &
-                                                                    0.5_wp*mu_L*vflux_L_arr(1)*(1._wp/dx(j))
-                                    $:GPU_ATOMIC(atomic='update')
-                                    rhs_vf(E_idx)%sf(j, k, l) = rhs_vf(E_idx)%sf(j, k, l) + &
-                                                                0.5_wp*mu_L*vflux_L_arr(1)*vel_L(2)*(1._wp/dx(j))
-
-                                    $:GPU_ATOMIC(atomic='update')
-                                    rhs_vf(momxb + 1)%sf(j + 1, k, l) = rhs_vf(momxb + 1)%sf(j + 1, k, l) - &
-                                                                        0.5_wp*mu_R*vflux_R_arr(1)*(1._wp/dx(j + 1))
-                                    $:GPU_ATOMIC(atomic='update')
-                                    rhs_vf(E_idx)%sf(j + 1, k, l) = rhs_vf(E_idx)%sf(j + 1, k, l) - &
-                                                                    0.5_wp*mu_R*vflux_R_arr(1)*vel_R(2)*(1._wp/dx(j + 1))
-
-                                    $:GPU_ATOMIC(atomic='update')
-                                    rhs_vf(momxb + 1)%sf(j, k, l) = rhs_vf(momxb + 1)%sf(j, k, l) + &
-                                                                    0.5_wp*mu_R*vflux_R_arr(1)*(1._wp/dx(j))
-                                    $:GPU_ATOMIC(atomic='update')
-                                    rhs_vf(E_idx)%sf(j, k, l) = rhs_vf(E_idx)%sf(j, k, l) + &
-                                                                0.5_wp*mu_R*vflux_R_arr(1)*vel_R(2)*(1._wp/dx(j))
-
-                                    $:GPU_ATOMIC(atomic='update')
-                                    rhs_vf(momxb)%sf(j + 1, k, l) = rhs_vf(momxb)%sf(j + 1, k, l) - &
-                                                                    0.5_wp*mu_L*vflux_L_arr(3)*(1._wp/dx(j + 1))
-                                    $:GPU_ATOMIC(atomic='update')
-                                    rhs_vf(E_idx)%sf(j + 1, k, l) = rhs_vf(E_idx)%sf(j + 1, k, l) - &
-                                                                    0.5_wp*mu_L*vflux_L_arr(3)*vel_L(1)*(1._wp/dx(j + 1))
-
-                                    $:GPU_ATOMIC(atomic='update')
-                                    rhs_vf(momxb)%sf(j, k, l) = rhs_vf(momxb)%sf(j, k, l) + &
-                                                                0.5_wp*mu_L*vflux_L_arr(3)*(1._wp/dx(j))
-                                    $:GPU_ATOMIC(atomic='update')
-                                    rhs_vf(E_idx)%sf(j, k, l) = rhs_vf(E_idx)%sf(j, k, l) + &
-                                                                0.5_wp*mu_L*vflux_L_arr(3)*vel_L(1)*(1._wp/dx(j))
-
-                                    $:GPU_ATOMIC(atomic='update')
-                                    rhs_vf(momxb)%sf(j + 1, k, l) = rhs_vf(momxb)%sf(j + 1, k, l) - &
-                                                                    0.5_wp*mu_R*vflux_R_arr(3)*(1._wp/dx(j + 1))
-                                    $:GPU_ATOMIC(atomic='update')
-                                    rhs_vf(E_idx)%sf(j + 1, k, l) = rhs_vf(E_idx)%sf(j + 1, k, l) - &
-                                                                    0.5_wp*mu_R*vflux_R_arr(3)*vel_R(1)*(1._wp/dx(j + 1))
-
-                                    $:GPU_ATOMIC(atomic='update')
-                                    rhs_vf(momxb)%sf(j, k, l) = rhs_vf(momxb)%sf(j, k, l) + &
-                                                                0.5_wp*mu_R*vflux_R_arr(3)*(1._wp/dx(j))
-                                    $:GPU_ATOMIC(atomic='update')
-                                    rhs_vf(E_idx)%sf(j, k, l) = rhs_vf(E_idx)%sf(j, k, l) + &
-                                                                0.5_wp*mu_R*vflux_R_arr(3)*vel_R(1)*(1._wp/dx(j))
-                                end if
-
-                                E_L = 0._wp; E_R = 0._wp
-
-                                $:GPU_LOOP(parallelism='[seq]')
-                                do q = vidxb + 1, vidxe
-                                    E_L = E_L + coeff_L(q)*q_cons_vf(E_idx)%sf(j + q, k, l)
-                                end do
-
-                                $:GPU_LOOP(parallelism='[seq]')
-                                do q = vidxb, vidxe - 1
-                                    E_R = E_R + coeff_R(q)*q_cons_vf(E_idx)%sf(j + q, k, l)
-                                end do
-
-                                call s_get_derived_states(E_L, gamma_L, pi_inf_L, rho_L, vel_L, &
-                                                         E_R, gamma_R, pi_inf_R, rho_R, vel_R, &
-                                                         pres_L, pres_R, cfl)
-
-                                do i = 1, num_fluids
-                                    $:GPU_ATOMIC(atomic='update')
-                                    rhs_vf(i)%sf(j + 1, k, l) = rhs_vf(i)%sf(j + 1, k, l) + &
-                                                                (0.5_wp*(alpha_rho_L(i)* &
-                                                                         vel_L(1))*(1._wp/dx(j + 1)) - &
-                                                                 0.5_wp*cfl*(alpha_rho_L(i))*(1._wp/dx(j + 1)))
-
-                                    $:GPU_ATOMIC(atomic='update')
-                                    rhs_vf(i)%sf(j, k, l) = rhs_vf(i)%sf(j, k, l) - &
-                                                            (0.5_wp*(alpha_rho_L(i)* &
-                                                                     vel_L(1))*(1._wp/dx(j)) - &
-                                                             0.5_wp*cfl*(alpha_rho_L(i))*(1._wp/dx(j)))
-                                end do
-
-                                if (num_fluids > 1) then
-                                    $:GPU_LOOP(parallelism='[seq]')
-                                    do i = 1, num_fluids - 1
-                                        $:GPU_ATOMIC(atomic='update')
-                                        rhs_vf(advxb + i - 1)%sf(j + 1, k, l) = rhs_vf(advxb + i - 1)%sf(j + 1, k, l) + &
-                                                                                (0.5_wp*(alpha_L(i)* &
-                                                                                         vel_L(1))*(1._wp/dx(j + 1)) - &
-                                                                                 0.5_wp*cfl*(alpha_L(i))*(1._wp/dx(j + 1)))
-
-                                        $:GPU_ATOMIC(atomic='update')
-                                        rhs_vf(advxb + i - 1)%sf(j + 1, k, l) = rhs_vf(advxb + i - 1)%sf(j + 1, k, l) &
-                                                                                - (0.5_wp*q_cons_vf(advxb + i - 1)%sf(j + 1, k, l)*vel_L(1)*(1._wp/dx(j + 1)))
-
-                                        $:GPU_ATOMIC(atomic='update')
-                                        rhs_vf(advxb + i - 1)%sf(j, k, l) = rhs_vf(advxb + i - 1)%sf(j, k, l) - &
-                                                                            (0.5_wp*(alpha_L(i)* &
-                                                                                     vel_L(1))*(1._wp/dx(j)) - &
-                                                                             0.5_wp*cfl*(alpha_L(i))*(1._wp/dx(j)))
-
-                                        $:GPU_ATOMIC(atomic='update')
-                                        rhs_vf(advxb + i - 1)%sf(j, k, l) = rhs_vf(advxb + i - 1)%sf(j, k, l) &
-                                                                            + (0.5_wp*q_cons_vf(advxb + i - 1)%sf(j, k, l)*vel_L(1)*(1._wp/dx(j)))
-                                    end do
-                                end if
-
-                                $:GPU_ATOMIC(atomic='update')
-                                rhs_vf(momxb)%sf(j + 1, k, l) = rhs_vf(momxb)%sf(j + 1, k, l) + &
-                                                                (0.5_wp*(rho_L*(vel_L(1))**2.0 + &
-                                                                         pres_L)*(1._wp/dx(j + 1)) - &
-                                                                 0.5_wp*cfl*(rho_L*vel_L(1))*(1._wp/dx(j + 1)))
-
-                                $:GPU_ATOMIC(atomic='update')
-                                rhs_vf(momxb + 1)%sf(j + 1, k, l) = rhs_vf(momxb + 1)%sf(j + 1, k, l) + &
-                                                                    (0.5_wp*rho_L*vel_L(1)*vel_L(2)*(1._wp/dx(j + 1)) - &
-                                                                     0.5_wp*cfl*(rho_L*vel_L(2))*(1._wp/dx(j + 1)))
-
-                                $:GPU_ATOMIC(atomic='update')
-                                rhs_vf(E_idx)%sf(j + 1, k, l) = rhs_vf(E_idx)%sf(j + 1, k, l) + &
-                                                                (0.5_wp*(vel_L(1)*(E_L + &
-                                                                                   pres_L))*(1._wp/dx(j + 1)) - &
-                                                                 0.5_wp*cfl*(E_L)*(1._wp/dx(j + 1)))
-
-                                $:GPU_ATOMIC(atomic='update')
-                                rhs_vf(momxb)%sf(j, k, l) = rhs_vf(momxb)%sf(j, k, l) - &
-                                                            (0.5_wp*(rho_L*(vel_L(1))**2.0 + &
-                                                                     pres_L)*(1._wp/dx(j)) - &
-                                                             0.5_wp*cfl*(rho_L*vel_L(1))*(1._wp/dx(j)))
-
-                                $:GPU_ATOMIC(atomic='update')
-                                rhs_vf(momxb + 1)%sf(j, k, l) = rhs_vf(momxb + 1)%sf(j, k, l) - &
-                                                                (0.5_wp*rho_L*vel_L(1)*vel_L(2)*(1._wp/dx(j)) - &
-                                                                 0.5_wp*cfl*(rho_L*vel_L(2))*(1._wp/dx(j)))
-
-                                $:GPU_ATOMIC(atomic='update')
-                                rhs_vf(E_idx)%sf(j, k, l) = rhs_vf(E_idx)%sf(j, k, l) - &
-                                                            (0.5_wp*(vel_L(1)*(E_L + &
-                                                                               pres_L))*(1._wp/dx(j)) - &
-                                                             0.5_wp*cfl*(E_L)*(1._wp/dx(j)))
-
-                                $:GPU_LOOP(parallelism='[seq]')
-                                do i = 1, num_fluids
-                                    $:GPU_ATOMIC(atomic='update')
-                                    rhs_vf(i)%sf(j + 1, k, l) = rhs_vf(i)%sf(j + 1, k, l) + &
-                                                                (0.5_wp*(alpha_rho_R(i)* &
-                                                                         vel_R(1))*(1._wp/dx(j + 1)) + &
-                                                                 0.5_wp*cfl*(alpha_rho_R(i))*(1._wp/dx(j + 1)))
-
-                                    $:GPU_ATOMIC(atomic='update')
-                                    rhs_vf(i)%sf(j, k, l) = rhs_vf(i)%sf(j, k, l) - &
-                                                            (0.5_wp*(alpha_rho_R(i)* &
-                                                                     vel_R(1))*(1._wp/dx(j)) + &
-                                                             0.5_wp*cfl*(alpha_rho_R(i))*(1._wp/dx(j)))
-                                end do
->>>>>>> 0fcc08da
-
-                                    $:GPU_LOOP(parallelism='[seq]')
-<<<<<<< HEAD
-                                    do i = 1, num_dims
-                                        vel_R(i) = vel_R(i) + coeff_R(q)*q_cons_vf(momxb + i - 1)%sf(j + q, k, l)
-                                    end do
-                                end do
-
-                                if (num_fluids > 1) then
-                                    alpha_L(num_fluids) = 1._wp - sum(alpha_L(1:num_fluids - 1))
-                                    alpha_R(num_fluids) = 1._wp - sum(alpha_R(1:num_fluids - 1))
-                                end if
-
-                                rho_L = sum(alpha_rho_L)
-                                gamma_L = sum(alpha_L*gammas)
-                                pi_inf_L = sum(alpha_L*pi_infs)
-
-                                rho_R = sum(alpha_rho_R)
-                                gamma_R = sum(alpha_R*gammas)
-                                pi_inf_R = sum(alpha_R*pi_infs)
-
-                                vel_L = vel_L/rho_L
-                                vel_R = vel_R/rho_R
-
-                                if (viscous) then
-                                    mu_L = 0._wp
-                                    mu_R = 0._wp
-                                    $:GPU_LOOP(parallelism='[seq]')
-                                    do i = 1, num_fluids
-                                        mu_L = alpha_L(i)/Res_igr(1, i) + mu_L
-                                        mu_R = alpha_R(i)/Res_igr(1, i) + mu_R
-                                    end do
-
-                                    $:GPU_ATOMIC(atomic='update')
-                                    rhs_vf(momxb + 1)%sf(j + 1, k, l) = rhs_vf(momxb + 1)%sf(j + 1, k, l) - &
-                                                                        0.5_wp*mu_L*vflux_L_arr(1)*(1._wp/dx(j + 1))
-                                    $:GPU_ATOMIC(atomic='update')
-                                    rhs_vf(E_idx)%sf(j + 1, k, l) = rhs_vf(E_idx)%sf(j + 1, k, l) - &
-                                                                    0.5_wp*mu_L*vflux_L_arr(1)*vel_L(2)*(1._wp/dx(j + 1))
-
-                                    $:GPU_ATOMIC(atomic='update')
-                                    rhs_vf(momxb + 1)%sf(j, k, l) = rhs_vf(momxb + 1)%sf(j, k, l) + &
-                                                                    0.5_wp*mu_L*vflux_L_arr(1)*(1._wp/dx(j))
-                                    $:GPU_ATOMIC(atomic='update')
-                                    rhs_vf(E_idx)%sf(j, k, l) = rhs_vf(E_idx)%sf(j, k, l) + &
-                                                                0.5_wp*mu_L*vflux_L_arr(1)*vel_L(2)*(1._wp/dx(j))
-
-                                    $:GPU_ATOMIC(atomic='update')
-                                    rhs_vf(momxb + 1)%sf(j + 1, k, l) = rhs_vf(momxb + 1)%sf(j + 1, k, l) - &
-                                                                        0.5_wp*mu_R*vflux_R_arr(1)*(1._wp/dx(j + 1))
-                                    $:GPU_ATOMIC(atomic='update')
-                                    rhs_vf(E_idx)%sf(j + 1, k, l) = rhs_vf(E_idx)%sf(j + 1, k, l) - &
-                                                                    0.5_wp*mu_R*vflux_R_arr(1)*vel_R(2)*(1._wp/dx(j + 1))
-
-                                    $:GPU_ATOMIC(atomic='update')
-                                    rhs_vf(momxb + 1)%sf(j, k, l) = rhs_vf(momxb + 1)%sf(j, k, l) + &
-                                                                    0.5_wp*mu_R*vflux_R_arr(1)*(1._wp/dx(j))
-                                    $:GPU_ATOMIC(atomic='update')
-                                    rhs_vf(E_idx)%sf(j, k, l) = rhs_vf(E_idx)%sf(j, k, l) + &
-                                                                0.5_wp*mu_R*vflux_R_arr(1)*vel_R(2)*(1._wp/dx(j))
-
-                                    $:GPU_ATOMIC(atomic='update')
-                                    rhs_vf(momxb + 2)%sf(j + 1, k, l) = rhs_vf(momxb + 2)%sf(j + 1, k, l) - &
-                                                                        0.5_wp*mu_L*vflux_L_arr(2)*(1._wp/dx(j + 1))
-                                    $:GPU_ATOMIC(atomic='update')
-                                    rhs_vf(E_idx)%sf(j + 1, k, l) = rhs_vf(E_idx)%sf(j + 1, k, l) - &
-                                                                    0.5_wp*mu_L*vflux_L_arr(2)*vel_L(3)*(1._wp/dx(j + 1))
-
-                                    $:GPU_ATOMIC(atomic='update')
-                                    rhs_vf(momxb + 2)%sf(j, k, l) = rhs_vf(momxb + 2)%sf(j, k, l) + &
-                                                                    0.5_wp*mu_L*vflux_L_arr(2)*(1._wp/dx(j))
-                                    $:GPU_ATOMIC(atomic='update')
-                                    rhs_vf(E_idx)%sf(j, k, l) = rhs_vf(E_idx)%sf(j, k, l) + &
-                                                                0.5_wp*mu_L*vflux_L_arr(2)*vel_L(3)*(1._wp/dx(j))
-
-                                    $:GPU_ATOMIC(atomic='update')
-                                    rhs_vf(momxb + 2)%sf(j + 1, k, l) = rhs_vf(momxb + 2)%sf(j + 1, k, l) - &
-                                                                        0.5_wp*mu_R*vflux_R_arr(2)*(1._wp/dx(j + 1))
-                                    $:GPU_ATOMIC(atomic='update')
-                                    rhs_vf(E_idx)%sf(j + 1, k, l) = rhs_vf(E_idx)%sf(j + 1, k, l) - &
-                                                                    0.5_wp*mu_R*vflux_R_arr(2)*vel_R(3)*(1._wp/dx(j + 1))
-
-                                    $:GPU_ATOMIC(atomic='update')
-                                    rhs_vf(momxb + 2)%sf(j, k, l) = rhs_vf(momxb + 2)%sf(j, k, l) + &
-                                                                    0.5_wp*mu_R*vflux_R_arr(2)*(1._wp/dx(j))
-                                    $:GPU_ATOMIC(atomic='update')
-                                    rhs_vf(E_idx)%sf(j, k, l) = rhs_vf(E_idx)%sf(j, k, l) + &
-                                                                0.5_wp*mu_R*vflux_R_arr(2)*vel_R(3)*(1._wp/dx(j))
-
-                                    $:GPU_ATOMIC(atomic='update')
-                                    rhs_vf(momxb)%sf(j + 1, k, l) = rhs_vf(momxb)%sf(j + 1, k, l) - &
-                                                                    0.5_wp*mu_L*vflux_L_arr(3)*(1._wp/dx(j + 1))
-                                    $:GPU_ATOMIC(atomic='update')
-                                    rhs_vf(E_idx)%sf(j + 1, k, l) = rhs_vf(E_idx)%sf(j + 1, k, l) - &
-                                                                    0.5_wp*mu_L*vflux_L_arr(3)*vel_L(1)*(1._wp/dx(j + 1))
-
-                                    $:GPU_ATOMIC(atomic='update')
-                                    rhs_vf(momxb)%sf(j, k, l) = rhs_vf(momxb)%sf(j, k, l) + &
-                                                                0.5_wp*mu_L*vflux_L_arr(3)*(1._wp/dx(j))
-                                    $:GPU_ATOMIC(atomic='update')
-                                    rhs_vf(E_idx)%sf(j, k, l) = rhs_vf(E_idx)%sf(j, k, l) + &
-                                                                0.5_wp*mu_L*vflux_L_arr(3)*vel_L(1)*(1._wp/dx(j))
-
-                                    $:GPU_ATOMIC(atomic='update')
-                                    rhs_vf(momxb)%sf(j + 1, k, l) = rhs_vf(momxb)%sf(j + 1, k, l) - &
-                                                                    0.5_wp*mu_R*vflux_R_arr(3)*(1._wp/dx(j + 1))
-                                    $:GPU_ATOMIC(atomic='update')
-                                    rhs_vf(E_idx)%sf(j + 1, k, l) = rhs_vf(E_idx)%sf(j + 1, k, l) - &
-                                                                    0.5_wp*mu_R*vflux_R_arr(3)*vel_R(1)*(1._wp/dx(j + 1))
-
-                                    $:GPU_ATOMIC(atomic='update')
-                                    rhs_vf(momxb)%sf(j, k, l) = rhs_vf(momxb)%sf(j, k, l) + &
-                                                                0.5_wp*mu_R*vflux_R_arr(3)*(1._wp/dx(j))
-                                    $:GPU_ATOMIC(atomic='update')
-                                    rhs_vf(E_idx)%sf(j, k, l) = rhs_vf(E_idx)%sf(j, k, l) + &
-                                                                0.5_wp*mu_R*vflux_R_arr(3)*vel_R(1)*(1._wp/dx(j))
-                                end if
-
-                                E_L = 0._wp; E_R = 0._wp
-
-                                $:GPU_LOOP(parallelism='[seq]')
-                                do q = vidxb + 1, vidxe
-                                    E_L = E_L + coeff_L(q)*q_cons_vf(E_idx)%sf(j + q, k, l)
-                                end do
-
-                                $:GPU_LOOP(parallelism='[seq]')
-                                do q = vidxb, vidxe - 1
-                                    E_R = E_R + coeff_R(q)*q_cons_vf(E_idx)%sf(j + q, k, l)
-                                end do
-
-                                call s_get_derived_states(E_L, gamma_L, pi_inf_L, rho_L, vel_L, &
-                                                          E_R, gamma_R, pi_inf_R, rho_R, vel_R, &
-                                                          pres_L, pres_R, cfl)
-
-                                $:GPU_LOOP(parallelism='[seq]')
-                                do i = 1, num_fluids
-                                    $:GPU_ATOMIC(atomic='update')
-                                    rhs_vf(i)%sf(j + 1, k, l) = rhs_vf(i)%sf(j + 1, k, l) + &
-                                                                (0.5_wp*(alpha_rho_L(i)* &
-                                                                         vel_L(1))*(1._wp/dx(j + 1)) - &
-                                                                 0.5_wp*cfl*(alpha_rho_L(i))*(1._wp/dx(j + 1)))
-
-                                    $:GPU_ATOMIC(atomic='update')
-                                    rhs_vf(i)%sf(j, k, l) = rhs_vf(i)%sf(j, k, l) - &
-                                                            (0.5_wp*(alpha_rho_L(i)* &
-                                                                     vel_L(1))*(1._wp/dx(j)) - &
-                                                             0.5_wp*cfl*(alpha_rho_L(i))*(1._wp/dx(j)))
-                                end do
-
-                                if (num_fluids > 1) then
-                                    $:GPU_LOOP(parallelism='[seq]')
-                                    do i = 1, num_fluids - 1
-                                        $:GPU_ATOMIC(atomic='update')
-                                        rhs_vf(advxb + i - 1)%sf(j + 1, k, l) = rhs_vf(advxb + i - 1)%sf(j + 1, k, l) + &
-                                                                                (0.5_wp*(alpha_L(i)* &
-                                                                                         vel_L(1))*(1._wp/dx(j + 1)) - &
-                                                                                 0.5_wp*cfl*(alpha_L(i))*(1._wp/dx(j + 1)))
-
-                                        $:GPU_ATOMIC(atomic='update')
-                                        rhs_vf(advxb + i - 1)%sf(j + 1, k, l) = rhs_vf(advxb + i - 1)%sf(j + 1, k, l) &
-                                                                                - (0.5_wp*q_cons_vf(advxb + i - 1)%sf(j + 1, k, l)*vel_L(1)*(1._wp/dx(j + 1)))
-
-                                        $:GPU_ATOMIC(atomic='update')
-                                        rhs_vf(advxb + i - 1)%sf(j, k, l) = rhs_vf(advxb + i - 1)%sf(j, k, l) - &
-                                                                            (0.5_wp*(alpha_L(i)* &
-                                                                                     vel_L(1))*(1._wp/dx(j)) - &
-                                                                             0.5_wp*cfl*(alpha_L(i))*(1._wp/dx(j)))
-
-                                        $:GPU_ATOMIC(atomic='update')
-                                        rhs_vf(advxb + i - 1)%sf(j, k, l) = rhs_vf(advxb + i - 1)%sf(j, k, l) &
-                                                                            + (0.5_wp*q_cons_vf(advxb + i - 1)%sf(j, k, l)*vel_L(1)*(1._wp/dx(j)))
-                                    end do
-                                end if
-
-                                $:GPU_ATOMIC(atomic='update')
-                                rhs_vf(momxb)%sf(j + 1, k, l) = rhs_vf(momxb)%sf(j + 1, k, l) + &
-                                                                (0.5_wp*(rho_L*(vel_L(1))**2.0 + &
-                                                                         pres_L)*(1._wp/dx(j + 1)) - &
-                                                                 0.5_wp*cfl*(rho_L*vel_L(1))*(1._wp/dx(j + 1)))
-
-                                $:GPU_ATOMIC(atomic='update')
-                                rhs_vf(momxb + 1)%sf(j + 1, k, l) = rhs_vf(momxb + 1)%sf(j + 1, k, l) + &
-                                                                    (0.5_wp*rho_L*vel_L(1)*vel_L(2)*(1._wp/dx(j + 1)) - &
-                                                                     0.5_wp*cfl*(rho_L*vel_L(2))*(1._wp/dx(j + 1)))
-
-                                $:GPU_ATOMIC(atomic='update')
-                                rhs_vf(momxb + 2)%sf(j + 1, k, l) = rhs_vf(momxb + 2)%sf(j + 1, k, l) + &
-                                                                    (0.5_wp*rho_L*vel_L(1)*vel_L(3)*(1._wp/dx(j + 1)) - &
-                                                                     0.5_wp*cfl*(rho_L*vel_L(3))*(1._wp/dx(j + 1)))
-
-                                $:GPU_ATOMIC(atomic='update')
-                                rhs_vf(E_idx)%sf(j + 1, k, l) = rhs_vf(E_idx)%sf(j + 1, k, l) + &
-                                                                (0.5_wp*(vel_L(1)*(E_L + &
-                                                                                   pres_L))*(1._wp/dx(j + 1)) - &
-                                                                 0.5_wp*cfl*(E_L)*(1._wp/dx(j + 1)))
-
-                                $:GPU_ATOMIC(atomic='update')
-                                rhs_vf(momxb)%sf(j, k, l) = rhs_vf(momxb)%sf(j, k, l) - &
-                                                            (0.5_wp*(rho_L*(vel_L(1))**2.0 + &
-                                                                     pres_L)*(1._wp/dx(j)) - &
-                                                             0.5_wp*cfl*(rho_L*vel_L(1))*(1._wp/dx(j)))
-
-                                $:GPU_ATOMIC(atomic='update')
-                                rhs_vf(momxb + 1)%sf(j, k, l) = rhs_vf(momxb + 1)%sf(j, k, l) - &
-                                                                (0.5_wp*rho_L*vel_L(1)*vel_L(2)*(1._wp/dx(j)) - &
-                                                                 0.5_wp*cfl*(rho_L*vel_L(2))*(1._wp/dx(j)))
-
-                                $:GPU_ATOMIC(atomic='update')
-                                rhs_vf(momxb + 2)%sf(j, k, l) = rhs_vf(momxb + 2)%sf(j, k, l) - &
-                                                                (0.5_wp*rho_L*vel_L(1)*vel_L(3)*(1._wp/dx(j)) - &
-                                                                 0.5_wp*cfl*(rho_L*vel_L(3))*(1._wp/dx(j)))
-
-                                $:GPU_ATOMIC(atomic='update')
-                                rhs_vf(E_idx)%sf(j, k, l) = rhs_vf(E_idx)%sf(j, k, l) - &
-                                                            (0.5_wp*(vel_L(1)*(E_L + &
-                                                                               pres_L))*(1._wp/dx(j)) - &
-                                                             0.5_wp*cfl*(E_L)*(1._wp/dx(j)))
-
-                                $:GPU_LOOP(parallelism='[seq]')
-                                do i = 1, num_fluids
-                                    $:GPU_ATOMIC(atomic='update')
-                                    rhs_vf(i)%sf(j + 1, k, l) = rhs_vf(i)%sf(j + 1, k, l) + &
-                                                                (0.5_wp*(alpha_rho_R(i)* &
-                                                                         vel_R(1))*(1._wp/dx(j + 1)) + &
-                                                                 0.5_wp*cfl*(alpha_rho_R(i))*(1._wp/dx(j + 1)))
-
-                                    $:GPU_ATOMIC(atomic='update')
-                                    rhs_vf(i)%sf(j, k, l) = rhs_vf(i)%sf(j, k, l) - &
-                                                            (0.5_wp*(alpha_rho_R(i)* &
-                                                                     vel_R(1))*(1._wp/dx(j)) + &
-                                                             0.5_wp*cfl*(alpha_rho_R(i))*(1._wp/dx(j)))
-                                end do
-
-                                if (num_fluids > 1) then
-                                    $:GPU_LOOP(parallelism='[seq]')
-                                    do i = 1, num_fluids - 1
-                                        $:GPU_ATOMIC(atomic='update')
-                                        rhs_vf(advxb + i - 1)%sf(j + 1, k, l) = rhs_vf(advxb + i - 1)%sf(j + 1, k, l) + &
-                                                                                (0.5_wp*(alpha_R(i)* &
-                                                                                         vel_R(1))*(1._wp/dx(j + 1)) + &
-                                                                                 0.5_wp*cfl*(alpha_R(i))*(1._wp/dx(j + 1)))
-
-                                        $:GPU_ATOMIC(atomic='update')
-                                        rhs_vf(advxb + i - 1)%sf(j + 1, k, l) = rhs_vf(advxb + i - 1)%sf(j + 1, k, l) &
-                                                                                - (0.5_wp*q_cons_vf(advxb + i - 1)%sf(j + 1, k, l)*vel_R(1)*(1._wp/dx(j + 1)))
-
-                                        $:GPU_ATOMIC(atomic='update')
-                                        rhs_vf(advxb + i - 1)%sf(j, k, l) = rhs_vf(advxb + i - 1)%sf(j, k, l) - &
-                                                                            (0.5_wp*(alpha_R(i)* &
-                                                                                     vel_R(1))*(1._wp/dx(j)) + &
-                                                                             0.5_wp*cfl*(alpha_R(i))*(1._wp/dx(j)))
-
-                                        $:GPU_ATOMIC(atomic='update')
-                                        rhs_vf(advxb + i - 1)%sf(j, k, l) = rhs_vf(advxb + i - 1)%sf(j, k, l) &
-                                                                            + (0.5_wp*q_cons_vf(advxb + i - 1)%sf(j, k, l)*vel_R(1)*(1._wp/dx(j)))
-                                    end do
-                                end if
-
-                                $:GPU_ATOMIC(atomic='update')
-                                rhs_vf(momxb)%sf(j + 1, k, l) = rhs_vf(momxb)%sf(j + 1, k, l) + &
-                                                                (0.5_wp*(rho_R*(vel_R(1))**2.0 + &
-                                                                         pres_R)*(1._wp/dx(j + 1)) + &
-                                                                 0.5_wp*cfl*(rho_R*vel_R(1))*(1._wp/dx(j + 1)))
-
-                                $:GPU_ATOMIC(atomic='update')
-                                rhs_vf(momxb + 1)%sf(j + 1, k, l) = rhs_vf(momxb + 1)%sf(j + 1, k, l) + &
-                                                                    (0.5_wp*rho_R*vel_R(1)*vel_R(2)*(1._wp/dx(j + 1)) + &
-                                                                     0.5_wp*cfl*(rho_R*vel_R(2))*(1._wp/dx(j + 1)))
-
-                                $:GPU_ATOMIC(atomic='update')
-                                rhs_vf(momxb + 2)%sf(j + 1, k, l) = rhs_vf(momxb + 2)%sf(j + 1, k, l) + &
-                                                                    (0.5_wp*rho_R*vel_R(1)*vel_R(3)*(1._wp/dx(j + 1)) + &
-                                                                     0.5_wp*cfl*(rho_R*vel_R(3))*(1._wp/dx(j + 1)))
-
-                                $:GPU_ATOMIC(atomic='update')
-                                rhs_vf(E_idx)%sf(j + 1, k, l) = rhs_vf(E_idx)%sf(j + 1, k, l) + &
-                                                                (0.5_wp*(vel_R(1)*(E_R + &
-                                                                                   pres_R))*(1._wp/dx(j + 1)) + &
-                                                                 0.5_wp*cfl*(E_R)*(1._wp/dx(j + 1)))
-
-                                $:GPU_ATOMIC(atomic='update')
-                                rhs_vf(momxb)%sf(j, k, l) = rhs_vf(momxb)%sf(j, k, l) - &
-                                                            (0.5_wp*(rho_R*(vel_R(1))**2.0 + &
-                                                                     pres_R)*(1._wp/dx(j)) + &
-                                                             0.5_wp*cfl*(rho_R*vel_R(1))*(1._wp/dx(j)))
-
-                                $:GPU_ATOMIC(atomic='update')
-                                rhs_vf(momxb + 1)%sf(j, k, l) = rhs_vf(momxb + 1)%sf(j, k, l) - &
-                                                                (0.5_wp*rho_R*vel_R(1)*vel_R(2)*(1._wp/dx(j)) + &
-                                                                 0.5_wp*cfl*(rho_R*vel_R(2))*(1._wp/dx(j)))
-
-                                $:GPU_ATOMIC(atomic='update')
-                                rhs_vf(momxb + 2)%sf(j, k, l) = rhs_vf(momxb + 2)%sf(j, k, l) - &
-                                                                (0.5_wp*rho_R*vel_R(1)*vel_R(3)*(1._wp/dx(j)) + &
-                                                                 0.5_wp*cfl*(rho_R*vel_R(3))*(1._wp/dx(j)))
-
-                                $:GPU_ATOMIC(atomic='update')
-                                rhs_vf(E_idx)%sf(j, k, l) = rhs_vf(E_idx)%sf(j, k, l) - &
-                                                            (0.5_wp*(vel_R(1)*(E_R + &
-                                                                               pres_R))*(1._wp/dx(j)) + &
-                                                             0.5_wp*cfl*(E_R)*(1._wp/dx(j)))
-
-                            end do
-                        end do
-                    end do
-                #:endcall GPU_PARALLEL_LOOP
-            end if
-        else if (idir == 2) then
-            if (p == 0) then
-                #:call GPU_PARALLEL_LOOP(collapse=3, private='[rho_L, rho_R, gamma_L, gamma_R, pi_inf_L, pi_inf_R, mu_L, mu_R, vel_L, vel_R, pres_L, pres_R, alpha_L, alpha_R, alpha_rho_L, alpha_rho_R, F_L, F_R, E_L, E_R, cfl, dvel_small, rho_sf_small, vflux_L_arr, vflux_R_arr]')
-                    do l = 0, p
-                        do k = -1, n
-                            do j = 0, m
-
-                                if (viscous) then
-                                    vflux_L_arr = 0._wp
-                                    vflux_R_arr = 0._wp
-
-                                    #:if MFC_CASE_OPTIMIZATION
-                                        #:if igr_order == 5
-                                            !DIR$ unroll 6
-                                        #:elif igr_order == 3
-                                            !DIR$ unroll 4
-                                        #:endif
-                                    #:endif
-                                    $:GPU_LOOP(parallelism='[seq]')
-                                    do q = vidxb, vidxe
-                                        dvel_small = 0._wp
-                                        !x-direction contributions
-                                        $:GPU_LOOP(parallelism='[seq]')
-                                        do i = -1, 1
-                                            rho_L = 0._wp
-                                            $:GPU_LOOP(parallelism='[seq]')
-                                            do r = 1, num_fluids
-                                                rho_L = rho_L + q_cons_vf(r)%sf(j + i, k + q, l)
-                                            end do
-                                            rho_sf_small(i) = rho_L
-                                        end do
-
-                                        dvel_small(1) = (1/(2._wp*dx(j)))*( &
-                                                        q_cons_vf(momxb)%sf(j + 1, k + q, l)/rho_sf_small(1) - &
-                                                        q_cons_vf(momxb)%sf(j - 1, k + q, l)/rho_sf_small(-1))
-                                        dvel_small(2) = (1/(2._wp*dx(j)))*( &
-                                                        q_cons_vf(momxb + 1)%sf(j + 1, k + q, l)/rho_sf_small(1) - &
-                                                        q_cons_vf(momxb + 1)%sf(j - 1, k + q, l)/rho_sf_small(-1))
-
-                                        if (q > vidxb) then
-                                            vflux_L_arr(1) = vflux_L_arr(1) + coeff_L(q)*(dvel_small(2))
-                                            vflux_L_arr(3) = vflux_L_arr(3) + coeff_L(q)*(-2._wp*dvel_small(1))/3._wp
-                                        end if
-                                        if (q < vidxe) then
-                                            vflux_R_arr(1) = vflux_R_arr(1) + coeff_R(q)*(dvel_small(2))
-                                            vflux_R_arr(3) = vflux_R_arr(3) + coeff_R(q)*(-2._wp*dvel_small(1))/3._wp
-                                        end if
-
-                                        !y-direction contributions
-                                        $:GPU_LOOP(parallelism='[seq]')
-                                        do i = -1, 1
-                                            rho_L = 0._wp
-                                            $:GPU_LOOP(parallelism='[seq]')
-                                            do r = 1, num_fluids
-                                                rho_L = rho_L + q_cons_vf(r)%sf(j, k + i + q, l)
-                                            end do
-                                            rho_sf_small(i) = rho_L
-                                        end do
-
-                                        dvel_small(1) = (1/(2._wp*dy(k)))*( &
-                                                        q_cons_vf(momxb)%sf(j, k + 1 + q, l)/rho_sf_small(1) - &
-                                                        q_cons_vf(momxb)%sf(j, k - 1 + q, l)/rho_sf_small(-1))
-                                        dvel_small(2) = (1/(2._wp*dy(k)))*( &
-                                                        q_cons_vf(momxb + 1)%sf(j, k + 1 + q, l)/rho_sf_small(1) - &
-                                                        q_cons_vf(momxb + 1)%sf(j, k - 1 + q, l)/rho_sf_small(-1))
-
-                                        if (q > vidxb) then
-                                            vflux_L_arr(1) = vflux_L_arr(1) + coeff_L(q)*(dvel_small(1))
-                                            vflux_L_arr(3) = vflux_L_arr(3) + coeff_L(q)*(4._wp*dvel_small(2))/3._wp
-                                        end if
-                                        if (q < vidxe) then
-                                            vflux_R_arr(1) = vflux_R_arr(1) + coeff_R(q)*(dvel_small(1))
-                                            vflux_R_arr(3) = vflux_R_arr(3) + coeff_R(q)*(4._wp*dvel_small(2))/3._wp
-                                        end if
-=======
                                     do i = 1, num_fluids - 1
                                         $:GPU_ATOMIC(atomic='update')
                                         rhs_vf(advxb + i - 1)%sf(j + 1, k, l) = rhs_vf(advxb + i - 1)%sf(j + 1, k, l) + &
@@ -1820,7 +877,7 @@
                                                         q_cons_vf(momxb + 2)%sf(j + 1 + q, k, l)/rho_sf_small(1) - &
                                                         q_cons_vf(momxb + 2)%sf(j - 1 + q, k, l)/rho_sf_small(-1))
 
-                                        if(q == 0) then
+                                        if (q == 0) then
                                             $:GPU_LOOP(parallelism='[seq]')
                                             do i = 1, num_dims
                                                 dvel(i, 1) = dvel_small(i)
@@ -1858,7 +915,7 @@
                                         if (q == 0) dvel_small(3) = (1/(2._wp*dy(k)))*( &
                                                                     q_cons_vf(momxb + 2)%sf(j + q, k + 1, l)/rho_sf_small(1) - &
                                                                     q_cons_vf(momxb + 2)%sf(j + q, k - 1, l)/rho_sf_small(-1))
-                                        if(q == 0) then
+                                        if (q == 0) then
                                             $:GPU_LOOP(parallelism='[seq]')
                                             do i = 1, num_dims
                                                 dvel(i, 2) = dvel_small(i)
@@ -1894,7 +951,7 @@
                                         dvel_small(3) = (1/(2._wp*dz(l)))*( &
                                                         q_cons_vf(momxb + 2)%sf(j + q, k, l + 1)/rho_sf_small(1) - &
                                                         q_cons_vf(momxb + 2)%sf(j + q, k, l - 1)/rho_sf_small(-1))
-                                        if(q == 0) then
+                                        if (q == 0) then
                                             $:GPU_LOOP(parallelism='[seq]')
                                             do i = 1, num_dims
                                                 dvel(i, 3) = dvel_small(i)
@@ -1944,57 +1001,8 @@
                                         do i = 1, num_dims
                                             vel_L(i) = vel_L(i) + coeff_L(q)*q_cons_vf(momxb + i - 1)%sf(j + q, k, l)
                                         end do
->>>>>>> 0fcc08da
-                                    end do
-                                end if
-
-<<<<<<< HEAD
-                                alpha_rho_L = 0._wp; alpha_rho_R = 0._wp
-                                alpha_L = 0._wp; alpha_R = 0._wp
-                                vel_L = 0._wp; vel_R = 0._wp
-
-                                $:GPU_LOOP(parallelism='[seq]')
-                                do q = vidxb + 1, vidxe
-                                    $:GPU_LOOP(parallelism='[seq]')
-                                    do i = 1, num_fluids
-                                        alpha_rho_L(i) = alpha_rho_L(i) + coeff_L(q)*q_cons_vf(i)%sf(j, k + q, l)
-                                    end do
-
-                                    if (num_fluids > 1) then
-                                        $:GPU_LOOP(parallelism='[seq]')
-                                        do i = 1, num_fluids - 1
-                                            alpha_L(i) = alpha_L(i) + coeff_L(q)*q_cons_vf(E_idx + i)%sf(j, k + q, l)
-                                        end do
-                                    else
-                                        alpha_L(1) = 1._wp
-                                    end if
-
-                                    $:GPU_LOOP(parallelism='[seq]')
-                                    do i = 1, num_dims
-                                        vel_L(i) = vel_L(i) + coeff_L(q)*q_cons_vf(momxb + i - 1)%sf(j, k + q, l)
-                                    end do
-                                end do
-
-                                $:GPU_LOOP(parallelism='[seq]')
-                                do q = vidxb, vidxe - 1
-                                    $:GPU_LOOP(parallelism='[seq]')
-                                    do i = 1, num_fluids
-                                        alpha_rho_R(i) = alpha_rho_R(i) + coeff_R(q)*q_cons_vf(i)%sf(j, k + q, l)
-                                    end do
-
-                                    if (num_fluids > 1) then
-                                        $:GPU_LOOP(parallelism='[seq]')
-                                        do i = 1, num_fluids - 1
-                                            alpha_R(i) = alpha_R(i) + coeff_R(q)*q_cons_vf(E_idx + i)%sf(j, k + q, l)
-                                        end do
-                                    else
-                                        alpha_R(1) = 1._wp
-                                    end if
-
-                                    $:GPU_LOOP(parallelism='[seq]')
-                                    do i = 1, num_dims
-                                        vel_R(i) = vel_R(i) + coeff_R(q)*q_cons_vf(momxb + i - 1)%sf(j, k + q, l)
-=======
+                                    end do
+
                                     $:GPU_LOOP(parallelism='[seq]')
                                     do q = vidxb, vidxe - 1
                                         $:GPU_LOOP(parallelism='[seq]')
@@ -2015,620 +1023,10 @@
                                         do i = 1, num_dims
                                             vel_R(i) = vel_R(i) + coeff_R(q)*q_cons_vf(momxb + i - 1)%sf(j + q, k, l)
                                         end do
->>>>>>> 0fcc08da
-                                    end do
-                                end do
-
-<<<<<<< HEAD
-                                if (num_fluids > 1) then
-                                    alpha_L(num_fluids) = 1._wp - sum(alpha_L(1:num_fluids - 1))
-                                    alpha_R(num_fluids) = 1._wp - sum(alpha_R(1:num_fluids - 1))
-                                end if
-
-                                rho_L = sum(alpha_rho_L)
-                                gamma_L = sum(alpha_L*gammas)
-                                pi_inf_L = sum(alpha_L*pi_infs)
-
-                                rho_R = sum(alpha_rho_R)
-                                gamma_R = sum(alpha_R*gammas)
-                                pi_inf_R = sum(alpha_R*pi_infs)
-
-                                vel_L = vel_L/rho_L
-                                vel_R = vel_R/rho_R
-
-                                if (viscous) then
-                                    mu_L = 0._wp
-                                    mu_R = 0._wp
-                                    $:GPU_LOOP(parallelism='[seq]')
-                                    do i = 1, num_fluids
-                                        mu_L = alpha_L(i)/Res_igr(1, i) + mu_L
-                                        mu_R = alpha_R(i)/Res_igr(1, i) + mu_R
-                                    end do
-
-                                    $:GPU_ATOMIC(atomic='update')
-                                    rhs_vf(momxb)%sf(j, k + 1, l) = rhs_vf(momxb)%sf(j, k + 1, l) - &
-                                                                    0.5_wp*mu_L*vflux_L_arr(1)*(1._wp/dy(k + 1))
-                                    $:GPU_ATOMIC(atomic='update')
-                                    rhs_vf(E_idx)%sf(j, k + 1, l) = rhs_vf(E_idx)%sf(j, k + 1, l) - &
-                                                                    0.5_wp*mu_L*vflux_L_arr(1)*vel_L(1)*(1._wp/dy(k + 1))
-
-                                    $:GPU_ATOMIC(atomic='update')
-                                    rhs_vf(momxb)%sf(j, k, l) = rhs_vf(momxb)%sf(j, k, l) + &
-                                                                0.5_wp*mu_L*vflux_L_arr(1)*(1._wp/dy(k))
-                                    $:GPU_ATOMIC(atomic='update')
-                                    rhs_vf(E_idx)%sf(j, k, l) = rhs_vf(E_idx)%sf(j, k, l) + &
-                                                                0.5_wp*mu_L*vflux_L_arr(1)*vel_L(1)*(1._wp/dy(k))
-
-                                    $:GPU_ATOMIC(atomic='update')
-                                    rhs_vf(momxb)%sf(j, k + 1, l) = rhs_vf(momxb)%sf(j, k + 1, l) - &
-                                                                    0.5_wp*mu_R*vflux_R_arr(1)*(1._wp/dy(k + 1))
-                                    $:GPU_ATOMIC(atomic='update')
-                                    rhs_vf(E_idx)%sf(j, k + 1, l) = rhs_vf(E_idx)%sf(j, k + 1, l) - &
-                                                                    0.5_wp*mu_R*vflux_R_arr(1)*vel_R(1)*(1._wp/dy(k + 1))
-
-                                    $:GPU_ATOMIC(atomic='update')
-                                    rhs_vf(momxb)%sf(j, k, l) = rhs_vf(momxb)%sf(j, k, l) + &
-                                                                0.5_wp*mu_R*vflux_R_arr(1)*(1._wp/dy(k))
-                                    $:GPU_ATOMIC(atomic='update')
-                                    rhs_vf(E_idx)%sf(j, k, l) = rhs_vf(E_idx)%sf(j, k, l) + &
-                                                                0.5_wp*mu_R*vflux_R_arr(1)*vel_R(1)*(1._wp/dy(k))
-
-                                    $:GPU_ATOMIC(atomic='update')
-                                    rhs_vf(momxb + 1)%sf(j, k + 1, l) = rhs_vf(momxb + 1)%sf(j, k + 1, l) - &
-                                                                        0.5_wp*mu_L*vflux_L_arr(3)*(1._wp/dy(k + 1))
-                                    $:GPU_ATOMIC(atomic='update')
-                                    rhs_vf(E_idx)%sf(j, k + 1, l) = rhs_vf(E_idx)%sf(j, k + 1, l) - &
-                                                                    0.5_wp*mu_L*vflux_L_arr(3)*vel_L(2)*(1._wp/dy(k + 1))
-
-                                    $:GPU_ATOMIC(atomic='update')
-                                    rhs_vf(momxb + 1)%sf(j, k, l) = rhs_vf(momxb + 1)%sf(j, k, l) + &
-                                                                    0.5_wp*mu_L*vflux_L_arr(3)*(1._wp/dy(k))
-                                    $:GPU_ATOMIC(atomic='update')
-                                    rhs_vf(E_idx)%sf(j, k, l) = rhs_vf(E_idx)%sf(j, k, l) + &
-                                                                0.5_wp*mu_L*vflux_L_arr(3)*vel_L(2)*(1._wp/dy(k))
-
-                                    $:GPU_ATOMIC(atomic='update')
-                                    rhs_vf(momxb + 1)%sf(j, k + 1, l) = rhs_vf(momxb + 1)%sf(j, k + 1, l) - &
-                                                                        0.5_wp*mu_R*vflux_R_arr(3)*(1._wp/dy(k + 1))
-                                    $:GPU_ATOMIC(atomic='update')
-                                    rhs_vf(E_idx)%sf(j, k + 1, l) = rhs_vf(E_idx)%sf(j, k + 1, l) - &
-                                                                    0.5_wp*mu_R*vflux_R_arr(3)*vel_R(2)*(1._wp/dy(k + 1))
-
-                                    $:GPU_ATOMIC(atomic='update')
-                                    rhs_vf(momxb + 1)%sf(j, k, l) = rhs_vf(momxb + 1)%sf(j, k, l) + &
-                                                                    0.5_wp*mu_R*vflux_R_arr(3)*(1._wp/dy(k))
-                                    $:GPU_ATOMIC(atomic='update')
-                                    rhs_vf(E_idx)%sf(j, k, l) = rhs_vf(E_idx)%sf(j, k, l) + &
-                                                                0.5_wp*mu_R*vflux_R_arr(3)*vel_R(2)*(1._wp/dy(k))
-                                end if
-
-                                E_L = 0._wp; E_R = 0._wp
-                                F_L = 0._wp; F_R = 0._wp
-
-                                $:GPU_LOOP(parallelism='[seq]')
-                                do q = vidxb + 1, vidxe
-                                    E_L = E_L + coeff_L(q)*q_cons_vf(E_idx)%sf(j, k + q, l)
-                                    F_L = F_L + coeff_L(q)*jac(j, k + q, l)
-                                end do
-
-                                $:GPU_LOOP(parallelism='[seq]')
-                                do q = vidxb, vidxe - 1
-                                    E_R = E_R + coeff_R(q)*q_cons_vf(E_idx)%sf(j, k + q, l)
-                                    F_R = F_R + coeff_R(q)*jac(j, k + q, l)
-                                end do
-
-                                call s_get_derived_states(E_L, gamma_L, pi_inf_L, rho_L, vel_L, &
-                                                          E_R, gamma_R, pi_inf_R, rho_R, vel_R, &
-                                                          pres_L, pres_R, cfl)
-
-                                $:GPU_LOOP(parallelism='[seq]')
-                                do i = 1, num_fluids
-                                    $:GPU_ATOMIC(atomic='update')
-                                    rhs_vf(i)%sf(j, k + 1, l) = rhs_vf(i)%sf(j, k + 1, l) + &
-                                                                (0.5_wp*(alpha_rho_L(i)* &
-                                                                         vel_L(2))*(1._wp/dy(k + 1)) - &
-                                                                 0.5_wp*cfl*(alpha_rho_L(i))*(1._wp/dy(k + 1)))
-
-                                    $:GPU_ATOMIC(atomic='update')
-                                    rhs_vf(i)%sf(j, k, l) = rhs_vf(i)%sf(j, k, l) - &
-                                                            (0.5_wp*(alpha_rho_L(i)* &
-                                                                     vel_L(2))*(1._wp/dy(k)) - &
-                                                             0.5_wp*cfl*(alpha_rho_L(i))*(1._wp/dy(k)))
-                                end do
-
-                                if (num_fluids > 1) then
-                                    $:GPU_LOOP(parallelism='[seq]')
-                                    do i = 1, num_fluids - 1
-                                        $:GPU_ATOMIC(atomic='update')
-                                        rhs_vf(advxb + i - 1)%sf(j, k + 1, l) = rhs_vf(advxb + i - 1)%sf(j, k + 1, l) + &
-                                                                                (0.5_wp*(alpha_L(i)* &
-                                                                                         vel_L(2))*(1._wp/dy(k + 1)) - &
-                                                                                 0.5_wp*cfl*(alpha_L(i))*(1._wp/dy(k + 1)))
-
-                                        $:GPU_ATOMIC(atomic='update')
-                                        rhs_vf(advxb + i - 1)%sf(j, k + 1, l) = rhs_vf(advxb + i - 1)%sf(j, k + 1, l) &
-                                                                                - (0.5_wp*q_cons_vf(advxb + i - 1)%sf(j, k + 1, l)*vel_L(2)*(1._wp/dy(k + 1)))
-
-                                        $:GPU_ATOMIC(atomic='update')
-                                        rhs_vf(advxb + i - 1)%sf(j, k, l) = rhs_vf(advxb + i - 1)%sf(j, k, l) - &
-                                                                            (0.5_wp*(alpha_L(i)* &
-                                                                                     vel_L(2))*(1._wp/dy(k)) - &
-                                                                             0.5_wp*cfl*(alpha_L(i))*(1._wp/dy(k)))
-
-                                        $:GPU_ATOMIC(atomic='update')
-                                        rhs_vf(advxb + i - 1)%sf(j, k, l) = rhs_vf(advxb + i - 1)%sf(j, k, l) &
-                                                                            + (0.5_wp*q_cons_vf(advxb + i - 1)%sf(j, k, l)*vel_L(2)*(1._wp/dy(k)))
-                                    end do
-                                end if
-
-                                $:GPU_ATOMIC(atomic='update')
-                                rhs_vf(momxb + 1)%sf(j, k + 1, l) = rhs_vf(momxb + 1)%sf(j, k + 1, l) + &
-                                                                    (0.5_wp*(rho_L*(vel_L(2))**2.0 + &
-                                                                             pres_L + F_L)*(1._wp/dy(k + 1)) - &
-                                                                     0.5_wp*cfl*(rho_L*vel_L(2))*(1._wp/dy(k + 1)))
-
-                                $:GPU_ATOMIC(atomic='update')
-                                rhs_vf(momxb)%sf(j, k + 1, l) = rhs_vf(momxb)%sf(j, k + 1, l) + &
-                                                                (0.5_wp*rho_L*vel_L(1)*vel_L(2)*(1._wp/dy(k + 1)) - &
-                                                                 0.5_wp*cfl*(rho_L*vel_L(1))*(1._wp/dy(k + 1)))
-
-                                $:GPU_ATOMIC(atomic='update')
-                                rhs_vf(E_idx)%sf(j, k + 1, l) = rhs_vf(E_idx)%sf(j, k + 1, l) + &
-                                                                (0.5_wp*(vel_L(2)*(E_L + &
-                                                                                   pres_L + F_L))*(1._wp/dy(k + 1)) - &
-                                                                 0.5_wp*cfl*(E_L)*(1._wp/dy(k + 1)))
-
-                                $:GPU_ATOMIC(atomic='update')
-                                rhs_vf(momxb + 1)%sf(j, k, l) = rhs_vf(momxb + 1)%sf(j, k, l) - &
-                                                                (0.5_wp*(rho_L*(vel_L(2))**2.0 + &
-                                                                         pres_L + F_L)*(1._wp/dy(k)) - &
-                                                                 0.5_wp*cfl*(rho_L*vel_L(2))*(1._wp/dy(k)))
-
-                                $:GPU_ATOMIC(atomic='update')
-                                rhs_vf(momxb)%sf(j, k, l) = rhs_vf(momxb)%sf(j, k, l) - &
-                                                            (0.5_wp*rho_L*vel_L(1)*vel_L(2)*(1._wp/dy(k)) - &
-                                                             0.5_wp*cfl*(rho_L*vel_L(1))*(1._wp/dy(k)))
-
-                                $:GPU_ATOMIC(atomic='update')
-                                rhs_vf(E_idx)%sf(j, k, l) = rhs_vf(E_idx)%sf(j, k, l) - &
-                                                            (0.5_wp*(vel_L(2)*(E_L + &
-                                                                               pres_L + F_L))*(1._wp/dy(k)) - &
-                                                             0.5_wp*cfl*(E_L)*(1._wp/dy(k)))
-
-                                $:GPU_LOOP(parallelism='[seq]')
-                                do i = 1, num_fluids
-                                    $:GPU_ATOMIC(atomic='update')
-                                    rhs_vf(i)%sf(j, k + 1, l) = rhs_vf(i)%sf(j, k + 1, l) + &
-                                                                (0.5_wp*(alpha_rho_R(i)* &
-                                                                         vel_R(2))*(1._wp/dy(k + 1)) + &
-                                                                 0.5_wp*cfl*(alpha_rho_R(i))*(1._wp/dy(k + 1)))
-                                    $:GPU_ATOMIC(atomic='update')
-                                    rhs_vf(i)%sf(j, k, l) = rhs_vf(i)%sf(j, k, l) - &
-                                                            (0.5_wp*(alpha_rho_R(i)* &
-                                                                     vel_R(2))*(1._wp/dy(k)) + &
-                                                             0.5_wp*cfl*(alpha_rho_R(i))*(1._wp/dy(k)))
-                                end do
-
-                                if (num_fluids > 1) then
-                                    $:GPU_LOOP(parallelism='[seq]')
-                                    do i = 1, num_fluids - 1
-                                        $:GPU_ATOMIC(atomic='update')
-                                        rhs_vf(advxb + i - 1)%sf(j, k + 1, l) = rhs_vf(advxb + i - 1)%sf(j, k + 1, l) + &
-                                                                                (0.5_wp*(alpha_R(i)* &
-                                                                                         vel_R(2))*(1._wp/dy(k + 1)) + &
-                                                                                 0.5_wp*cfl*(alpha_R(i))*(1._wp/dy(k + 1)))
-
-                                        $:GPU_ATOMIC(atomic='update')
-                                        rhs_vf(advxb + i - 1)%sf(j, k + 1, l) = rhs_vf(advxb + i - 1)%sf(j, k + 1, l) &
-                                                                                - (0.5_wp*q_cons_vf(advxb + i - 1)%sf(j, k + 1, l)*vel_R(2)*(1._wp/dy(k + 1)))
-
-                                        $:GPU_ATOMIC(atomic='update')
-                                        rhs_vf(advxb + i - 1)%sf(j, k, l) = rhs_vf(advxb + i - 1)%sf(j, k, l) - &
-                                                                            (0.5_wp*(alpha_R(i)* &
-                                                                                     vel_R(2))*(1._wp/dy(k)) + &
-                                                                             0.5_wp*cfl*(alpha_R(i))*(1._wp/dy(k)))
-
-                                        $:GPU_ATOMIC(atomic='update')
-                                        rhs_vf(advxb + i - 1)%sf(j, k, l) = rhs_vf(advxb + i - 1)%sf(j, k, l) &
-                                                                            + (0.5_wp*q_cons_vf(advxb + i - 1)%sf(j, k, l)*vel_R(2)*(1._wp/dy(k)))
-                                    end do
-                                end if
-                                $:GPU_ATOMIC(atomic='update')
-                                rhs_vf(momxb + 1)%sf(j, k + 1, l) = rhs_vf(momxb + 1)%sf(j, k + 1, l) + &
-                                                                    (0.5_wp*(rho_R*(vel_R(2))**2.0 + &
-                                                                             pres_R + F_R)*(1._wp/dy(k + 1)) + &
-                                                                     0.5_wp*cfl*(rho_R*vel_R(2))*(1._wp/dy(k + 1)))
-                                $:GPU_ATOMIC(atomic='update')
-                                rhs_vf(momxb)%sf(j, k + 1, l) = rhs_vf(momxb)%sf(j, k + 1, l) + &
-                                                                (0.5_wp*rho_R*vel_R(2)*vel_R(1)*(1._wp/dy(k + 1)) + &
-                                                                 0.5_wp*cfl*(rho_R*vel_R(1))*(1._wp/dy(k + 1)))
-                                $:GPU_ATOMIC(atomic='update')
-                                rhs_vf(E_idx)%sf(j, k + 1, l) = rhs_vf(E_idx)%sf(j, k + 1, l) + &
-                                                                (0.5_wp*(vel_R(2)*(E_R + &
-                                                                                   pres_R + F_R))*(1._wp/dy(k + 1)) + &
-                                                                 0.5_wp*cfl*(E_R)*(1._wp/dy(k + 1)))
-                                $:GPU_ATOMIC(atomic='update')
-                                rhs_vf(momxb + 1)%sf(j, k, l) = rhs_vf(momxb + 1)%sf(j, k, l) - &
-                                                                (0.5_wp*(rho_R*(vel_R(2))**2.0 + &
-                                                                         pres_R + F_R)*(1._wp/dy(k)) + &
-                                                                 0.5_wp*cfl*(rho_R*vel_R(2))*(1._wp/dy(k)))
-                                $:GPU_ATOMIC(atomic='update')
-                                rhs_vf(momxb)%sf(j, k, l) = rhs_vf(momxb)%sf(j, k, l) - &
-                                                            (0.5_wp*rho_R*vel_R(2)*vel_R(1)*(1._wp/dy(k)) + &
-                                                             0.5_wp*cfl*(rho_R*vel_R(1))*(1._wp/dy(k)))
-                                $:GPU_ATOMIC(atomic='update')
-                                rhs_vf(E_idx)%sf(j, k, l) = rhs_vf(E_idx)%sf(j, k, l) - &
-                                                            (0.5_wp*(vel_R(2)*(E_R + &
-                                                                               pres_R + F_R))*(1._wp/dy(k)) + &
-                                                             0.5_wp*cfl*(E_R)*(1._wp/dy(k)))
-                            end do
-                        end do
-                    end do
-                #:endcall GPU_PARALLEL_LOOP
-            else
-                #:call GPU_PARALLEL_LOOP(collapse=3, private='[rho_L, rho_R, gamma_L, gamma_R, pi_inf_L, pi_inf_R, mu_L, mu_R, vel_L, vel_R, pres_L, pres_R, alpha_L, alpha_R, alpha_rho_L, alpha_rho_R, F_L, F_R, E_L, E_R, cfl, dvel_small, rho_sf_small, vflux_L_arr, vflux_R_arr]')
-                    do l = 0, p
-                        do k = -1, n
-                            do j = 0, m
-
-                                if (viscous) then
-                                    vflux_L_arr = 0._wp
-                                    vflux_R_arr = 0._wp
-
-                                    #:if MFC_CASE_OPTIMIZATION
-                                        #:if igr_order == 5
-                                            !DIR$ unroll 6
-                                        #:elif igr_order == 3
-                                            !DIR$ unroll 4
-                                        #:endif
-                                    #:endif
-                                    $:GPU_LOOP(parallelism='[seq]')
-                                    do q = vidxb, vidxe
-                                        dvel_small = 0._wp
-                                        !x-direction contributions
-                                        $:GPU_LOOP(parallelism='[seq]')
-                                        do i = -1, 1
-                                            rho_L = 0._wp
-                                            $:GPU_LOOP(parallelism='[seq]')
-                                            do r = 1, num_fluids
-                                                rho_L = rho_L + q_cons_vf(r)%sf(j + i, k + q, l)
-                                            end do
-                                            rho_sf_small(i) = rho_L
-                                        end do
-
-                                        dvel_small(1) = (1/(2._wp*dx(j)))*( &
-                                                        q_cons_vf(momxb)%sf(j + 1, k + q, l)/rho_sf_small(1) - &
-                                                        q_cons_vf(momxb)%sf(j - 1, k + q, l)/rho_sf_small(-1))
-                                        dvel_small(2) = (1/(2._wp*dx(j)))*( &
-                                                        q_cons_vf(momxb + 1)%sf(j + 1, k + q, l)/rho_sf_small(1) - &
-                                                        q_cons_vf(momxb + 1)%sf(j - 1, k + q, l)/rho_sf_small(-1))
-
-                                        if (q > vidxb) then
-                                            vflux_L_arr(1) = vflux_L_arr(1) + coeff_L(q)*(dvel_small(2))
-                                            vflux_L_arr(3) = vflux_L_arr(3) + coeff_L(q)*(-2._wp*dvel_small(1))/3._wp
-                                        end if
-                                        if (q < vidxe) then
-                                            vflux_R_arr(1) = vflux_R_arr(1) + coeff_R(q)*(dvel_small(2))
-                                            vflux_R_arr(3) = vflux_R_arr(3) + coeff_R(q)*(-2._wp*dvel_small(1))/3._wp
-                                        end if
-
-                                        !y-direction contributions
-                                        $:GPU_LOOP(parallelism='[seq]')
-                                        do i = -1, 1
-                                            rho_L = 0._wp
-                                            $:GPU_LOOP(parallelism='[seq]')
-                                            do r = 1, num_fluids
-                                                rho_L = rho_L + q_cons_vf(r)%sf(j, k + i + q, l)
-                                            end do
-                                            rho_sf_small(i) = rho_L
-                                        end do
-
-                                        dvel_small(1) = (1/(2._wp*dy(k)))*( &
-                                                        q_cons_vf(momxb)%sf(j, k + 1 + q, l)/rho_sf_small(1) - &
-                                                        q_cons_vf(momxb)%sf(j, k - 1 + q, l)/rho_sf_small(-1))
-                                        dvel_small(2) = (1/(2._wp*dy(k)))*( &
-                                                        q_cons_vf(momxb + 1)%sf(j, k + 1 + q, l)/rho_sf_small(1) - &
-                                                        q_cons_vf(momxb + 1)%sf(j, k - 1 + q, l)/rho_sf_small(-1))
-                                        dvel_small(3) = (1/(2._wp*dy(k)))*( &
-                                                        q_cons_vf(momxb + 2)%sf(j, k + 1 + q, l)/rho_sf_small(1) - &
-                                                        q_cons_vf(momxb + 2)%sf(j, k - 1 + q, l)/rho_sf_small(-1))
-
-                                        if (q > vidxb) then
-                                            vflux_L_arr(1) = vflux_L_arr(1) + coeff_L(q)*(dvel_small(1))
-                                            vflux_L_arr(2) = vflux_L_arr(2) + coeff_L(q)*(dvel_small(3))
-                                            vflux_L_arr(3) = vflux_L_arr(3) + coeff_L(q)*(4._wp*dvel_small(2))/3._wp
-                                        end if
-                                        if (q < vidxe) then
-                                            vflux_R_arr(1) = vflux_R_arr(1) + coeff_R(q)*(dvel_small(1))
-                                            vflux_R_arr(2) = vflux_R_arr(2) + coeff_R(q)*(dvel_small(3))
-                                            vflux_R_arr(3) = vflux_R_arr(3) + coeff_R(q)*(4._wp*dvel_small(2))/3._wp
-                                        end if
-
-                                        !z-direction contributions
-                                        $:GPU_LOOP(parallelism='[seq]')
-                                        do i = -1, 1
-                                            rho_L = 0._wp
-                                            $:GPU_LOOP(parallelism='[seq]')
-                                            do r = 1, num_fluids
-                                                rho_L = rho_L + q_cons_vf(r)%sf(j, k + q, l + i)
-                                            end do
-                                            rho_sf_small(i) = rho_L
-                                        end do
-
-                                        dvel_small(2) = (1/(2._wp*dz(l)))*( &
-                                                        q_cons_vf(momxb + 1)%sf(j, k + q, l + 1)/rho_sf_small(1) - &
-                                                        q_cons_vf(momxb + 1)%sf(j, k + q, l - 1)/rho_sf_small(-1))
-                                        dvel_small(3) = (1/(2._wp*dz(l)))*( &
-                                                        q_cons_vf(momxb + 2)%sf(j, k + q, l + 1)/rho_sf_small(1) - &
-                                                        q_cons_vf(momxb + 2)%sf(j, k + q, l - 1)/rho_sf_small(-1))
-                                        if (q > vidxb) then
-                                            vflux_L_arr(2) = vflux_L_arr(2) + coeff_L(q)*(dvel_small(2))
-                                            vflux_L_arr(3) = vflux_L_arr(3) + coeff_L(q)*(-2._wp*dvel_small(3))/3._wp
-                                        end if
-                                        if (q < vidxe) then
-                                            vflux_R_arr(2) = vflux_R_arr(2) + coeff_R(q)*(dvel_small(2))
-                                            vflux_R_arr(3) = vflux_R_arr(3) + coeff_R(q)*(-2._wp*dvel_small(3))/3._wp
-                                        end if
-                                    end do
-                                end if
-
-                                alpha_rho_L = 0._wp; alpha_rho_R = 0._wp
-                                alpha_L = 0._wp; alpha_R = 0._wp
-                                vel_L = 0._wp; vel_R = 0._wp
-
-                                $:GPU_LOOP(parallelism='[seq]')
-                                do q = vidxb + 1, vidxe
-                                    $:GPU_LOOP(parallelism='[seq]')
-                                    do i = 1, num_fluids
-                                        alpha_rho_L(i) = alpha_rho_L(i) + coeff_L(q)*q_cons_vf(i)%sf(j, k + q, l)
                                     end do
 
                                     if (num_fluids > 1) then
-                                        $:GPU_LOOP(parallelism='[seq]')
-                                        do i = 1, num_fluids - 1
-                                            alpha_L(i) = alpha_L(i) + coeff_L(q)*q_cons_vf(E_idx + i)%sf(j, k + q, l)
-                                        end do
-                                    else
-                                        alpha_L(1) = 1._wp
-                                    end if
-
-                                    $:GPU_LOOP(parallelism='[seq]')
-                                    do i = 1, num_dims
-                                        vel_L(i) = vel_L(i) + coeff_L(q)*q_cons_vf(momxb + i - 1)%sf(j, k + q, l)
-                                    end do
-                                end do
-
-                                $:GPU_LOOP(parallelism='[seq]')
-                                do q = vidxb, vidxe - 1
-                                    $:GPU_LOOP(parallelism='[seq]')
-                                    do i = 1, num_fluids
-                                        alpha_rho_R(i) = alpha_rho_R(i) + coeff_R(q)*q_cons_vf(i)%sf(j, k + q, l)
-                                    end do
-
-                                    if (num_fluids > 1) then
-                                        $:GPU_LOOP(parallelism='[seq]')
-                                        do i = 1, num_fluids - 1
-                                            alpha_R(i) = alpha_R(i) + coeff_R(q)*q_cons_vf(E_idx + i)%sf(j, k + q, l)
-                                        end do
-                                    else
-                                        alpha_R(1) = 1._wp
-                                    end if
-
-                                    $:GPU_LOOP(parallelism='[seq]')
-                                    do i = 1, num_dims
-                                        vel_R(i) = vel_R(i) + coeff_R(q)*q_cons_vf(momxb + i - 1)%sf(j, k + q, l)
-                                    end do
-                                end do
-
-                                if (num_fluids > 1) then
-                                    alpha_L(num_fluids) = 1._wp - sum(alpha_L(1:num_fluids - 1))
-                                    alpha_R(num_fluids) = 1._wp - sum(alpha_R(1:num_fluids - 1))
-                                end if
-
-                                rho_L = sum(alpha_rho_L)
-                                gamma_L = sum(alpha_L*gammas)
-                                pi_inf_L = sum(alpha_L*pi_infs)
-
-                                rho_R = sum(alpha_rho_R)
-                                gamma_R = sum(alpha_R*gammas)
-                                pi_inf_R = sum(alpha_R*pi_infs)
-
-                                vel_L = vel_L/rho_L
-                                vel_R = vel_R/rho_R
-
-                                if (viscous) then
-                                    mu_L = 0._wp
-                                    mu_R = 0._wp
-                                    $:GPU_LOOP(parallelism='[seq]')
-                                    do i = 1, num_fluids
-                                        mu_L = alpha_L(i)/Res_igr(1, i) + mu_L
-                                        mu_R = alpha_R(i)/Res_igr(1, i) + mu_R
-                                    end do
-
-                                    $:GPU_ATOMIC(atomic='update')
-                                    rhs_vf(momxb)%sf(j, k + 1, l) = rhs_vf(momxb)%sf(j, k + 1, l) - &
-                                                                    0.5_wp*mu_L*vflux_L_arr(1)*(1._wp/dy(k + 1))
-                                    $:GPU_ATOMIC(atomic='update')
-                                    rhs_vf(E_idx)%sf(j, k + 1, l) = rhs_vf(E_idx)%sf(j, k + 1, l) - &
-                                                                    0.5_wp*mu_L*vflux_L_arr(1)*vel_L(1)*(1._wp/dy(k + 1))
-
-                                    $:GPU_ATOMIC(atomic='update')
-                                    rhs_vf(momxb)%sf(j, k, l) = rhs_vf(momxb)%sf(j, k, l) + &
-                                                                0.5_wp*mu_L*vflux_L_arr(1)*(1._wp/dy(k))
-                                    $:GPU_ATOMIC(atomic='update')
-                                    rhs_vf(E_idx)%sf(j, k, l) = rhs_vf(E_idx)%sf(j, k, l) + &
-                                                                0.5_wp*mu_L*vflux_L_arr(1)*vel_L(1)*(1._wp/dy(k))
-
-                                    $:GPU_ATOMIC(atomic='update')
-                                    rhs_vf(momxb)%sf(j, k + 1, l) = rhs_vf(momxb)%sf(j, k + 1, l) - &
-                                                                    0.5_wp*mu_R*vflux_R_arr(1)*(1._wp/dy(k + 1))
-                                    $:GPU_ATOMIC(atomic='update')
-                                    rhs_vf(E_idx)%sf(j, k + 1, l) = rhs_vf(E_idx)%sf(j, k + 1, l) - &
-                                                                    0.5_wp*mu_R*vflux_R_arr(1)*vel_R(1)*(1._wp/dy(k + 1))
-
-                                    $:GPU_ATOMIC(atomic='update')
-                                    rhs_vf(momxb)%sf(j, k, l) = rhs_vf(momxb)%sf(j, k, l) + &
-                                                                0.5_wp*mu_R*vflux_R_arr(1)*(1._wp/dy(k))
-                                    $:GPU_ATOMIC(atomic='update')
-                                    rhs_vf(E_idx)%sf(j, k, l) = rhs_vf(E_idx)%sf(j, k, l) + &
-                                                                0.5_wp*mu_R*vflux_R_arr(1)*vel_R(1)*(1._wp/dy(k))
-
-                                    $:GPU_ATOMIC(atomic='update')
-                                    rhs_vf(momxb + 2)%sf(j, k + 1, l) = rhs_vf(momxb + 2)%sf(j, k + 1, l) - &
-                                                                        0.5_wp*mu_L*vflux_L_arr(2)*(1._wp/dy(k + 1))
-                                    $:GPU_ATOMIC(atomic='update')
-                                    rhs_vf(E_idx)%sf(j, k + 1, l) = rhs_vf(E_idx)%sf(j, k + 1, l) - &
-                                                                    0.5_wp*mu_L*vflux_L_arr(2)*vel_L(3)*(1._wp/dy(k + 1))
-
-                                    $:GPU_ATOMIC(atomic='update')
-                                    rhs_vf(momxb + 2)%sf(j, k, l) = rhs_vf(momxb + 2)%sf(j, k, l) + &
-                                                                    0.5_wp*mu_L*vflux_L_arr(2)*(1._wp/dy(k))
-                                    $:GPU_ATOMIC(atomic='update')
-                                    rhs_vf(E_idx)%sf(j, k, l) = rhs_vf(E_idx)%sf(j, k, l) + &
-                                                                0.5_wp*mu_L*vflux_L_arr(2)*vel_L(3)*(1._wp/dy(k))
-
-                                    $:GPU_ATOMIC(atomic='update')
-                                    rhs_vf(momxb + 2)%sf(j, k + 1, l) = rhs_vf(momxb + 2)%sf(j, k + 1, l) - &
-                                                                        0.5_wp*mu_R*vflux_R_arr(2)*(1._wp/dy(k + 1))
-                                    $:GPU_ATOMIC(atomic='update')
-                                    rhs_vf(E_idx)%sf(j, k + 1, l) = rhs_vf(E_idx)%sf(j, k + 1, l) - &
-                                                                    0.5_wp*mu_R*vflux_R_arr(2)*vel_R(3)*(1._wp/dy(k + 1))
-
-                                    $:GPU_ATOMIC(atomic='update')
-                                    rhs_vf(momxb + 2)%sf(j, k, l) = rhs_vf(momxb + 2)%sf(j, k, l) + &
-                                                                    0.5_wp*mu_R*vflux_R_arr(2)*(1._wp/dy(k))
-                                    $:GPU_ATOMIC(atomic='update')
-                                    rhs_vf(E_idx)%sf(j, k, l) = rhs_vf(E_idx)%sf(j, k, l) + &
-                                                                0.5_wp*mu_R*vflux_R_arr(2)*vel_R(3)*(1._wp/dy(k))
-
-                                    $:GPU_ATOMIC(atomic='update')
-                                    rhs_vf(momxb + 1)%sf(j, k + 1, l) = rhs_vf(momxb + 1)%sf(j, k + 1, l) - &
-                                                                        0.5_wp*mu_L*vflux_L_arr(3)*(1._wp/dy(k + 1))
-                                    $:GPU_ATOMIC(atomic='update')
-                                    rhs_vf(E_idx)%sf(j, k + 1, l) = rhs_vf(E_idx)%sf(j, k + 1, l) - &
-                                                                    0.5_wp*mu_L*vflux_L_arr(3)*vel_L(2)*(1._wp/dy(k + 1))
-
-                                    $:GPU_ATOMIC(atomic='update')
-                                    rhs_vf(momxb + 1)%sf(j, k, l) = rhs_vf(momxb + 1)%sf(j, k, l) + &
-                                                                    0.5_wp*mu_L*vflux_L_arr(3)*(1._wp/dy(k))
-                                    $:GPU_ATOMIC(atomic='update')
-                                    rhs_vf(E_idx)%sf(j, k, l) = rhs_vf(E_idx)%sf(j, k, l) + &
-                                                                0.5_wp*mu_L*vflux_L_arr(3)*vel_L(2)*(1._wp/dy(k))
-
-                                    $:GPU_ATOMIC(atomic='update')
-                                    rhs_vf(momxb + 1)%sf(j, k + 1, l) = rhs_vf(momxb + 1)%sf(j, k + 1, l) - &
-                                                                        0.5_wp*mu_R*vflux_R_arr(3)*(1._wp/dy(k + 1))
-                                    $:GPU_ATOMIC(atomic='update')
-                                    rhs_vf(E_idx)%sf(j, k + 1, l) = rhs_vf(E_idx)%sf(j, k + 1, l) - &
-                                                                    0.5_wp*mu_R*vflux_R_arr(3)*vel_R(2)*(1._wp/dy(k + 1))
-
-                                    $:GPU_ATOMIC(atomic='update')
-                                    rhs_vf(momxb + 1)%sf(j, k, l) = rhs_vf(momxb + 1)%sf(j, k, l) + &
-                                                                    0.5_wp*mu_R*vflux_R_arr(3)*(1._wp/dy(k))
-                                    $:GPU_ATOMIC(atomic='update')
-                                    rhs_vf(E_idx)%sf(j, k, l) = rhs_vf(E_idx)%sf(j, k, l) + &
-                                                                0.5_wp*mu_R*vflux_R_arr(3)*vel_R(2)*(1._wp/dy(k))
-                                end if
-
-                                E_L = 0._wp; E_R = 0._wp
-                                F_L = 0._wp; F_R = 0._wp
-
-                                $:GPU_LOOP(parallelism='[seq]')
-                                do q = vidxb + 1, vidxe
-                                    E_L = E_L + coeff_L(q)*q_cons_vf(E_idx)%sf(j, k + q, l)
-                                    F_L = F_L + coeff_L(q)*jac(j, k + q, l)
-                                end do
-
-                                $:GPU_LOOP(parallelism='[seq]')
-                                do q = vidxb, vidxe - 1
-                                    E_R = E_R + coeff_R(q)*q_cons_vf(E_idx)%sf(j, k + q, l)
-                                    F_R = F_R + coeff_R(q)*jac(j, k + q, l)
-                                end do
-
-                                call s_get_derived_states(E_L, gamma_L, pi_inf_L, rho_L, vel_L, &
-                                                          E_R, gamma_R, pi_inf_R, rho_R, vel_R, &
-                                                          pres_L, pres_R, cfl)
-
-                                $:GPU_LOOP(parallelism='[seq]')
-                                do i = 1, num_fluids
-                                    $:GPU_ATOMIC(atomic='update')
-                                    rhs_vf(i)%sf(j, k + 1, l) = rhs_vf(i)%sf(j, k + 1, l) + &
-                                                                (0.5_wp*(alpha_rho_L(i)* &
-                                                                         vel_L(2))*(1._wp/dy(k + 1)) - &
-                                                                 0.5_wp*cfl*(alpha_rho_L(i))*(1._wp/dy(k + 1)))
-
-                                    $:GPU_ATOMIC(atomic='update')
-                                    rhs_vf(i)%sf(j, k, l) = rhs_vf(i)%sf(j, k, l) - &
-                                                            (0.5_wp*(alpha_rho_L(i)* &
-                                                                     vel_L(2))*(1._wp/dy(k)) - &
-                                                             0.5_wp*cfl*(alpha_rho_L(i))*(1._wp/dy(k)))
-                                end do
-
-                                if (num_fluids > 1) then
-                                    $:GPU_LOOP(parallelism='[seq]')
-                                    do i = 1, num_fluids - 1
-                                        $:GPU_ATOMIC(atomic='update')
-                                        rhs_vf(advxb + i - 1)%sf(j, k + 1, l) = rhs_vf(advxb + i - 1)%sf(j, k + 1, l) + &
-                                                                                (0.5_wp*(alpha_L(i)* &
-                                                                                         vel_L(2))*(1._wp/dy(k + 1)) - &
-                                                                                 0.5_wp*cfl*(alpha_L(i))*(1._wp/dy(k + 1)))
-
-                                        $:GPU_ATOMIC(atomic='update')
-                                        rhs_vf(advxb + i - 1)%sf(j, k + 1, l) = rhs_vf(advxb + i - 1)%sf(j, k + 1, l) &
-                                                                                - (0.5_wp*q_cons_vf(advxb + i - 1)%sf(j, k + 1, l)*vel_L(2)*(1._wp/dy(k + 1)))
-
-                                        $:GPU_ATOMIC(atomic='update')
-                                        rhs_vf(advxb + i - 1)%sf(j, k, l) = rhs_vf(advxb + i - 1)%sf(j, k, l) - &
-                                                                            (0.5_wp*(alpha_L(i)* &
-                                                                                     vel_L(2))*(1._wp/dy(k)) - &
-                                                                             0.5_wp*cfl*(alpha_L(i))*(1._wp/dy(k)))
-
-                                        $:GPU_ATOMIC(atomic='update')
-                                        rhs_vf(advxb + i - 1)%sf(j, k, l) = rhs_vf(advxb + i - 1)%sf(j, k, l) &
-                                                                            + (0.5_wp*q_cons_vf(advxb + i - 1)%sf(j, k, l)*vel_L(2)*(1._wp/dy(k)))
-                                    end do
-                                end if
-
-                                $:GPU_ATOMIC(atomic='update')
-                                rhs_vf(momxb + 1)%sf(j, k + 1, l) = rhs_vf(momxb + 1)%sf(j, k + 1, l) + &
-                                                                    (0.5_wp*(rho_L*(vel_L(2))**2.0 + &
-                                                                             pres_L + F_L)*(1._wp/dy(k + 1)) - &
-                                                                     0.5_wp*cfl*(rho_L*vel_L(2))*(1._wp/dy(k + 1)))
-
-                                $:GPU_ATOMIC(atomic='update')
-                                rhs_vf(momxb)%sf(j, k + 1, l) = rhs_vf(momxb)%sf(j, k + 1, l) + &
-                                                                (0.5_wp*rho_L*vel_L(1)*vel_L(2)*(1._wp/dy(k + 1)) - &
-                                                                 0.5_wp*cfl*(rho_L*vel_L(1))*(1._wp/dy(k + 1)))
-
-                                $:GPU_ATOMIC(atomic='update')
-                                rhs_vf(momxb + 2)%sf(j, k + 1, l) = rhs_vf(momxb + 2)%sf(j, k + 1, l) + &
-                                                                    (0.5_wp*rho_L*vel_L(3)*vel_L(2)*(1._wp/dy(k + 1)) - &
-                                                                     0.5_wp*cfl*(rho_L*vel_L(3))*(1._wp/dy(k + 1)))
-
-                                $:GPU_ATOMIC(atomic='update')
-                                rhs_vf(E_idx)%sf(j, k + 1, l) = rhs_vf(E_idx)%sf(j, k + 1, l) + &
-                                                                (0.5_wp*(vel_L(2)*(E_L + &
-                                                                                   pres_L + F_L))*(1._wp/dy(k + 1)) - &
-                                                                 0.5_wp*cfl*(E_L)*(1._wp/dy(k + 1)))
-
-                                $:GPU_ATOMIC(atomic='update')
-                                rhs_vf(momxb + 1)%sf(j, k, l) = rhs_vf(momxb + 1)%sf(j, k, l) - &
-                                                                (0.5_wp*(rho_L*(vel_L(2))**2.0 + &
-                                                                         pres_L + F_L)*(1._wp/dy(k)) - &
-                                                                 0.5_wp*cfl*(rho_L*vel_L(2))*(1._wp/dy(k)))
-
-                                $:GPU_ATOMIC(atomic='update')
-                                rhs_vf(momxb)%sf(j, k, l) = rhs_vf(momxb)%sf(j, k, l) - &
-                                                            (0.5_wp*rho_L*vel_L(1)*vel_L(2)*(1._wp/dy(k)) - &
-                                                             0.5_wp*cfl*(rho_L*vel_L(1))*(1._wp/dy(k)))
-
-                                $:GPU_ATOMIC(atomic='update')
-                                rhs_vf(momxb + 2)%sf(j, k, l) = rhs_vf(momxb + 2)%sf(j, k, l) - &
-                                                                (0.5_wp*rho_L*vel_L(3)*vel_L(2)*(1._wp/dy(k)) - &
-                                                                 0.5_wp*cfl*(rho_L*vel_L(3))*(1._wp/dy(k)))
-=======
-                                    if (num_fluids > 1) then
-                                        
+
                                         alpha_L(num_fluids) = 1._wp
                                         alpha_R(num_fluids) = 1._wp
 
@@ -2645,19 +1043,19 @@
 
                                     $:GPU_LOOP(parallelism='[seq]')
                                     do i = 1, num_fluids
-                                        rho_L = rho_L +  alpha_rho_L(i)
+                                        rho_L = rho_L + alpha_rho_L(i)
                                         gamma_L = gamma_L + alpha_L(i)*gammas(i)
                                         pi_inf_L = pi_inf_L + alpha_L(i)*pi_infs(i)
 
-                                        rho_R = rho_R +  alpha_rho_R(i)
+                                        rho_R = rho_R + alpha_rho_R(i)
                                         gamma_R = gamma_R + alpha_R(i)*gammas(i)
                                         pi_inf_R = pi_inf_R + alpha_R(i)*pi_infs(i)
                                     end do
 
                                     $:GPU_LOOP(parallelism='[seq]')
                                     do i = 1, num_dims
-                                        vel_L(i) = vel_L(i) / rho_L
-                                        vel_R(i) = vel_R(i) / rho_R
+                                        vel_L(i) = vel_L(i)/rho_L
+                                        vel_R(i) = vel_R(i)/rho_R
                                     end do
 
                                     if (viscous) then
@@ -2820,126 +1218,8 @@
                                     rhs_vf(momxb + 1)%sf(j + 1, k, l) = rhs_vf(momxb + 1)%sf(j + 1, k, l) + &
                                                                         (0.5_wp*rho_L*vel_L(1)*vel_L(2)*(1._wp/dx(j + 1)) - &
                                                                          0.5_wp*cfl*(rho_L*vel_L(2))*(1._wp/dx(j + 1)))
->>>>>>> 0fcc08da
-
-                                $:GPU_ATOMIC(atomic='update')
-                                rhs_vf(E_idx)%sf(j, k, l) = rhs_vf(E_idx)%sf(j, k, l) - &
-                                                            (0.5_wp*(vel_L(2)*(E_L + &
-                                                                               pres_L + F_L))*(1._wp/dy(k)) - &
-                                                             0.5_wp*cfl*(E_L)*(1._wp/dy(k)))
-
-                                $:GPU_LOOP(parallelism='[seq]')
-                                do i = 1, num_fluids
-                                    $:GPU_ATOMIC(atomic='update')
-<<<<<<< HEAD
-                                    rhs_vf(i)%sf(j, k + 1, l) = rhs_vf(i)%sf(j, k + 1, l) + &
-                                                                (0.5_wp*(alpha_rho_R(i)* &
-                                                                         vel_R(2))*(1._wp/dy(k + 1)) + &
-                                                                 0.5_wp*cfl*(alpha_rho_R(i))*(1._wp/dy(k + 1)))
-
-                                    $:GPU_ATOMIC(atomic='update')
-                                    rhs_vf(i)%sf(j, k, l) = rhs_vf(i)%sf(j, k, l) - &
-                                                            (0.5_wp*(alpha_rho_R(i)* &
-                                                                     vel_R(2))*(1._wp/dy(k)) + &
-                                                             0.5_wp*cfl*(alpha_rho_R(i))*(1._wp/dy(k)))
-                                end do
-
-                                if (num_fluids > 1) then
-                                    $:GPU_LOOP(parallelism='[seq]')
-                                    do i = 1, num_fluids - 1
-                                        $:GPU_ATOMIC(atomic='update')
-                                        rhs_vf(advxb + i - 1)%sf(j, k + 1, l) = rhs_vf(advxb + i - 1)%sf(j, k + 1, l) + &
-                                                                                (0.5_wp*(alpha_R(i)* &
-                                                                                         vel_R(2))*(1._wp/dy(k + 1)) + &
-                                                                                 0.5_wp*cfl*(alpha_R(i))*(1._wp/dy(k + 1)))
-
-                                        $:GPU_ATOMIC(atomic='update')
-                                        rhs_vf(advxb + i - 1)%sf(j, k + 1, l) = rhs_vf(advxb + i - 1)%sf(j, k + 1, l) &
-                                                                                - (0.5_wp*q_cons_vf(advxb + i - 1)%sf(j, k + 1, l)*vel_R(2)*(1._wp/dy(k + 1)))
-
-                                        $:GPU_ATOMIC(atomic='update')
-                                        rhs_vf(advxb + i - 1)%sf(j, k, l) = rhs_vf(advxb + i - 1)%sf(j, k, l) - &
-                                                                            (0.5_wp*(alpha_R(i)* &
-                                                                                     vel_R(2))*(1._wp/dy(k)) + &
-                                                                             0.5_wp*cfl*(alpha_R(i))*(1._wp/dy(k)))
-
-                                        $:GPU_ATOMIC(atomic='update')
-                                        rhs_vf(advxb + i - 1)%sf(j, k, l) = rhs_vf(advxb + i - 1)%sf(j, k, l) &
-                                                                            + (0.5_wp*q_cons_vf(advxb + i - 1)%sf(j, k, l)*vel_R(2)*(1._wp/dy(k)))
-                                    end do
-                                end if
-
-                                $:GPU_ATOMIC(atomic='update')
-                                rhs_vf(momxb + 1)%sf(j, k + 1, l) = rhs_vf(momxb + 1)%sf(j, k + 1, l) + &
-                                                                    (0.5_wp*(rho_R*(vel_R(2))**2.0 + &
-                                                                             pres_R + F_R)*(1._wp/dy(k + 1)) + &
-                                                                     0.5_wp*cfl*(rho_R*vel_R(2))*(1._wp/dy(k + 1)))
-
-                                $:GPU_ATOMIC(atomic='update')
-                                rhs_vf(momxb)%sf(j, k + 1, l) = rhs_vf(momxb)%sf(j, k + 1, l) + &
-                                                                (0.5_wp*rho_R*vel_R(2)*vel_R(1)*(1._wp/dy(k + 1)) + &
-                                                                 0.5_wp*cfl*(rho_R*vel_R(1))*(1._wp/dy(k + 1)))
-
-                                $:GPU_ATOMIC(atomic='update')
-                                rhs_vf(momxb + 2)%sf(j, k + 1, l) = rhs_vf(momxb + 2)%sf(j, k + 1, l) + &
-                                                                    (0.5_wp*rho_R*vel_R(2)*vel_R(3)*(1._wp/dy(k + 1)) + &
-                                                                     0.5_wp*cfl*(rho_R*vel_R(3))*(1._wp/dy(k + 1)))
-
-                                $:GPU_ATOMIC(atomic='update')
-                                rhs_vf(E_idx)%sf(j, k + 1, l) = rhs_vf(E_idx)%sf(j, k + 1, l) + &
-                                                                (0.5_wp*(vel_R(2)*(E_R + &
-                                                                                   pres_R + F_R))*(1._wp/dy(k + 1)) + &
-                                                                 0.5_wp*cfl*(E_R)*(1._wp/dy(k + 1)))
-
-                                $:GPU_ATOMIC(atomic='update')
-                                rhs_vf(momxb + 1)%sf(j, k, l) = rhs_vf(momxb + 1)%sf(j, k, l) - &
-                                                                (0.5_wp*(rho_R*(vel_R(2))**2.0 + &
-                                                                         pres_R + F_R)*(1._wp/dy(k)) + &
-                                                                 0.5_wp*cfl*(rho_R*vel_R(2))*(1._wp/dy(k)))
-
-                                $:GPU_ATOMIC(atomic='update')
-                                rhs_vf(momxb)%sf(j, k, l) = rhs_vf(momxb)%sf(j, k, l) - &
-                                                            (0.5_wp*rho_R*vel_R(2)*vel_R(1)*(1._wp/dy(k)) + &
-                                                             0.5_wp*cfl*(rho_R*vel_R(1))*(1._wp/dy(k)))
-
-                                $:GPU_ATOMIC(atomic='update')
-                                rhs_vf(momxb + 2)%sf(j, k, l) = rhs_vf(momxb + 2)%sf(j, k, l) - &
-                                                                (0.5_wp*rho_R*vel_R(2)*vel_R(3)*(1._wp/dy(k)) + &
-                                                                 0.5_wp*cfl*(rho_R*vel_R(3))*(1._wp/dy(k)))
-
-                                $:GPU_ATOMIC(atomic='update')
-                                rhs_vf(E_idx)%sf(j, k, l) = rhs_vf(E_idx)%sf(j, k, l) - &
-                                                            (0.5_wp*(vel_R(2)*(E_R + &
-                                                                               pres_R + F_R))*(1._wp/dy(k)) + &
-                                                             0.5_wp*cfl*(E_R)*(1._wp/dy(k)))
-
-                            end do
-                        end do
-                    end do
-                #:endcall GPU_PARALLEL_LOOP
-            end if
-        elseif (idir == 3) then
-            #:call GPU_PARALLEL_LOOP(collapse=3, private='[rho_L, rho_R, gamma_L, gamma_R, pi_inf_L, pi_inf_R, mu_L, mu_R, vel_L, vel_R, pres_L, pres_R, alpha_L, alpha_R, alpha_rho_L, alpha_rho_R, F_L, F_R, E_L, E_R, cfl, dvel_small, rho_sf_small, vflux_L_arr, vflux_R_arr]')
-                do l = -1, p
-                    do k = 0, n
-                        do j = 0, m
-
-                            if (viscous) then
-                                vflux_L_arr = 0._wp
-                                vflux_R_arr = 0._wp
-
-                                #:if MFC_CASE_OPTIMIZATION
-                                    #:if igr_order == 5
-                                        !DIR$ unroll 6
-                                    #:elif igr_order == 3
-                                        !DIR$ unroll 4
-                                    #:endif
-                                #:endif
-                                $:GPU_LOOP(parallelism='[seq]')
-                                do q = vidxb, vidxe
-                                    dvel_small = 0._wp
-                                    !x-direction contributions
-=======
+
+                                    $:GPU_ATOMIC(atomic='update')
                                     rhs_vf(momxb + 2)%sf(j + 1, k, l) = rhs_vf(momxb + 2)%sf(j + 1, k, l) + &
                                                                         (0.5_wp*rho_L*vel_L(1)*vel_L(3)*(1._wp/dx(j + 1)) - &
                                                                          0.5_wp*cfl*(rho_L*vel_L(3))*(1._wp/dx(j + 1)))
@@ -2972,7 +1252,6 @@
                                                                                    pres_L))*(1._wp/dx(j)) - &
                                                                  0.5_wp*cfl*(E_L)*(1._wp/dx(j)))
 
->>>>>>> 0fcc08da
                                     $:GPU_LOOP(parallelism='[seq]')
                                     do i = 1, num_fluids
                                         $:GPU_ATOMIC(atomic='update')
@@ -2990,10 +1269,6 @@
 
                                     if (num_fluids > 1) then
                                         $:GPU_LOOP(parallelism='[seq]')
-<<<<<<< HEAD
-                                        do r = 1, num_fluids
-                                            rho_L = rho_L + q_cons_vf(r)%sf(j + i, k, l + q)
-=======
                                         do i = 1, num_fluids - 1
                                             $:GPU_ATOMIC(atomic='update')
                                             rhs_vf(advxb + i - 1)%sf(j + 1, k, l) = rhs_vf(advxb + i - 1)%sf(j + 1, k, l) + &
@@ -3014,27 +1289,9 @@
                                             $:GPU_ATOMIC(atomic='update')
                                             rhs_vf(advxb + i - 1)%sf(j, k, l) = rhs_vf(advxb + i - 1)%sf(j, k, l) &
                                                                                 + (0.5_wp*q_cons_vf(advxb + i - 1)%sf(j, k, l)*vel_R(1)*(1._wp/dx(j)))
->>>>>>> 0fcc08da
                                         end do
                                     end if
 
-<<<<<<< HEAD
-                                    dvel_small(1) = (1/(2._wp*dx(j)))*( &
-                                                    q_cons_vf(momxb)%sf(j + 1, k, l + q)/rho_sf_small(1) - &
-                                                    q_cons_vf(momxb)%sf(j - 1, k, l + q)/rho_sf_small(-1))
-                                    dvel_small(3) = (1/(2._wp*dx(j)))*( &
-                                                    q_cons_vf(momxb + 2)%sf(j + 1, k, l + q)/rho_sf_small(1) - &
-                                                    q_cons_vf(momxb + 2)%sf(j - 1, k, l + q)/rho_sf_small(-1))
-
-                                    if (q > vidxb) then
-                                        vflux_L_arr(1) = vflux_L_arr(1) + coeff_L(q)*(dvel_small(3))
-                                        vflux_L_arr(3) = vflux_L_arr(3) + coeff_L(q)*(-2._wp*dvel_small(1))/3._wp
-                                    end if
-                                    if (q < vidxe) then
-                                        vflux_R_arr(1) = vflux_R_arr(1) + coeff_R(q)*(dvel_small(3))
-                                        vflux_R_arr(3) = vflux_R_arr(3) + coeff_R(q)*(-2._wp*dvel_small(1))/3._wp
-                                    end if
-=======
                                     $:GPU_ATOMIC(atomic='update')
                                     rhs_vf(momxb)%sf(j + 1, k, l) = rhs_vf(momxb)%sf(j + 1, k, l) + &
                                                                     (0.5_wp*(rho_R*(vel_R(1))**2.0 + &
@@ -3045,7 +1302,6 @@
                                     rhs_vf(momxb + 1)%sf(j + 1, k, l) = rhs_vf(momxb + 1)%sf(j + 1, k, l) + &
                                                                         (0.5_wp*rho_R*vel_R(1)*vel_R(2)*(1._wp/dx(j + 1)) + &
                                                                          0.5_wp*cfl*(rho_R*vel_R(2))*(1._wp/dx(j + 1)))
->>>>>>> 0fcc08da
 
                                     $:GPU_ATOMIC(atomic='update')
                                     rhs_vf(momxb + 2)%sf(j + 1, k, l) = rhs_vf(momxb + 2)%sf(j + 1, k, l) + &
@@ -3109,10 +1365,6 @@
 
                                         !x-direction contributions
                                         $:GPU_LOOP(parallelism='[seq]')
-<<<<<<< HEAD
-                                        do r = 1, num_fluids
-                                            rho_L = rho_L + q_cons_vf(r)%sf(j, k + i, l + q)
-=======
                                         do i = -1, 1
                                             rho_L = 0._wp
                                             $:GPU_LOOP(parallelism='[seq]')
@@ -3120,26 +1372,8 @@
                                                 rho_L = rho_L + q_cons_vf(r)%sf(j + i, k + q, l)
                                             end do
                                             rho_sf_small(i) = rho_L
->>>>>>> 0fcc08da
-                                        end do
-
-<<<<<<< HEAD
-                                    dvel_small(2) = (1/(2._wp*dy(k)))*( &
-                                                    q_cons_vf(momxb + 1)%sf(j, k + 1, l + q)/rho_sf_small(1) - &
-                                                    q_cons_vf(momxb + 1)%sf(j, k - 1, l + q)/rho_sf_small(-1))
-                                    dvel_small(3) = (1/(2._wp*dy(k)))*( &
-                                                    q_cons_vf(momxb + 2)%sf(j, k + 1, l + q)/rho_sf_small(1) - &
-                                                    q_cons_vf(momxb + 2)%sf(j, k - 1, l + q)/rho_sf_small(-1))
-
-                                    if (q > vidxb) then
-                                        vflux_L_arr(2) = vflux_L_arr(2) + coeff_L(q)*(dvel_small(3))
-                                        vflux_L_arr(3) = vflux_L_arr(3) + coeff_L(q)*(-2._wp*dvel_small(2))/3._wp
-                                    end if
-                                    if (q < vidxe) then
-                                        vflux_R_arr(2) = vflux_R_arr(2) + coeff_R(q)*(dvel_small(3))
-                                        vflux_R_arr(3) = vflux_R_arr(3) + coeff_R(q)*(-2._wp*dvel_small(2))/3._wp
-                                    end if
-=======
+                                        end do
+
                                         dvel_small(1) = (1/(2._wp*dx(j)))*( &
                                                         q_cons_vf(momxb)%sf(j + 1, k + q, l)/rho_sf_small(1) - &
                                                         q_cons_vf(momxb)%sf(j - 1, k + q, l)/rho_sf_small(-1))
@@ -3188,39 +1422,10 @@
                                 alpha_rho_L = 0._wp; alpha_rho_R = 0._wp
                                 alpha_L = 0._wp; alpha_R = 0._wp
                                 vel_L = 0._wp; vel_R = 0._wp
->>>>>>> 0fcc08da
 
                                 $:GPU_LOOP(parallelism='[seq]')
                                 do q = vidxb + 1, vidxe
                                     $:GPU_LOOP(parallelism='[seq]')
-<<<<<<< HEAD
-                                    do i = -1, 1
-                                        rho_L = 0._wp
-                                        $:GPU_LOOP(parallelism='[seq]')
-                                        do r = 1, num_fluids
-                                            rho_L = rho_L + q_cons_vf(r)%sf(j, k, l + i + q)
-                                        end do
-                                        rho_sf_small(i) = rho_L
-                                    end do
-                                    dvel_small(1) = (1/(2._wp*dz(l)))*( &
-                                                    q_cons_vf(momxb)%sf(j, k, l + 1 + q)/rho_sf_small(1) - &
-                                                    q_cons_vf(momxb)%sf(j, k, l - 1 + q)/rho_sf_small(-1))
-                                    dvel_small(2) = (1/(2._wp*dz(l)))*( &
-                                                    q_cons_vf(momxb + 1)%sf(j, k, l + 1 + q)/rho_sf_small(1) - &
-                                                    q_cons_vf(momxb + 1)%sf(j, k, l - 1 + q)/rho_sf_small(-1))
-                                    dvel_small(3) = (1/(2._wp*dz(l)))*( &
-                                                    q_cons_vf(momxb + 2)%sf(j, k, l + 1 + q)/rho_sf_small(1) - &
-                                                    q_cons_vf(momxb + 2)%sf(j, k, l - 1 + q)/rho_sf_small(-1))
-                                    if (q > vidxb) then
-                                        vflux_L_arr(1) = vflux_L_arr(1) + coeff_L(q)*(dvel_small(1))
-                                        vflux_L_arr(2) = vflux_L_arr(2) + coeff_L(q)*(dvel_small(2))
-                                        vflux_L_arr(3) = vflux_L_arr(3) + coeff_L(q)*(4._wp*dvel_small(3))/3._wp
-                                    end if
-                                    if (q < vidxe) then
-                                        vflux_R_arr(1) = vflux_R_arr(1) + coeff_R(q)*(dvel_small(1))
-                                        vflux_R_arr(2) = vflux_R_arr(2) + coeff_R(q)*(dvel_small(2))
-                                        vflux_R_arr(3) = vflux_R_arr(3) + coeff_R(q)*(4._wp*dvel_small(3))/3._wp
-=======
                                     do i = 1, num_fluids
                                         alpha_rho_L(i) = alpha_rho_L(i) + coeff_L(q)*q_cons_vf(i)%sf(j, k + q, l)
                                     end do
@@ -3232,7 +1437,6 @@
                                         end do
                                     else
                                         alpha_L(1) = 1._wp
->>>>>>> 0fcc08da
                                     end if
 
                                     $:GPU_LOOP(parallelism='[seq]')
@@ -3242,10 +1446,6 @@
                                 end do
 
                                 $:GPU_LOOP(parallelism='[seq]')
-<<<<<<< HEAD
-                                do i = 1, num_fluids
-                                    alpha_rho_L(i) = alpha_rho_L(i) + coeff_L(q)*q_cons_vf(i)%sf(j, k, l + q)
-=======
                                 do q = vidxb, vidxe - 1
                                     $:GPU_LOOP(parallelism='[seq]')
                                     do i = 1, num_fluids
@@ -3265,22 +1465,17 @@
                                     do i = 1, num_dims
                                         vel_R(i) = vel_R(i) + coeff_R(q)*q_cons_vf(momxb + i - 1)%sf(j, k + q, l)
                                     end do
->>>>>>> 0fcc08da
                                 end do
 
                                 if (num_fluids > 1) then
-                                    
+
                                     alpha_L(num_fluids) = 1._wp
                                     alpha_R(num_fluids) = 1._wp
 
                                     $:GPU_LOOP(parallelism='[seq]')
                                     do i = 1, num_fluids - 1
-<<<<<<< HEAD
-                                        alpha_L(i) = alpha_L(i) + coeff_L(q)*q_cons_vf(E_idx + i)%sf(j, k, l + q)
-=======
                                         alpha_L(num_fluids) = alpha_L(num_fluids) - alpha_L(i)
                                         alpha_R(num_fluids) = alpha_R(num_fluids) - alpha_R(i)
->>>>>>> 0fcc08da
                                     end do
                                 end if
 
@@ -3289,44 +1484,29 @@
                                 pi_inf_L = 0._wp; pi_inf_R = 0._wp
 
                                 $:GPU_LOOP(parallelism='[seq]')
-<<<<<<< HEAD
-                                do i = 1, num_dims
-                                    vel_L(i) = vel_L(i) + coeff_L(q)*q_cons_vf(momxb + i - 1)%sf(j, k, l + q)
-=======
                                 do i = 1, num_fluids
-                                    rho_L = rho_L +  alpha_rho_L(i)
+                                    rho_L = rho_L + alpha_rho_L(i)
                                     gamma_L = gamma_L + alpha_L(i)*gammas(i)
                                     pi_inf_L = pi_inf_L + alpha_L(i)*pi_infs(i)
 
-                                    rho_R = rho_R +  alpha_rho_R(i)
+                                    rho_R = rho_R + alpha_rho_R(i)
                                     gamma_R = gamma_R + alpha_R(i)*gammas(i)
                                     pi_inf_R = pi_inf_R + alpha_R(i)*pi_infs(i)
->>>>>>> 0fcc08da
                                 end do
 
                                 $:GPU_LOOP(parallelism='[seq]')
-<<<<<<< HEAD
-                                do i = 1, num_fluids
-                                    alpha_rho_R(i) = alpha_rho_R(i) + coeff_R(q)*q_cons_vf(i)%sf(j, k, l + q)
-=======
                                 do i = 1, num_dims
-                                    vel_L(i) = vel_L(i) / rho_L
-                                    vel_R(i) = vel_R(i) / rho_R
->>>>>>> 0fcc08da
+                                    vel_L(i) = vel_L(i)/rho_L
+                                    vel_R(i) = vel_R(i)/rho_R
                                 end do
 
                                 if (viscous) then
                                     mu_L = 0._wp
                                     mu_R = 0._wp
                                     $:GPU_LOOP(parallelism='[seq]')
-<<<<<<< HEAD
-                                    do i = 1, num_fluids - 1
-                                        alpha_R(i) = alpha_R(i) + coeff_R(q)*q_cons_vf(E_idx + i)%sf(j, k, l + q)
-=======
                                     do i = 1, num_fluids
                                         mu_L = alpha_L(i)/Res_igr(1, i) + mu_L
                                         mu_R = alpha_R(i)/Res_igr(1, i) + mu_R
->>>>>>> 0fcc08da
                                     end do
 
                                     $:GPU_ATOMIC(atomic='update')
@@ -3390,14 +1570,9 @@
                                 F_L = 0._wp; F_R = 0._wp
 
                                 $:GPU_LOOP(parallelism='[seq]')
-<<<<<<< HEAD
-                                do i = 1, num_dims
-                                    vel_R(i) = vel_R(i) + coeff_R(q)*q_cons_vf(momxb + i - 1)%sf(j, k, l + q)
-=======
                                 do q = vidxb + 1, vidxe
                                     E_L = E_L + coeff_L(q)*q_cons_vf(E_idx)%sf(j, k + q, l)
                                     F_L = F_L + coeff_L(q)*jac(j, k + q, l)
->>>>>>> 0fcc08da
                                 end do
 
                                 $:GPU_LOOP(parallelism='[seq]')
@@ -3412,74 +1587,6 @@
 
                                 $:GPU_LOOP(parallelism='[seq]')
                                 do i = 1, num_fluids
-<<<<<<< HEAD
-                                    mu_L = alpha_L(i)/Res_igr(1, i) + mu_L
-                                    mu_R = alpha_R(i)/Res_igr(1, i) + mu_R
-                                end do
-
-                                $:GPU_ATOMIC(atomic='update')
-                                rhs_vf(momxb)%sf(j, k, l + 1) = rhs_vf(momxb)%sf(j, k, l + 1) - &
-                                                                0.5_wp*mu_L*vflux_L_arr(1)*(1._wp/dz(l + 1))
-                                $:GPU_ATOMIC(atomic='update')
-                                rhs_vf(E_idx)%sf(j, k, l + 1) = rhs_vf(E_idx)%sf(j, k, l + 1) - &
-                                                                0.5_wp*mu_L*vflux_L_arr(1)*vel_L(1)*(1._wp/dz(l + 1))
-
-                                $:GPU_ATOMIC(atomic='update')
-                                rhs_vf(momxb)%sf(j, k, l) = rhs_vf(momxb)%sf(j, k, l) + &
-                                                            0.5_wp*mu_L*vflux_L_arr(1)*(1._wp/dz(l))
-                                $:GPU_ATOMIC(atomic='update')
-                                rhs_vf(E_idx)%sf(j, k, l) = rhs_vf(E_idx)%sf(j, k, l) + &
-                                                            0.5_wp*mu_L*vflux_L_arr(1)*vel_L(1)*(1._wp/dz(l))
-
-                                $:GPU_ATOMIC(atomic='update')
-                                rhs_vf(momxb)%sf(j, k, l + 1) = rhs_vf(momxb)%sf(j, k, l + 1) - &
-                                                                0.5_wp*mu_R*vflux_R_arr(1)*(1._wp/dz(l + 1))
-                                $:GPU_ATOMIC(atomic='update')
-                                rhs_vf(E_idx)%sf(j, k, l + 1) = rhs_vf(E_idx)%sf(j, k, l + 1) - &
-                                                                0.5_wp*mu_R*vflux_R_arr(1)*vel_R(1)*(1._wp/dz(l + 1))
-
-                                $:GPU_ATOMIC(atomic='update')
-                                rhs_vf(momxb)%sf(j, k, l) = rhs_vf(momxb)%sf(j, k, l) + &
-                                                            0.5_wp*mu_R*vflux_R_arr(1)*(1._wp/dz(l))
-                                $:GPU_ATOMIC(atomic='update')
-                                rhs_vf(E_idx)%sf(j, k, l) = rhs_vf(E_idx)%sf(j, k, l) + &
-                                                            0.5_wp*mu_R*vflux_R_arr(1)*vel_R(1)*(1._wp/dz(l))
-
-                                $:GPU_ATOMIC(atomic='update')
-                                rhs_vf(momxb + 1)%sf(j, k, l + 1) = rhs_vf(momxb + 1)%sf(j, k, l + 1) - &
-                                                                    0.5_wp*mu_L*vflux_L_arr(2)*(1._wp/dz(l + 1))
-                                $:GPU_ATOMIC(atomic='update')
-                                rhs_vf(E_idx)%sf(j, k, l + 1) = rhs_vf(E_idx)%sf(j, k, l + 1) - &
-                                                                0.5_wp*mu_L*vflux_L_arr(2)*vel_L(2)*(1._wp/dz(l + 1))
-
-                                $:GPU_ATOMIC(atomic='update')
-                                rhs_vf(momxb + 1)%sf(j, k, l) = rhs_vf(momxb + 1)%sf(j, k, l) + &
-                                                                0.5_wp*mu_L*vflux_L_arr(2)*(1._wp/dz(l))
-                                $:GPU_ATOMIC(atomic='update')
-                                rhs_vf(E_idx)%sf(j, k, l) = rhs_vf(E_idx)%sf(j, k, l) + &
-                                                            0.5_wp*mu_L*vflux_L_arr(2)*vel_L(2)*(1._wp/dz(l))
-
-                                $:GPU_ATOMIC(atomic='update')
-                                rhs_vf(momxb + 1)%sf(j, k, l + 1) = rhs_vf(momxb + 1)%sf(j, k, l + 1) - &
-                                                                    0.5_wp*mu_R*vflux_R_arr(2)*(1._wp/dz(l + 1))
-                                $:GPU_ATOMIC(atomic='update')
-                                rhs_vf(E_idx)%sf(j, k, l + 1) = rhs_vf(E_idx)%sf(j, k, l + 1) - &
-                                                                0.5_wp*mu_R*vflux_R_arr(2)*vel_R(2)*(1._wp/dz(l + 1))
-
-                                $:GPU_ATOMIC(atomic='update')
-                                rhs_vf(momxb + 1)%sf(j, k, l) = rhs_vf(momxb + 1)%sf(j, k, l) + &
-                                                                0.5_wp*mu_R*vflux_R_arr(2)*(1._wp/dz(l))
-                                $:GPU_ATOMIC(atomic='update')
-                                rhs_vf(E_idx)%sf(j, k, l) = rhs_vf(E_idx)%sf(j, k, l) + &
-                                                            0.5_wp*mu_R*vflux_R_arr(2)*vel_R(2)*(1._wp/dz(l))
-
-                                $:GPU_ATOMIC(atomic='update')
-                                rhs_vf(momxb + 2)%sf(j, k, l + 1) = rhs_vf(momxb + 2)%sf(j, k, l + 1) - &
-                                                                    0.5_wp*mu_L*vflux_L_arr(3)*(1._wp/dz(l + 1))
-                                $:GPU_ATOMIC(atomic='update')
-                                rhs_vf(E_idx)%sf(j, k, l + 1) = rhs_vf(E_idx)%sf(j, k, l + 1) - &
-                                                                0.5_wp*mu_L*vflux_L_arr(3)*vel_L(3)*(1._wp/dz(l + 1))
-=======
                                     $:GPU_ATOMIC(atomic='update')
                                     rhs_vf(i)%sf(j, k + 1, l) = rhs_vf(i)%sf(j, k + 1, l) + &
                                                                 (0.5_wp*(alpha_rho_L(i)* &
@@ -3584,7 +1691,6 @@
                                                                             (0.5_wp*(alpha_R(i)* &
                                                                                      vel_R(2))*(1._wp/dy(k)) + &
                                                                              0.5_wp*cfl*(alpha_R(i))*(1._wp/dy(k)))
->>>>>>> 0fcc08da
 
                                         $:GPU_ATOMIC(atomic='update')
                                         rhs_vf(advxb + i - 1)%sf(j, k, l) = rhs_vf(advxb + i - 1)%sf(j, k, l) &
@@ -3592,28 +1698,6 @@
                                     end do
                                 end if
                                 $:GPU_ATOMIC(atomic='update')
-<<<<<<< HEAD
-                                rhs_vf(momxb + 2)%sf(j, k, l) = rhs_vf(momxb + 2)%sf(j, k, l) + &
-                                                                0.5_wp*mu_L*vflux_L_arr(3)*(1._wp/dz(l))
-                                $:GPU_ATOMIC(atomic='update')
-                                rhs_vf(E_idx)%sf(j, k, l) = rhs_vf(E_idx)%sf(j, k, l) + &
-                                                            0.5_wp*mu_L*vflux_L_arr(3)*vel_L(3)*(1._wp/dz(l))
-
-                                $:GPU_ATOMIC(atomic='update')
-                                rhs_vf(momxb + 2)%sf(j, k, l + 1) = rhs_vf(momxb + 2)%sf(j, k, l + 1) - &
-                                                                    0.5_wp*mu_R*vflux_R_arr(3)*(1._wp/dz(l + 1))
-                                $:GPU_ATOMIC(atomic='update')
-                                rhs_vf(E_idx)%sf(j, k, l + 1) = rhs_vf(E_idx)%sf(j, k, l + 1) - &
-                                                                0.5_wp*mu_R*vflux_R_arr(3)*vel_R(3)*(1._wp/dz(l + 1))
-
-                                $:GPU_ATOMIC(atomic='update')
-                                rhs_vf(momxb + 2)%sf(j, k, l) = rhs_vf(momxb + 2)%sf(j, k, l) + &
-                                                                0.5_wp*mu_R*vflux_R_arr(3)*(1._wp/dz(l))
-                                $:GPU_ATOMIC(atomic='update')
-                                rhs_vf(E_idx)%sf(j, k, l) = rhs_vf(E_idx)%sf(j, k, l) + &
-                                                            0.5_wp*mu_R*vflux_R_arr(3)*vel_R(3)*(1._wp/dz(l))
-                            end if
-=======
                                 rhs_vf(momxb + 1)%sf(j, k + 1, l) = rhs_vf(momxb + 1)%sf(j, k + 1, l) + &
                                                                     (0.5_wp*(rho_R*(vel_R(2))**2.0 + &
                                                                              pres_R + F_R)*(1._wp/dy(k + 1)) + &
@@ -3752,25 +1836,11 @@
                                             end if
                                         end do
                                     end if
->>>>>>> 0fcc08da
 
                                     alpha_rho_L = 0._wp; alpha_rho_R = 0._wp
                                     alpha_L = 0._wp; alpha_R = 0._wp
                                     vel_L = 0._wp; vel_R = 0._wp
 
-<<<<<<< HEAD
-                            $:GPU_LOOP(parallelism='[seq]')
-                            do q = vidxb + 1, vidxe
-                                E_L = E_L + coeff_L(q)*q_cons_vf(E_idx)%sf(j, k, l + q)
-                                F_L = F_L + coeff_L(q)*jac(j, k, l + q)
-                            end do
-
-                            $:GPU_LOOP(parallelism='[seq]')
-                            do q = vidxb, vidxe - 1
-                                E_R = E_R + coeff_R(q)*q_cons_vf(E_idx)%sf(j, k, l + q)
-                                F_R = F_R + coeff_R(q)*jac(j, k, l + q)
-                            end do
-=======
                                     $:GPU_LOOP(parallelism='[seq]')
                                     do q = vidxb + 1, vidxe
                                         $:GPU_LOOP(parallelism='[seq]')
@@ -3786,7 +1856,6 @@
                                         else
                                             alpha_L(1) = 1._wp
                                         end if
->>>>>>> 0fcc08da
 
                                         $:GPU_LOOP(parallelism='[seq]')
                                         do i = 1, num_dims
@@ -3794,106 +1863,6 @@
                                         end do
                                     end do
 
-<<<<<<< HEAD
-                            $:GPU_LOOP(parallelism='[seq]')
-                            do i = 1, num_fluids
-                                $:GPU_ATOMIC(atomic='update')
-                                rhs_vf(i)%sf(j, k, l + 1) = rhs_vf(i)%sf(j, k, l + 1) + &
-                                                            (0.5_wp*(alpha_rho_L(i)* &
-                                                                     vel_L(3))*(1._wp/dz(l + 1)) - &
-                                                             0.5_wp*cfl*(alpha_rho_L(i))*(1._wp/dz(l + 1)))
-
-                                $:GPU_ATOMIC(atomic='update')
-                                rhs_vf(i)%sf(j, k, l) = rhs_vf(i)%sf(j, k, l) - &
-                                                        (0.5_wp*(alpha_rho_L(i)* &
-                                                                 vel_L(3))*(1._wp/dz(l)) - &
-                                                         0.5_wp*cfl*(alpha_rho_L(i))*(1._wp/dz(l)))
-                            end do
-
-                            if (num_fluids > 1) then
-                                $:GPU_LOOP(parallelism='[seq]')
-                                do i = 1, num_fluids - 1
-                                    $:GPU_ATOMIC(atomic='update')
-                                    rhs_vf(advxb + i - 1)%sf(j, k, l + 1) = rhs_vf(advxb + i - 1)%sf(j, k, l + 1) + &
-                                                                            (0.5_wp*(alpha_L(i)* &
-                                                                                     vel_L(3))*(1._wp/dz(l + 1)) - &
-                                                                             0.5_wp*cfl*(alpha_L(i))*(1._wp/dz(l + 1)))
-
-                                    $:GPU_ATOMIC(atomic='update')
-                                    rhs_vf(advxb + i - 1)%sf(j, k, l + 1) = rhs_vf(advxb + i - 1)%sf(j, k, l + 1) &
-                                                                            - (0.5_wp*q_cons_vf(advxb + i - 1)%sf(j, k, l + 1)*vel_L(3)*(1._wp/dz(l + 1)))
-
-                                    $:GPU_ATOMIC(atomic='update')
-                                    rhs_vf(advxb + i - 1)%sf(j, k, l) = rhs_vf(advxb + i - 1)%sf(j, k, l) - &
-                                                                        (0.5_wp*(alpha_L(i)* &
-                                                                                 vel_L(3))*(1._wp/dz(l)) - &
-                                                                         0.5_wp*cfl*(alpha_L(i))*(1._wp/dz(l)))
-
-                                    $:GPU_ATOMIC(atomic='update')
-                                    rhs_vf(advxb + i - 1)%sf(j, k, l) = rhs_vf(advxb + i - 1)%sf(j, k, l) &
-                                                                        + (0.5_wp*q_cons_vf(advxb + i - 1)%sf(j, k, l)*vel_L(3)*(1._wp/dz(l)))
-                                end do
-                            end if
-
-                            $:GPU_ATOMIC(atomic='update')
-                            rhs_vf(momxb + 2)%sf(j, k, l + 1) = rhs_vf(momxb + 2)%sf(j, k, l + 1) + &
-                                                                (0.5_wp*(rho_L*(vel_L(3))**2.0 + &
-                                                                         pres_L + F_L)*(1._wp/dz(l + 1)) - &
-                                                                 0.5_wp*cfl*(rho_L*vel_L(3))*(1._wp/dz(l + 1)))
-
-                            $:GPU_ATOMIC(atomic='update')
-                            rhs_vf(momxb)%sf(j, k, l + 1) = rhs_vf(momxb)%sf(j, k, l + 1) + &
-                                                            (0.5_wp*rho_L*vel_L(1)*vel_L(3)*(1._wp/dz(l + 1)) - &
-                                                             0.5_wp*cfl*(rho_L*vel_L(1))*(1._wp/dz(l + 1)))
-
-                            $:GPU_ATOMIC(atomic='update')
-                            rhs_vf(momxb + 1)%sf(j, k, l + 1) = rhs_vf(momxb + 1)%sf(j, k, l + 1) + &
-                                                                (0.5_wp*rho_L*vel_L(2)*vel_L(3)*(1._wp/dz(l + 1)) - &
-                                                                 0.5_wp*cfl*(rho_L*vel_L(2))*(1._wp/dz(l + 1)))
-
-                            $:GPU_ATOMIC(atomic='update')
-                            rhs_vf(E_idx)%sf(j, k, l + 1) = rhs_vf(E_idx)%sf(j, k, l + 1) + &
-                                                            (0.5_wp*(vel_L(3)*(E_L + &
-                                                                               pres_L + F_L))*(1._wp/dz(l + 1)) - &
-                                                             0.5_wp*cfl*(E_L)*(1._wp/dz(l + 1)))
-
-                            $:GPU_ATOMIC(atomic='update')
-                            rhs_vf(momxb + 2)%sf(j, k, l) = rhs_vf(momxb + 2)%sf(j, k, l) - &
-                                                            (0.5_wp*(rho_L*(vel_L(3))**2.0 + &
-                                                                     pres_L + F_L)*(1._wp/dz(l)) - &
-                                                             0.5_wp*cfl*(rho_L*vel_L(3))*(1._wp/dz(l)))
-
-                            $:GPU_ATOMIC(atomic='update')
-                            rhs_vf(momxb)%sf(j, k, l) = rhs_vf(momxb)%sf(j, k, l) - &
-                                                        (0.5_wp*rho_L*vel_L(1)*vel_L(3)*(1._wp/dz(l)) - &
-                                                         0.5_wp*cfl*(rho_L*vel_L(1))*(1._wp/dz(l)))
-
-                            $:GPU_ATOMIC(atomic='update')
-                            rhs_vf(momxb + 1)%sf(j, k, l) = rhs_vf(momxb + 1)%sf(j, k, l) - &
-                                                            (0.5_wp*rho_L*vel_L(2)*vel_L(3)*(1._wp/dz(l)) - &
-                                                             0.5_wp*cfl*(rho_L*vel_L(2))*(1._wp/dz(l)))
-
-                            $:GPU_ATOMIC(atomic='update')
-                            rhs_vf(E_idx)%sf(j, k, l) = rhs_vf(E_idx)%sf(j, k, l) - &
-                                                        (0.5_wp*(vel_L(3)*(E_L + &
-                                                                           pres_L + F_L))*(1._wp/dz(l)) - &
-                                                         0.5_wp*cfl*(E_L)*(1._wp/dz(l)))
-
-                            $:GPU_LOOP(parallelism='[seq]')
-                            do i = 1, num_fluids
-                                $:GPU_ATOMIC(atomic='update')
-                                rhs_vf(i)%sf(j, k, l + 1) = rhs_vf(i)%sf(j, k, l + 1) + &
-                                                            (0.5_wp*(alpha_rho_R(i)* &
-                                                                     vel_R(3))*(1._wp/dz(l + 1)) + &
-                                                             0.5_wp*cfl*(alpha_rho_R(i))*(1._wp/dz(l + 1)))
-
-                                $:GPU_ATOMIC(atomic='update')
-                                rhs_vf(i)%sf(j, k, l) = rhs_vf(i)%sf(j, k, l) - &
-                                                        (0.5_wp*(alpha_rho_R(i)* &
-                                                                 vel_R(3))*(1._wp/dz(l)) + &
-                                                         0.5_wp*cfl*(alpha_rho_R(i))*(1._wp/dz(l)))
-                            end do
-=======
                                     $:GPU_LOOP(parallelism='[seq]')
                                     do q = vidxb, vidxe - 1
                                         $:GPU_LOOP(parallelism='[seq]')
@@ -3917,7 +1886,7 @@
                                     end do
 
                                     if (num_fluids > 1) then
-                                        
+
                                         alpha_L(num_fluids) = 1._wp
                                         alpha_R(num_fluids) = 1._wp
 
@@ -3934,19 +1903,19 @@
 
                                     $:GPU_LOOP(parallelism='[seq]')
                                     do i = 1, num_fluids
-                                        rho_L = rho_L +  alpha_rho_L(i)
+                                        rho_L = rho_L + alpha_rho_L(i)
                                         gamma_L = gamma_L + alpha_L(i)*gammas(i)
                                         pi_inf_L = pi_inf_L + alpha_L(i)*pi_infs(i)
 
-                                        rho_R = rho_R +  alpha_rho_R(i)
+                                        rho_R = rho_R + alpha_rho_R(i)
                                         gamma_R = gamma_R + alpha_R(i)*gammas(i)
                                         pi_inf_R = pi_inf_R + alpha_R(i)*pi_infs(i)
                                     end do
 
                                     $:GPU_LOOP(parallelism='[seq]')
                                     do i = 1, num_dims
-                                        vel_L(i) = vel_L(i) / rho_L
-                                        vel_R(i) = vel_R(i) / rho_R
+                                        vel_L(i) = vel_L(i)/rho_L
+                                        vel_R(i) = vel_R(i)/rho_R
                                     end do
 
                                     if (viscous) then
@@ -4112,80 +2081,8 @@
                                     rhs_vf(momxb)%sf(j, k + 1, l) = rhs_vf(momxb)%sf(j, k + 1, l) + &
                                                                     (0.5_wp*rho_L*vel_L(1)*vel_L(2)*(1._wp/dy(k + 1)) - &
                                                                      0.5_wp*cfl*(rho_L*vel_L(1))*(1._wp/dy(k + 1)))
->>>>>>> 0fcc08da
-
-                                    $:GPU_ATOMIC(atomic='update')
-<<<<<<< HEAD
-                                    rhs_vf(advxb + i - 1)%sf(j, k, l + 1) = rhs_vf(advxb + i - 1)%sf(j, k, l + 1) + &
-                                                                            (0.5_wp*(alpha_R(i)* &
-                                                                                     vel_R(3))*(1._wp/dz(l + 1)) + &
-                                                                             0.5_wp*cfl*(alpha_R(i))*(1._wp/dz(l + 1)))
-
-                                    $:GPU_ATOMIC(atomic='update')
-                                    rhs_vf(advxb + i - 1)%sf(j, k, l + 1) = rhs_vf(advxb + i - 1)%sf(j, k, l + 1) &
-                                                                            - (0.5_wp*q_cons_vf(advxb + i - 1)%sf(j, k, l + 1)*vel_R(3)*(1._wp/dz(l + 1)))
-
-                                    $:GPU_ATOMIC(atomic='update')
-                                    rhs_vf(advxb + i - 1)%sf(j, k, l) = rhs_vf(advxb + i - 1)%sf(j, k, l) - &
-                                                                        (0.5_wp*(alpha_R(i)* &
-                                                                                 vel_R(3))*(1._wp/dz(l)) + &
-                                                                         0.5_wp*cfl*(alpha_R(i))*(1._wp/dz(l)))
-
-                                    $:GPU_ATOMIC(atomic='update')
-                                    rhs_vf(advxb + i - 1)%sf(j, k, l) = rhs_vf(advxb + i - 1)%sf(j, k, l) &
-                                                                        + (0.5_wp*q_cons_vf(advxb + i - 1)%sf(j, k, l)*vel_R(3)*(1._wp/dz(l)))
-                                end do
-                            end if
-
-                            $:GPU_ATOMIC(atomic='update')
-                            rhs_vf(momxb + 2)%sf(j, k, l + 1) = rhs_vf(momxb + 2)%sf(j, k, l + 1) + &
-                                                                (0.5_wp*(rho_R*(vel_R(3))**2.0 + &
-                                                                         pres_R + F_R)*(1._wp/dz(l + 1)) + &
-                                                                 0.5_wp*cfl*(rho_R*vel_R(3))*(1._wp/dz(l + 1)))
-
-                            $:GPU_ATOMIC(atomic='update')
-                            rhs_vf(momxb)%sf(j, k, l + 1) = rhs_vf(momxb)%sf(j, k, l + 1) + &
-                                                            (0.5_wp*rho_R*vel_R(1)*vel_R(3)*(1._wp/dz(l + 1)) + &
-                                                             0.5_wp*cfl*(rho_R*vel_R(1))*(1._wp/dz(l + 1)))
-
-                            $:GPU_ATOMIC(atomic='update')
-                            rhs_vf(momxb + 1)%sf(j, k, l + 1) = rhs_vf(momxb + 1)%sf(j, k, l + 1) + &
-                                                                (0.5_wp*rho_R*vel_R(2)*vel_R(3)*(1._wp/dz(l + 1)) + &
-                                                                 0.5_wp*cfl*(rho_R*vel_R(2))*(1._wp/dz(l + 1)))
-
-                            $:GPU_ATOMIC(atomic='update')
-                            rhs_vf(E_idx)%sf(j, k, l + 1) = rhs_vf(E_idx)%sf(j, k, l + 1) + &
-                                                            (0.5_wp*(vel_R(3)*(E_R + &
-                                                                               pres_R + F_R))*(1._wp/dz(l + 1)) + &
-                                                             0.5_wp*cfl*(E_R)*(1._wp/dz(l + 1)))
-
-                            $:GPU_ATOMIC(atomic='update')
-                            rhs_vf(momxb + 2)%sf(j, k, l) = rhs_vf(momxb + 2)%sf(j, k, l) - &
-                                                            (0.5_wp*(rho_R*(vel_R(3))**2.0 + &
-                                                                     pres_R + F_R)*(1._wp/dz(l)) + &
-                                                             0.5_wp*cfl*(rho_R*vel_R(3))*(1._wp/dz(l)))
-
-                            $:GPU_ATOMIC(atomic='update')
-                            rhs_vf(momxb)%sf(j, k, l) = rhs_vf(momxb)%sf(j, k, l) - &
-                                                        (0.5_wp*rho_R*vel_R(1)*vel_R(3)*(1._wp/dz(l)) + &
-                                                         0.5_wp*cfl*(rho_R*vel_R(1))*(1._wp/dz(l)))
-
-                            $:GPU_ATOMIC(atomic='update')
-                            rhs_vf(momxb + 1)%sf(j, k, l) = rhs_vf(momxb + 1)%sf(j, k, l) - &
-                                                            (0.5_wp*rho_R*vel_R(2)*vel_R(3)*(1._wp/dz(l)) + &
-                                                             0.5_wp*cfl*(rho_R*vel_R(2))*(1._wp/dz(l)))
-
-                            $:GPU_ATOMIC(atomic='update')
-                            rhs_vf(E_idx)%sf(j, k, l) = rhs_vf(E_idx)%sf(j, k, l) - &
-                                                        (0.5_wp*(vel_R(3)*(E_R + &
-                                                                           pres_R + F_R))*(1._wp/dz(l)) + &
-                                                         0.5_wp*cfl*(E_R)*(1._wp/dz(l)))
-
-                        end do
-                    end do
-                end do
-            #:endcall GPU_PARALLEL_LOOP
-=======
+
+                                    $:GPU_ATOMIC(atomic='update')
                                     rhs_vf(momxb + 2)%sf(j, k + 1, l) = rhs_vf(momxb + 2)%sf(j, k + 1, l) + &
                                                                         (0.5_wp*rho_L*vel_L(3)*vel_L(2)*(1._wp/dy(k + 1)) - &
                                                                          0.5_wp*cfl*(rho_L*vel_L(3))*(1._wp/dy(k + 1)))
@@ -4464,37 +2361,37 @@
                                 end do
 
                                 if (num_fluids > 1) then
-                                        
-                                        alpha_L(num_fluids) = 1._wp
-                                        alpha_R(num_fluids) = 1._wp
-
-                                        $:GPU_LOOP(parallelism='[seq]')
-                                        do i = 1, num_fluids - 1
-                                            alpha_L(num_fluids) = alpha_L(num_fluids) - alpha_L(i)
-                                            alpha_R(num_fluids) = alpha_R(num_fluids) - alpha_R(i)
-                                        end do
-                                    end if
-
-                                    rho_L = 0._wp; rho_R = 0._wp
-                                    gamma_L = 0._wp; gamma_R = 0._wp
-                                    pi_inf_L = 0._wp; pi_inf_R = 0._wp
-
-                                    $:GPU_LOOP(parallelism='[seq]')
-                                    do i = 1, num_fluids
-                                        rho_L = rho_L +  alpha_rho_L(i)
-                                        gamma_L = gamma_L + alpha_L(i)*gammas(i)
-                                        pi_inf_L = pi_inf_L + alpha_L(i)*pi_infs(i)
-
-                                        rho_R = rho_R +  alpha_rho_R(i)
-                                        gamma_R = gamma_R + alpha_R(i)*gammas(i)
-                                        pi_inf_R = pi_inf_R + alpha_R(i)*pi_infs(i)
-                                    end do
-
-                                    $:GPU_LOOP(parallelism='[seq]')
-                                    do i = 1, num_dims
-                                        vel_L(i) = vel_L(i) / rho_L
-                                        vel_R(i) = vel_R(i) / rho_R
-                                    end do
+
+                                    alpha_L(num_fluids) = 1._wp
+                                    alpha_R(num_fluids) = 1._wp
+
+                                    $:GPU_LOOP(parallelism='[seq]')
+                                    do i = 1, num_fluids - 1
+                                        alpha_L(num_fluids) = alpha_L(num_fluids) - alpha_L(i)
+                                        alpha_R(num_fluids) = alpha_R(num_fluids) - alpha_R(i)
+                                    end do
+                                end if
+
+                                rho_L = 0._wp; rho_R = 0._wp
+                                gamma_L = 0._wp; gamma_R = 0._wp
+                                pi_inf_L = 0._wp; pi_inf_R = 0._wp
+
+                                $:GPU_LOOP(parallelism='[seq]')
+                                do i = 1, num_fluids
+                                    rho_L = rho_L + alpha_rho_L(i)
+                                    gamma_L = gamma_L + alpha_L(i)*gammas(i)
+                                    pi_inf_L = pi_inf_L + alpha_L(i)*pi_infs(i)
+
+                                    rho_R = rho_R + alpha_rho_R(i)
+                                    gamma_R = gamma_R + alpha_R(i)*gammas(i)
+                                    pi_inf_R = pi_inf_R + alpha_R(i)*pi_infs(i)
+                                end do
+
+                                $:GPU_LOOP(parallelism='[seq]')
+                                do i = 1, num_dims
+                                    vel_L(i) = vel_L(i)/rho_L
+                                    vel_R(i) = vel_R(i)/rho_R
+                                end do
 
                                 if (viscous) then
                                     mu_L = 0._wp
@@ -4782,19 +2679,13 @@
                     end do
                 #:endcall GPU_PARALLEL_LOOP
             #:endif
->>>>>>> 0fcc08da
         end if
 
     end subroutine s_igr_riemann_solver
 
     subroutine s_get_derived_states(E_L, gamma_L, pi_inf_L, rho_L, vel_L, &
-<<<<<<< HEAD
                                     E_R, gamma_R, pi_inf_R, rho_R, vel_R, &
                                     pres_L, pres_R, cfl)
-=======
-                                         E_R, gamma_R, pi_inf_R, rho_R, vel_R, &
-                                         pres_L, pres_R, cfl)
->>>>>>> 0fcc08da
         $:GPU_ROUTINE(parallelism='[seq]')
 
         real(wp), intent(in) :: E_L, gamma_L, pi_inf_L, rho_L
