--- conflicted
+++ resolved
@@ -1927,17 +1927,11 @@
                                     end if
                                 end if
 
-<<<<<<< HEAD
-                                E_L = gamma_L*pres_L + pi_inf_L + 5.e-1_wp*rho_L*vel_L_rms + qv_L
-
-                                E_R = gamma_R*pres_R + pi_inf_R + 5.e-1_wp*rho_R*vel_R_rms + qv_R
-=======
                                 pres_L = qL_prim_rs${XYZ}$_vf(j, k, l, E_idx)
                                 pres_R = qR_prim_rs${XYZ}$_vf(j + 1, k, l, E_idx)
 
-                                E_L = gamma_L*pres_L + pi_inf_L + 5.e-1_wp*rho_L*vel_L_rms
-                                E_R = gamma_R*pres_R + pi_inf_R + 5.e-1_wp*rho_R*vel_R_rms
->>>>>>> eb152c57
+                                E_L = gamma_L*pres_L + pi_inf_L + 5.e-1_wp*rho_L*vel_L_rms + qv_L
+                                E_R = gamma_R*pres_R + pi_inf_R + 5.e-1_wp*rho_R*vel_R_rms + qv_R
 
                                 H_L = (E_L + pres_L)/rho_L
                                 H_R = (E_R + pres_R)/rho_R
