!>
!! @file m_riemann_solvers.f90
!! @brief Contains module m_riemann_solvers

!> @brief This module features a database of approximate and exact Riemann
!!              problem solvers for the Navier-Stokes system of equations, which
!!              is supplemented by appropriate advection equations that are used
!!              to capture the material interfaces. The closure of the system is
!!              achieved by the stiffened gas equation of state and any required
!!              mixture relations. Surface tension effects are accounted for and
!!              are modeled by means of a volume force acting across the diffuse
!!              material interface region. The implementation details of viscous
!!              and capillary effects, into the Riemann solvers, may be found in
!!              Perigaud and Saurel (2005). Note that both effects are available
!!              only in the volume fraction model. At this time, the approximate
!!              and exact Riemann solvers that are listed below are available:
!!                  1) Harten-Lax-van Leer (HLL)
!!                  2) Harten-Lax-van Leer-Contact (HLLC)
!!                  3) Exact

#:include 'case.fpp'
#:include 'macros.fpp'
#:include 'inline_riemann.fpp'

module m_riemann_solvers

    ! Dependencies =============================================================
    use m_derived_types        !< Definitions of the derived types

    use m_global_parameters    !< Definitions of the global parameters

    use m_mpi_proxy            !< Message passing interface (MPI) module proxy

    use m_variables_conversion !< State variables type conversion procedures

    use m_bubbles              !< To get the bubble wall pressure function

    use m_surface_tension      !< To get the capilary fluxes

    use m_chemistry

    use m_thermochem, only: &
        gas_constant, get_mixture_molecular_weight, &
        get_mixture_specific_heat_cv_mass, get_mixture_energy_mass, &
        get_species_specific_heats_r, get_species_enthalpies_rt, &
        get_mixture_specific_heat_cp_mass
    ! ==========================================================================

    implicit none

    private; public :: s_initialize_riemann_solvers_module, &
 s_riemann_solver, &
 s_hll_riemann_solver, &
 s_hllc_riemann_solver, &
 s_finalize_riemann_solvers_module

    !> The cell-boundary values of the fluxes (src - source) that are computed
    !! through the chosen Riemann problem solver, and the direct evaluation of
    !! source terms, by using the left and right states given in qK_prim_rs_vf,
    !! dqK_prim_ds_vf where ds = dx, dy or dz.
    !> @{
    real(kind(0d0)), allocatable, dimension(:, :, :, :) :: flux_rsx_vf, flux_src_rsx_vf
    real(kind(0d0)), allocatable, dimension(:, :, :, :) :: flux_rsy_vf, flux_src_rsy_vf
    real(kind(0d0)), allocatable, dimension(:, :, :, :) :: flux_rsz_vf, flux_src_rsz_vf
    !$acc declare create( flux_rsx_vf, flux_src_rsx_vf, flux_rsy_vf,  &
    !$acc   flux_src_rsy_vf, flux_rsz_vf, flux_src_rsz_vf )
    !> @}

    !> The cell-boundary values of the geometrical source flux that are computed
    !! through the chosen Riemann problem solver by using the left and right
    !! states given in qK_prim_rs_vf. Currently 2D axisymmetric for inviscid only.
    !> @{
    real(kind(0d0)), allocatable, dimension(:, :, :, :) :: flux_gsrc_rsx_vf !<
    real(kind(0d0)), allocatable, dimension(:, :, :, :) :: flux_gsrc_rsy_vf !<
    real(kind(0d0)), allocatable, dimension(:, :, :, :) :: flux_gsrc_rsz_vf !<
    !$acc declare create( flux_gsrc_rsx_vf, flux_gsrc_rsy_vf, flux_gsrc_rsz_vf )
    !> @}

    ! The cell-boundary values of the velocity. vel_src_rs_vf is determined as
    ! part of Riemann problem solution and is used to evaluate the source flux.
    real(kind(0d0)), allocatable, dimension(:, :, :, :) :: vel_src_rsx_vf
    real(kind(0d0)), allocatable, dimension(:, :, :, :) :: vel_src_rsy_vf
    real(kind(0d0)), allocatable, dimension(:, :, :, :) :: vel_src_rsz_vf
    !$acc declare create(vel_src_rsx_vf, vel_src_rsy_vf, vel_src_rsz_vf)

    real(kind(0d0)), allocatable, dimension(:, :, :, :) :: mom_sp_rsx_vf
    real(kind(0d0)), allocatable, dimension(:, :, :, :) :: mom_sp_rsy_vf
    real(kind(0d0)), allocatable, dimension(:, :, :, :) :: mom_sp_rsz_vf
    !$acc declare create(mom_sp_rsx_vf, mom_sp_rsy_vf, mom_sp_rsz_vf)

    real(kind(0d0)), allocatable, dimension(:, :, :, :) :: Re_avg_rsx_vf
    real(kind(0d0)), allocatable, dimension(:, :, :, :) :: Re_avg_rsy_vf
    real(kind(0d0)), allocatable, dimension(:, :, :, :) :: Re_avg_rsz_vf
    !$acc declare create(Re_avg_rsx_vf, Re_avg_rsy_vf, Re_avg_rsz_vf)

    !> @name Indical bounds in the s1-, s2- and s3-directions
    !> @{
    type(int_bounds_info) :: is1, is2, is3
    type(int_bounds_info) :: isx, isy, isz
    !> @}

    !$acc declare create(is1, is2, is3, isx, isy, isz)

    real(kind(0d0)), allocatable, dimension(:) :: Gs
    !$acc declare create(Gs)

    real(kind(0d0)), allocatable, dimension(:, :) :: Res
    !$acc declare create(Res)

contains

    !> Dispatch to the subroutines that are utilized to compute the
        !! Riemann problem solution. For additional information please reference:
        !!                        1) s_hll_riemann_solver
        !!                        2) s_hllc_riemann_solver
        !!                        3) s_exact_riemann_solver
        !!  @param qL_prim_vf The  left WENO-reconstructed cell-boundary values of the
        !!      cell-average primitive variables
        !!  @param qR_prim_vf The right WENO-reconstructed cell-boundary values of the
        !!      cell-average primitive variables
        !!  @param dqL_prim_dx_vf The  left WENO-reconstructed cell-boundary values of the
        !!      first-order x-dir spatial derivatives
        !!  @param dqL_prim_dy_vf The  left WENO-reconstructed cell-boundary values of the
        !!      first-order y-dir spatial derivatives
        !!  @param dqL_prim_dz_vf The  left WENO-reconstructed cell-boundary values of the
        !!      first-order z-dir spatial derivatives
        !!  @param dqR_prim_dx_vf The right WENO-reconstructed cell-boundary values of the
        !!      first-order x-dir spatial derivatives
        !!  @param dqR_prim_dy_vf The right WENO-reconstructed cell-boundary values of the
        !!      first-order y-dir spatial derivatives
        !!  @param dqR_prim_dz_vf The right WENO-reconstructed cell-boundary values of the
        !!      first-order z-dir spatial derivatives
        !!  @param gm_alphaL_vf  Left averaged gradient magnitude
        !!  @param gm_alphaR_vf Right averaged gradient magnitude
        !!  @param flux_vf Intra-cell fluxes
        !!  @param flux_src_vf Intra-cell fluxes sources
        !!  @param flux_gsrc_vf Intra-cell geometric fluxes sources
        !!  @param norm_dir Dir. splitting direction
        !!  @param ix Index bounds in the x-dir
        !!  @param iy Index bounds in the y-dir
        !!  @param iz Index bounds in the z-dir
        !!  @param q_prim_vf Cell-averaged primitive variables
    subroutine s_riemann_solver(qL_prim_rsx_vf, qL_prim_rsy_vf, qL_prim_rsz_vf, dqL_prim_dx_vf, &
                                dqL_prim_dy_vf, &
                                dqL_prim_dz_vf, &
                                qL_prim_vf, &
                                qR_prim_rsx_vf, qR_prim_rsy_vf, qR_prim_rsz_vf, dqR_prim_dx_vf, &
                                dqR_prim_dy_vf, &
                                dqR_prim_dz_vf, &
                                qR_prim_vf, &
                                q_prim_vf, &
                                flux_vf, flux_src_vf, &
                                flux_gsrc_vf, &
                                norm_dir, ix, iy, iz)

        real(kind(0d0)), dimension(startx:, starty:, startz:, 1:), intent(INOUT) :: qL_prim_rsx_vf, qL_prim_rsy_vf, qL_prim_rsz_vf, qR_prim_rsx_vf, qR_prim_rsy_vf, qR_prim_rsz_vf
        type(scalar_field), dimension(sys_size), intent(IN) :: q_prim_vf

        type(scalar_field), allocatable, dimension(:), intent(INOUT) :: qL_prim_vf, qR_prim_vf

        type(scalar_field), &
            allocatable, dimension(:), &
            intent(INOUT) :: dqL_prim_dx_vf, dqR_prim_dx_vf, &
                             dqL_prim_dy_vf, dqR_prim_dy_vf, &
                             dqL_prim_dz_vf, dqR_prim_dz_vf

        type(scalar_field), &
            dimension(sys_size), &
            intent(INOUT) :: flux_vf, flux_src_vf, flux_gsrc_vf

        integer, intent(IN) :: norm_dir

        type(int_bounds_info), intent(IN) :: ix, iy, iz

        if (riemann_solver == 1) then
            call s_hll_riemann_solver(qL_prim_rsx_vf, qL_prim_rsy_vf, qL_prim_rsz_vf, dqL_prim_dx_vf, &
                                      dqL_prim_dy_vf, &
                                      dqL_prim_dz_vf, &
                                      qL_prim_vf, &
                                      qR_prim_rsx_vf, qR_prim_rsy_vf, qR_prim_rsz_vf, dqR_prim_dx_vf, &
                                      dqR_prim_dy_vf, &
                                      dqR_prim_dz_vf, &
                                      qR_prim_vf, &
                                      q_prim_vf, &
                                      flux_vf, flux_src_vf, &
                                      flux_gsrc_vf, &
                                      norm_dir, ix, iy, iz)
        elseif (riemann_solver == 2) then
            call s_hllc_riemann_solver(qL_prim_rsx_vf, qL_prim_rsy_vf, qL_prim_rsz_vf, dqL_prim_dx_vf, &
                                       dqL_prim_dy_vf, &
                                       dqL_prim_dz_vf, &
                                       qL_prim_vf, &
                                       qR_prim_rsx_vf, qR_prim_rsy_vf, qR_prim_rsz_vf, dqR_prim_dx_vf, &
                                       dqR_prim_dy_vf, &
                                       dqR_prim_dz_vf, &
                                       qR_prim_vf, &
                                       q_prim_vf, &
                                       flux_vf, flux_src_vf, &
                                       flux_gsrc_vf, &
                                       norm_dir, ix, iy, iz)
        end if

    end subroutine s_riemann_solver

    !> Dispatch to the subroutines that are utilized to compute
        !! the viscous source fluxes for either Cartesian or cylindrical geometries.
        !! For more information please refer to:
        !!      1) s_compute_cartesian_viscous_source_flux
        !!      2) s_compute_cylindrical_viscous_source_flux
    subroutine s_compute_viscous_source_flux(velL_vf, & ! -------------
                                             dvelL_dx_vf, &
                                             dvelL_dy_vf, &
                                             dvelL_dz_vf, &
                                             velR_vf, &
                                             dvelR_dx_vf, &
                                             dvelR_dy_vf, &
                                             dvelR_dz_vf, &
                                             flux_src_vf, &
                                             norm_dir, &
                                             ix, iy, iz)

        type(scalar_field), &
            dimension(num_dims), &
            intent(IN) :: velL_vf, velR_vf, &
                          dvelL_dx_vf, dvelR_dx_vf, &
                          dvelL_dy_vf, dvelR_dy_vf, &
                          dvelL_dz_vf, dvelR_dz_vf

        type(scalar_field), &
            dimension(sys_size), &
            intent(INOUT) :: flux_src_vf

        integer, intent(IN) :: norm_dir

        type(int_bounds_info), intent(IN) :: ix, iy, iz

        if (grid_geometry == 3) then
            call s_compute_cylindrical_viscous_source_flux(velL_vf, & ! -------------
                                                           dvelL_dx_vf, &
                                                           dvelL_dy_vf, &
                                                           dvelL_dz_vf, &
                                                           velR_vf, &
                                                           dvelR_dx_vf, &
                                                           dvelR_dy_vf, &
                                                           dvelR_dz_vf, &
                                                           flux_src_vf, &
                                                           norm_dir, &
                                                           ix, iy, iz)
        else
            call s_compute_cartesian_viscous_source_flux(velL_vf, & ! -------------
                                                         dvelL_dx_vf, &
                                                         dvelL_dy_vf, &
                                                         dvelL_dz_vf, &
                                                         velR_vf, &
                                                         dvelR_dx_vf, &
                                                         dvelR_dy_vf, &
                                                         dvelR_dz_vf, &
                                                         flux_src_vf, &
                                                         norm_dir, &
                                                         ix, iy, iz)
        end if
    end subroutine s_compute_viscous_source_flux

    subroutine s_hll_riemann_solver(qL_prim_rsx_vf, qL_prim_rsy_vf, qL_prim_rsz_vf, dqL_prim_dx_vf, & ! -------
                                    dqL_prim_dy_vf, &
                                    dqL_prim_dz_vf, &
                                    qL_prim_vf, &
                                    qR_prim_rsx_vf, qR_prim_rsy_vf, qR_prim_rsz_vf, dqR_prim_dx_vf, &
                                    dqR_prim_dy_vf, &
                                    dqR_prim_dz_vf, &
                                    qR_prim_vf, &
                                    q_prim_vf, &
                                    flux_vf, flux_src_vf, &
                                    flux_gsrc_vf, &
                                    norm_dir, ix, iy, iz)

        real(kind(0d0)), dimension(startx:, starty:, startz:, 1:), intent(inout) :: qL_prim_rsx_vf, qL_prim_rsy_vf, qL_prim_rsz_vf, qR_prim_rsx_vf, qR_prim_rsy_vf, qR_prim_rsz_vf
        type(scalar_field), dimension(sys_size), intent(in) :: q_prim_vf

        type(scalar_field), allocatable, dimension(:), intent(inout) :: qL_prim_vf, qR_prim_vf

        type(scalar_field), &
            allocatable, dimension(:), &
            intent(inout) :: dqL_prim_dx_vf, dqR_prim_dx_vf, &
                             dqL_prim_dy_vf, dqR_prim_dy_vf, &
                             dqL_prim_dz_vf, dqR_prim_dz_vf

        ! Intercell fluxes
        type(scalar_field), &
            dimension(sys_size), &
            intent(inout) :: flux_vf, flux_src_vf, flux_gsrc_vf

        integer, intent(in) :: norm_dir
        type(int_bounds_info), intent(in) :: ix, iy, iz

        real(kind(0d0)), dimension(num_fluids) :: alpha_rho_L, alpha_rho_R
        real(kind(0d0)) :: rho_L, rho_R
        real(kind(0d0)), dimension(num_dims) :: vel_L, vel_R
        real(kind(0d0)) :: pres_L, pres_R
        real(kind(0d0)) :: E_L, E_R
        real(kind(0d0)) :: H_L, H_R
        real(kind(0d0)), dimension(num_fluids) :: alpha_L, alpha_R
        real(kind(0d0)), dimension(num_species) :: Ys_L, Ys_R
        real(kind(0d0)), dimension(num_species) :: Cp_iL, Cp_iR, Xs_L, Xs_R, Gamma_iL, Gamma_iR
        real(kind(0d0)), dimension(num_species) :: Yi_avg, Phi_avg, h_iL, h_iR, h_avg_2
        real(kind(0d0)) :: Cp_avg, Cv_avg, T_avg, eps, c_sum_Yi_Phi
        real(kind(0d0)) :: T_L, T_R
        real(kind(0d0)) :: Y_L, Y_R
        real(kind(0d0)) :: MW_L, MW_R
        real(kind(0d0)) :: R_gas_L, R_gas_R
        real(kind(0d0)) :: Cp_L, Cp_R
        real(kind(0d0)) :: Cv_L, Cv_R
        real(kind(0d0)) :: Gamm_L, Gamm_R
        real(kind(0d0)) :: gamma_L, gamma_R
        real(kind(0d0)) :: pi_inf_L, pi_inf_R
        real(kind(0d0)) :: qv_L, qv_R
        real(kind(0d0)) :: c_L, c_R
        real(kind(0d0)), dimension(6) :: tau_e_L, tau_e_R
        real(kind(0d0)) :: G_L, G_R
        real(kind(0d0)), dimension(2) :: Re_L, Re_R

        real(kind(0d0)) :: rho_avg
        real(kind(0d0)) :: H_avg
        real(kind(0d0)) :: qv_avg
        real(kind(0d0)) :: gamma_avg
        real(kind(0d0)) :: c_avg

        real(kind(0d0)) :: s_L, s_R, s_M, s_P, s_S
        real(kind(0d0)) :: xi_M, xi_P

        real(kind(0d0)) :: ptilde_L, ptilde_R
        real(kind(0d0)) :: vel_L_rms, vel_R_rms, vel_avg_rms
        real(kind(0d0)) :: Ms_L, Ms_R, pres_SL, pres_SR
        real(kind(0d0)) :: alpha_L_sum, alpha_R_sum

        integer :: i, j, k, l, q !< Generic loop iterators

        ! Populating the buffers of the left and right Riemann problem
        ! states variables, based on the choice of boundary conditions
        call s_populate_riemann_states_variables_buffers( &
            qL_prim_rsx_vf, qL_prim_rsy_vf, qL_prim_rsz_vf, dqL_prim_dx_vf, &
            dqL_prim_dy_vf, &
            dqL_prim_dz_vf, &
            qL_prim_vf, &
            qR_prim_rsx_vf, qR_prim_rsy_vf, qR_prim_rsz_vf, dqR_prim_dx_vf, &
            dqR_prim_dy_vf, &
            dqR_prim_dz_vf, &
            qR_prim_vf, &
            norm_dir, ix, iy, iz)

        ! Reshaping inputted data based on dimensional splitting direction
        call s_initialize_riemann_solver( &
            q_prim_vf, &
            flux_vf, flux_src_vf, &
            flux_gsrc_vf, &
            norm_dir, ix, iy, iz)
        #:for NORM_DIR, XYZ in [(1, 'x'), (2, 'y'), (3, 'z')]

            if (norm_dir == ${NORM_DIR}$) then
                !$acc parallel loop collapse(3) gang vector default(present)    &
                !$acc private(alpha_rho_L, alpha_rho_R, vel_L, vel_R, alpha_L,  &
                !$acc alpha_R, tau_e_L, tau_e_R, G_L, G_R, Re_L, Re_R, &
                !$acc rho_avg, h_avg, gamma_avg, s_L, s_R, s_S, Ys_L, Ys_R,     &
                !$acc Cp_iL, Cp_iR, Xs_L, Xs_R, Gamma_iL, Gamma_iR,             &
                !$acc Yi_avg, Phi_avg, h_iL, h_iR, h_avg_2)
                do l = is3%beg, is3%end
                    do k = is2%beg, is2%end
                        do j = is1%beg, is1%end
                            !$acc loop seq
                            do i = 1, contxe
                                alpha_rho_L(i) = qL_prim_rs${XYZ}$_vf(j, k, l, i)
                                alpha_rho_R(i) = qR_prim_rs${XYZ}$_vf(j + 1, k, l, i)
                            end do

                            !$acc loop seq
                            do i = 1, num_dims
                                vel_L(i) = qL_prim_rs${XYZ}$_vf(j, k, l, contxe + i)
                                vel_R(i) = qR_prim_rs${XYZ}$_vf(j + 1, k, l, contxe + i)
                            end do

                            vel_L_rms = 0d0; vel_R_rms = 0d0

                            !$acc loop seq
                            do i = 1, num_dims
                                vel_L_rms = vel_L_rms + vel_L(i)**2d0
                                vel_R_rms = vel_R_rms + vel_R(i)**2d0
                            end do

                            !$acc loop seq
                            do i = 1, num_fluids
                                alpha_L(i) = qL_prim_rs${XYZ}$_vf(j, k, l, E_idx + i)
                                alpha_R(i) = qR_prim_rs${XYZ}$_vf(j + 1, k, l, E_idx + i)
                            end do

                            pres_L = qL_prim_rs${XYZ}$_vf(j, k, l, E_idx)
                            pres_R = qR_prim_rs${XYZ}$_vf(j + 1, k, l, E_idx)

                            rho_L = 0d0
                            gamma_L = 0d0
                            pi_inf_L = 0d0
                            qv_L = 0d0

                            rho_R = 0d0
                            gamma_R = 0d0
                            pi_inf_R = 0d0
                            qv_R = 0d0

                            alpha_L_sum = 0d0
                            alpha_R_sum = 0d0

                            if (mpp_lim) then
                                !$acc loop seq
                                do i = 1, num_fluids
                                    alpha_rho_L(i) = max(0d0, alpha_rho_L(i))
                                    alpha_L(i) = min(max(0d0, alpha_L(i)), 1d0)
                                    alpha_L_sum = alpha_L_sum + alpha_L(i)
                                end do

                                alpha_L = alpha_L/max(alpha_L_sum, sgm_eps)

                                !$acc loop seq
                                do i = 1, num_fluids
                                    alpha_rho_R(i) = max(0d0, alpha_rho_R(i))
                                    alpha_R(i) = min(max(0d0, alpha_R(i)), 1d0)
                                    alpha_R_sum = alpha_R_sum + alpha_R(i)
                                end do

                                alpha_R = alpha_R/max(alpha_R_sum, sgm_eps)
                            end if

                            !$acc loop seq
                            do i = 1, num_fluids
                                rho_L = rho_L + alpha_rho_L(i)
                                gamma_L = gamma_L + alpha_L(i)*gammas(i)
                                pi_inf_L = pi_inf_L + alpha_L(i)*pi_infs(i)
                                qv_L = qv_L + alpha_rho_L(i)*qvs(i)

                                rho_R = rho_R + alpha_rho_R(i)
                                gamma_R = gamma_R + alpha_R(i)*gammas(i)
                                pi_inf_R = pi_inf_R + alpha_R(i)*pi_infs(i)
                                qv_R = qv_R + alpha_rho_R(i)*qvs(i)
                            end do

                            if (viscous) then
                                !$acc loop seq
                                do i = 1, 2
                                    Re_L(i) = dflt_real

                                    if (Re_size(i) > 0) Re_L(i) = 0d0

                                    !$acc loop seq
                                    do q = 1, Re_size(i)
                                        Re_L(i) = alpha_L(Re_idx(i, q))/Res(i, q) &
                                                  + Re_L(i)
                                    end do

                                    Re_L(i) = 1d0/max(Re_L(i), sgm_eps)

                                end do

                                !$acc loop seq
                                do i = 1, 2
                                    Re_R(i) = dflt_real

                                    if (Re_size(i) > 0) Re_R(i) = 0d0

                                    !$acc loop seq
                                    do q = 1, Re_size(i)
                                        Re_R(i) = alpha_R(Re_idx(i, q))/Res(i, q) &
                                                  + Re_R(i)
                                    end do

                                    Re_R(i) = 1d0/max(Re_R(i), sgm_eps)
                                end do
                            end if

                            if (chemistry) then
                                !$acc loop seq
                                do i = chemxb, chemxe
                                    Ys_L(i - chemxb + 1) = qL_prim_rs${XYZ}$_vf(j, k, l, i)
                                    Ys_R(i - chemxb + 1) = qR_prim_rs${XYZ}$_vf(j + 1, k, l, i)
                                end do

                                call get_mixture_molecular_weight(Ys_L, MW_L)
                                call get_mixture_molecular_weight(Ys_R, MW_R)

                                Xs_L(:) = Ys_L(:)*MW_L/mol_weights(:)
                                Xs_R(:) = Ys_R(:)*MW_R/mol_weights(:)

                                R_gas_L = gas_constant/MW_L
                                R_gas_R = gas_constant/MW_R

                                T_L = pres_L/rho_L/R_gas_L
                                T_R = pres_R/rho_R/R_gas_R

                                call get_species_specific_heats_r(T_L, Cp_iL)
                                call get_species_specific_heats_r(T_R, Cp_iR)

                                if (chem_params%gamma_method == 1) then
                                    ! gamma_method = 1: Ref. Section 2.3.1 Formulation of doi:10.7907/ZKW8-ES97.
                                    Gamma_iL = Cp_iL/(Cp_iL - 1.0d0)
                                    Gamma_iR = Cp_iR/(Cp_iR - 1.0d0)

                                    gamma_L = sum(Xs_L(:)/(Gamma_iL(:) - 1.0d0))
                                    gamma_R = sum(Xs_R(:)/(Gamma_iR(:) - 1.0d0))
                                else if (chem_params%gamma_method == 2) then
                                    ! gamma_method = 2: c_p / c_v where c_p, c_v are specific heats.
                                    call get_mixture_specific_heat_cp_mass(T_L, Ys_L, Cp_L)
                                    call get_mixture_specific_heat_cp_mass(T_R, Ys_R, Cp_R)
                                    call get_mixture_specific_heat_cv_mass(T_L, Ys_L, Cv_L)
                                    call get_mixture_specific_heat_cv_mass(T_R, Ys_R, Cv_R)

                                    Gamm_L = Cp_L/Cv_L
                                    gamma_L = 1.0d0/(Gamm_L - 1.0d0)
                                    Gamm_R = Cp_R/Cv_R
                                    gamma_R = 1.0d0/(Gamm_R - 1.0d0)
                                end if

                                call get_mixture_energy_mass(T_L, Ys_L, E_L)
                                call get_mixture_energy_mass(T_R, Ys_R, E_R)

                                E_L = rho_L*E_L + 5d-1*rho_L*vel_L_rms
                                E_R = rho_R*E_R + 5d-1*rho_R*vel_R_rms
                                H_L = (E_L + pres_L)/rho_L
                                H_R = (E_R + pres_R)/rho_R
                            else
                                E_L = gamma_L*pres_L + pi_inf_L + 5d-1*rho_L*vel_L_rms + qv_L
                                E_R = gamma_R*pres_R + pi_inf_R + 5d-1*rho_R*vel_R_rms + qv_R
                                H_L = (E_L + pres_L)/rho_L
                                H_R = (E_R + pres_R)/rho_R
                            end if

                            if (hypoelasticity) then
                                !$acc loop seq
                                do i = 1, strxe - strxb + 1
                                    tau_e_L(i) = qL_prim_rs${XYZ}$_vf(j, k, l, strxb - 1 + i)
                                    tau_e_R(i) = qR_prim_rs${XYZ}$_vf(j + 1, k, l, strxb - 1 + i)
                                end do

                                G_L = 0d0
                                G_R = 0d0

                                !$acc loop seq
                                do i = 1, num_fluids
                                    G_L = G_L + alpha_L(i)*Gs(i)
                                    G_R = G_R + alpha_R(i)*Gs(i)
                                end do

                                do i = 1, strxe - strxb + 1
                                    ! Elastic contribution to energy if G large enough
                                    !TODO take out if statement if stable without
                                    if ((G_L > 1000) .and. (G_R > 1000)) then
                                        E_L = E_L + (tau_e_L(i)*tau_e_L(i))/(4d0*G_L)
                                        E_R = E_R + (tau_e_R(i)*tau_e_R(i))/(4d0*G_R)
                                        ! Additional terms in 2D and 3D
                                        if ((i == 2) .or. (i == 4) .or. (i == 5)) then
                                            E_L = E_L + (tau_e_L(i)*tau_e_L(i))/(4d0*G_L)
                                            E_R = E_R + (tau_e_R(i)*tau_e_R(i))/(4d0*G_R)
                                        end if
                                    end if
                                end do
                            end if

                            @:compute_average_state()

                            call s_compute_speed_of_sound(pres_L, rho_L, gamma_L, pi_inf_L, H_L, alpha_L, &
<<<<<<< HEAD
                                                          vel_L_rms, c_L, qv_L)

                            call s_compute_speed_of_sound(pres_R, rho_R, gamma_R, pi_inf_R, H_R, alpha_R, &
                                                          vel_R_rms, c_R, qv_R)
=======
                                                          vel_L_rms, 0d0, c_L)

                            call s_compute_speed_of_sound(pres_R, rho_R, gamma_R, pi_inf_R, H_R, alpha_R, &
                                                          vel_R_rms, 0d0, c_R)
>>>>>>> e362dc90

                            !> The computation of c_avg does not require all the variables, and therefore the non '_avg'
                            ! variables are placeholders to call the subroutine.

                            call s_compute_speed_of_sound(pres_R, rho_avg, gamma_avg, pi_inf_R, H_avg, alpha_R, &
<<<<<<< HEAD
                                                          vel_avg_rms, c_avg, qv_avg)

                            ! print *, 'm_riemann_solvers 524', alt_soundspeed, c_L, c_R, c_avg
=======
                                                          vel_avg_rms, c_sum_Yi_Phi, c_avg)
>>>>>>> e362dc90

                            if (viscous) then
                                !$acc loop seq
                                do i = 1, 2
                                    Re_avg_rs${XYZ}$_vf(j, k, l, i) = 2d0/(1d0/Re_L(i) + 1d0/Re_R(i))
                                end do
                            end if

                            if (wave_speeds == 1) then
                                if (hypoelasticity) then
                                    s_L = min(vel_L(dir_idx(1)) - sqrt(c_L*c_L + &
                                                                       (((4d0*G_L)/3d0) + &
                                                                        tau_e_L(dir_idx_tau(1)))/rho_L) &
                                              , vel_R(dir_idx(1)) - sqrt(c_R*c_R + &
                                                                         (((4d0*G_R)/3d0) + &
                                                                          tau_e_R(dir_idx_tau(1)))/rho_R))
                                    s_R = max(vel_R(dir_idx(1)) + sqrt(c_R*c_R + &
                                                                       (((4d0*G_R)/3d0) + &
                                                                        tau_e_R(dir_idx_tau(1)))/rho_R) &
                                              , vel_L(dir_idx(1)) + sqrt(c_L*c_L + &
                                                                         (((4d0*G_L)/3d0) + &
                                                                          tau_e_L(dir_idx_tau(1)))/rho_L))
                                else
                                    s_L = min(vel_L(dir_idx(1)) - c_L, vel_R(dir_idx(1)) - c_R)
                                    s_R = max(vel_R(dir_idx(1)) + c_R, vel_L(dir_idx(1)) + c_L)
                                end if

                                s_S = (pres_R - pres_L + rho_L*vel_L(dir_idx(1))* &
                                       (s_L - vel_L(dir_idx(1))) - &
                                       rho_R*vel_R(dir_idx(1))* &
                                       (s_R - vel_R(dir_idx(1)))) &
                                      /(rho_L*(s_L - vel_L(dir_idx(1))) - &
                                        rho_R*(s_R - vel_R(dir_idx(1))))
                            elseif (wave_speeds == 2) then
                                pres_SL = 5d-1*(pres_L + pres_R + rho_avg*c_avg* &
                                                (vel_L(dir_idx(1)) - &
                                                 vel_R(dir_idx(1))))

                                pres_SR = pres_SL

                                Ms_L = max(1d0, sqrt(1d0 + ((5d-1 + gamma_L)/(1d0 + gamma_L))* &
                                                     (pres_SL/pres_L - 1d0)*pres_L/ &
                                                     ((pres_L + pi_inf_L/(1d0 + gamma_L)))))
                                Ms_R = max(1d0, sqrt(1d0 + ((5d-1 + gamma_R)/(1d0 + gamma_R))* &
                                                     (pres_SR/pres_R - 1d0)*pres_R/ &
                                                     ((pres_R + pi_inf_R/(1d0 + gamma_R)))))

                                s_L = vel_L(dir_idx(1)) - c_L*Ms_L
                                s_R = vel_R(dir_idx(1)) + c_R*Ms_R

                                s_S = 5d-1*((vel_L(dir_idx(1)) + vel_R(dir_idx(1))) + &
                                            (pres_L - pres_R)/ &
                                            (rho_avg*c_avg))
                            end if

                            s_M = min(0d0, s_L); s_P = max(0d0, s_R)

                            xi_M = (5d-1 + sign(5d-1, s_L)) &
                                   + (5d-1 - sign(5d-1, s_L)) &
                                   *(5d-1 + sign(5d-1, s_R))
                            xi_P = (5d-1 - sign(5d-1, s_R)) &
                                   + (5d-1 - sign(5d-1, s_L)) &
                                   *(5d-1 + sign(5d-1, s_R))

                            ! Mass
                            !$acc loop seq
                            do i = 1, contxe
                                flux_rs${XYZ}$_vf(j, k, l, i) = &
                                    (s_M*alpha_rho_R(i)*vel_R(dir_idx(1)) &
                                     - s_P*alpha_rho_L(i)*vel_L(dir_idx(1)) &
                                     + s_M*s_P*(alpha_rho_L(i) &
                                                - alpha_rho_R(i))) &
                                    /(s_M - s_P)
                            end do

                            ! Momentum
                            if (bubbles) then
                                !$acc loop seq
                                do i = 1, num_dims
                                    flux_rs${XYZ}$_vf(j, k, l, contxe + dir_idx(i)) = &
                                        (s_M*(rho_R*vel_R(dir_idx(1)) &
                                              *vel_R(dir_idx(i)) &
                                              + dir_flg(dir_idx(i))*(pres_R - ptilde_R)) &
                                         - s_P*(rho_L*vel_L(dir_idx(1)) &
                                                *vel_L(dir_idx(i)) &
                                                + dir_flg(dir_idx(i))*(pres_L - ptilde_L)) &
                                         + s_M*s_P*(rho_L*vel_L(dir_idx(i)) &
                                                    - rho_R*vel_R(dir_idx(i)))) &
                                        /(s_M - s_P)
                                end do
                            else if (hypoelasticity) then
                                !$acc loop seq
                                do i = 1, num_dims
                                    flux_rs${XYZ}$_vf(j, k, l, contxe + dir_idx(i)) = &
                                        (s_M*(rho_R*vel_R(dir_idx(1)) &
                                              *vel_R(dir_idx(i)) &
                                              + dir_flg(dir_idx(i))*pres_R &
                                              - tau_e_R(dir_idx_tau(i))) &
                                         - s_P*(rho_L*vel_L(dir_idx(1)) &
                                                *vel_L(dir_idx(i)) &
                                                + dir_flg(dir_idx(i))*pres_L &
                                                - tau_e_L(dir_idx_tau(i))) &
                                         + s_M*s_P*(rho_L*vel_L(dir_idx(i)) &
                                                    - rho_R*vel_R(dir_idx(i)))) &
                                        /(s_M - s_P)
                                end do
                            else
                                !$acc loop seq
                                do i = 1, num_dims
                                    flux_rs${XYZ}$_vf(j, k, l, contxe + dir_idx(i)) = &
                                        (s_M*(rho_R*vel_R(dir_idx(1)) &
                                              *vel_R(dir_idx(i)) &
                                              + dir_flg(dir_idx(i))*pres_R) &
                                         - s_P*(rho_L*vel_L(dir_idx(1)) &
                                                *vel_L(dir_idx(i)) &
                                                + dir_flg(dir_idx(i))*pres_L) &
                                         + s_M*s_P*(rho_L*vel_L(dir_idx(i)) &
                                                    - rho_R*vel_R(dir_idx(i)))) &
                                        /(s_M - s_P)
                                end do
                            end if

                            ! Energy
                            if (bubbles) then
                                flux_rs${XYZ}$_vf(j, k, l, E_idx) = &
                                    (s_M*vel_R(dir_idx(1))*(E_R + pres_R - ptilde_R) &
                                     - s_P*vel_L(dir_idx(1))*(E_L + pres_L - ptilde_L) &
                                     + s_M*s_P*(E_L - E_R)) &
                                    /(s_M - s_P)
                            else if (hypoelasticity) then
                                !TODO: simplify this so it's not split into 3
                                if (num_dims == 1) then
                                    flux_rs${XYZ}$_vf(j, k, l, E_idx) = &
                                        (s_M*(vel_R(dir_idx(1))*(E_R + pres_R) &
                                              - (tau_e_R(dir_idx_tau(1))*vel_R(dir_idx(1)))) &
                                         - s_P*(vel_L(dir_idx(1))*(E_L + pres_L) &
                                                - (tau_e_L(dir_idx_tau(1))*vel_L(dir_idx(1)))) &
                                         + s_M*s_P*(E_L - E_R)) &
                                        /(s_M - s_P)
                                else if (num_dims == 2) then
                                    flux_rs${XYZ}$_vf(j, k, l, E_idx) = &
                                        (s_M*(vel_R(dir_idx(1))*(E_R + pres_R) &
                                              - (tau_e_R(dir_idx_tau(1))*vel_R(dir_idx(1))) &
                                              - (tau_e_R(dir_idx_tau(2))*vel_R(dir_idx(2)))) &
                                         - s_P*(vel_L(dir_idx(1))*(E_L + pres_L) &
                                                - (tau_e_L(dir_idx_tau(1))*vel_L(dir_idx(1))) &
                                                - (tau_e_L(dir_idx_tau(2))*vel_L(dir_idx(2)))) &
                                         + s_M*s_P*(E_L - E_R)) &
                                        /(s_M - s_P)
                                else if (num_dims == 3) then
                                    flux_rs${XYZ}$_vf(j, k, l, E_idx) = &
                                        (s_M*(vel_R(dir_idx(1))*(E_R + pres_R) &
                                              - (tau_e_R(dir_idx_tau(1))*vel_R(dir_idx(1))) &
                                              - (tau_e_R(dir_idx_tau(2))*vel_R(dir_idx(2))) &
                                              - (tau_e_R(dir_idx_tau(3))*vel_R(dir_idx(3)))) &
                                         - s_P*(vel_L(dir_idx(1))*(E_L + pres_L) &
                                                - (tau_e_L(dir_idx_tau(1))*vel_L(dir_idx(1))) &
                                                - (tau_e_L(dir_idx_tau(2))*vel_L(dir_idx(2))) &
                                                - (tau_e_L(dir_idx_tau(3))*vel_L(dir_idx(3)))) &
                                         + s_M*s_P*(E_L - E_R)) &
                                        /(s_M - s_P)
                                end if
                            else
                                flux_rs${XYZ}$_vf(j, k, l, E_idx) = &
                                    (s_M*vel_R(dir_idx(1))*(E_R + pres_R) &
                                     - s_P*vel_L(dir_idx(1))*(E_L + pres_L) &
                                     + s_M*s_P*(E_L - E_R)) &
                                    /(s_M - s_P)
                            end if

                            ! Elastic Stresses
                            if (hypoelasticity) then
                                do i = 1, strxe - strxb + 1 !TODO: this indexing may be slow
                                    flux_rs${XYZ}$_vf(j, k, l, strxb - 1 + i) = &
                                        (s_M*(rho_R*vel_R(dir_idx(1)) &
                                              *tau_e_R(i)) &
                                         - s_P*(rho_L*vel_L(dir_idx(1)) &
                                                *tau_e_L(i)) &
                                         + s_M*s_P*(rho_L*tau_e_L(i) &
                                                    - rho_R*tau_e_R(i))) &
                                        /(s_M - s_P)
                                end do
                            end if

                            ! Advection
                            !$acc loop seq
                            do i = advxb, advxe
                                flux_rs${XYZ}$_vf(j, k, l, i) = &
                                    (qL_prim_rs${XYZ}$_vf(j, k, l, i) &
                                     - qR_prim_rs${XYZ}$_vf(j + 1, k, l, i)) &
                                    *s_M*s_P/(s_M - s_P)
                                flux_src_rs${XYZ}$_vf(j, k, l, i) = &
                                    (s_M*qR_prim_rs${XYZ}$_vf(j + 1, k, l, i) &
                                     - s_P*qL_prim_rs${XYZ}$_vf(j, k, l, i)) &
                                    /(s_M - s_P)
                            end do

                            ! Div(U)?
                            !$acc loop seq
                            do i = 1, num_dims
                                vel_src_rs${XYZ}$_vf(j, k, l, dir_idx(i)) = &
                                    (xi_M*(rho_L*vel_L(dir_idx(i))* &
                                           (s_L - vel_L(dir_idx(1))) - &
                                           pres_L*dir_flg(dir_idx(i))) - &
                                     xi_P*(rho_R*vel_R(dir_idx(i))* &
                                           (s_R - vel_R(dir_idx(1))) - &
                                           pres_R*dir_flg(dir_idx(i)))) &
                                    /(xi_M*rho_L*(s_L - vel_L(dir_idx(1))) - &
                                      xi_P*rho_R*(s_R - vel_R(dir_idx(1))))
                            end do

                            if (bubbles) then
                                ! From HLLC: Kills mass transport @ bubble gas density
                                if (num_fluids > 1) then
                                    flux_rs${XYZ}$_vf(j, k, l, contxe) = 0d0
                                end if
                            end if

                            if (chemistry) then
                                !$acc loop seq
                                do i = chemxb, chemxe
                                    Y_L = qL_prim_rs${XYZ}$_vf(j, k, l, i)
                                    Y_R = qR_prim_rs${XYZ}$_vf(j + 1, k, l, i)

                                    flux_rs${XYZ}$_vf(j, k, l, i) = (s_M*Y_R*rho_R*vel_R(dir_idx(norm_dir)) &
                                                                     - s_P*Y_L*rho_L*vel_L(dir_idx(norm_dir)) &
                                                                     + s_M*s_P*(Y_L*rho_L - Y_R*rho_R)) &
                                                                    /(s_M - s_P)
                                    flux_src_rs${XYZ}$_vf(j, k, l, i) = 0d0
                                end do
                            end if
                        end do
                    end do
                end do
            end if

        #:endfor

        if (viscous) then
            if (weno_Re_flux) then

                call s_compute_viscous_source_flux( &
                    qL_prim_vf(momxb:momxe), &
                    dqL_prim_dx_vf(momxb:momxe), &
                    dqL_prim_dy_vf(momxb:momxe), &
                    dqL_prim_dz_vf(momxb:momxe), &
                    qR_prim_vf(momxb:momxe), &
                    dqR_prim_dx_vf(momxb:momxe), &
                    dqR_prim_dy_vf(momxb:momxe), &
                    dqR_prim_dz_vf(momxb:momxe), &
                    flux_src_vf, norm_dir, ix, iy, iz)
            else
                call s_compute_viscous_source_flux( &
                    q_prim_vf(momxb:momxe), &
                    dqL_prim_dx_vf(momxb:momxe), &
                    dqL_prim_dy_vf(momxb:momxe), &
                    dqL_prim_dz_vf(momxb:momxe), &
                    q_prim_vf(momxb:momxe), &
                    dqR_prim_dx_vf(momxb:momxe), &
                    dqR_prim_dy_vf(momxb:momxe), &
                    dqR_prim_dz_vf(momxb:momxe), &
                    flux_src_vf, norm_dir, ix, iy, iz)
            end if
        end if

        call s_finalize_riemann_solver(flux_vf, flux_src_vf, &
                                       flux_gsrc_vf, &
                                       norm_dir, ix, iy, iz)

    end subroutine s_hll_riemann_solver

    !> This procedure is the implementation of the Harten, Lax,
        !!      van Leer, and contact (HLLC) approximate Riemann solver,
        !!      see Toro (1999) and Johnsen (2007). The viscous and the
        !!      surface tension effects have been included by modifying
        !!      the exact Riemann solver of Perigaud and Saurel (2005).
        !!  @param qL_prim_vf The left WENO-reconstructed cell-boundary values of the
        !!      cell-average primitive variables
        !!  @param qR_prim_vf The right WENO-reconstructed cell-boundary values of the
        !!      cell-average primitive variables
        !!  @param dqL_prim_dx_vf The left WENO-reconstructed cell-boundary values of the
        !!      first-order x-dir spatial derivatives
        !!  @param dqL_prim_dy_vf The left WENO-reconstructed cell-boundary values of the
        !!      first-order y-dir spatial derivatives
        !!  @param dqL_prim_dz_vf The left WENO-reconstructed cell-boundary values of the
        !!      first-order z-dir spatial derivatives
        !!  @param dqR_prim_dx_vf The right WENO-reconstructed cell-boundary values of the
        !!      first-order x-dir spatial derivatives
        !!  @param dqR_prim_dy_vf The right WENO-reconstructed cell-boundary values of the
        !!      first-order y-dir spatial derivatives
        !!  @param dqR_prim_dz_vf The right WENO-reconstructed cell-boundary values of the
        !!      first-order z-dir spatial derivatives
        !!  @param gm_alphaL_vf Left averaged gradient magnitude
        !!  @param gm_alphaR_vf Right averaged gradient magnitude
        !!  @param flux_vf Intra-cell fluxes
        !!  @param flux_src_vf Intra-cell fluxes sources
        !!  @param flux_gsrc_vf Intra-cell geometric fluxes sources
        !!  @param norm_dir Dir. splitting direction
        !!  @param ix Index bounds in the x-dir
        !!  @param iy Index bounds in the y-dir
        !!  @param iz Index bounds in the z-dir
        !!  @param q_prim_vf Cell-averaged primitive variables
    subroutine s_hllc_riemann_solver(qL_prim_rsx_vf, qL_prim_rsy_vf, qL_prim_rsz_vf, dqL_prim_dx_vf, &
                                     dqL_prim_dy_vf, &
                                     dqL_prim_dz_vf, &
                                     qL_prim_vf, &
                                     qR_prim_rsx_vf, qR_prim_rsy_vf, qR_prim_rsz_vf, dqR_prim_dx_vf, &
                                     dqR_prim_dy_vf, &
                                     dqR_prim_dz_vf, &
                                     qR_prim_vf, &
                                     q_prim_vf, &
                                     flux_vf, flux_src_vf, &
                                     flux_gsrc_vf, &
                                     norm_dir, ix, iy, iz)

        real(kind(0d0)), dimension(startx:, starty:, startz:, 1:), intent(inout) :: qL_prim_rsx_vf, qL_prim_rsy_vf, qL_prim_rsz_vf, qR_prim_rsx_vf, qR_prim_rsy_vf, qR_prim_rsz_vf
        type(scalar_field), dimension(sys_size), intent(in) :: q_prim_vf

        type(scalar_field), allocatable, dimension(:), intent(inout) :: qL_prim_vf, qR_prim_vf

        type(scalar_field), &
            allocatable, dimension(:), &
            intent(inout) :: dqL_prim_dx_vf, dqR_prim_dx_vf, &
                             dqL_prim_dy_vf, dqR_prim_dy_vf, &
                             dqL_prim_dz_vf, dqR_prim_dz_vf

        ! Intercell fluxes
        type(scalar_field), &
            dimension(sys_size), &
            intent(inout) :: flux_vf, flux_src_vf, flux_gsrc_vf

        integer, intent(in) :: norm_dir
        type(int_bounds_info), intent(in) :: ix, iy, iz

        real(kind(0d0)), dimension(num_fluids) :: alpha_rho_L, alpha_rho_R
        real(kind(0d0)) :: rho_L, rho_R
        real(kind(0d0)), dimension(num_dims) :: vel_L, vel_R
        real(kind(0d0)) :: pres_L, pres_R
        real(kind(0d0)) :: E_L, E_R
        real(kind(0d0)) :: H_L, H_R
        real(kind(0d0)), dimension(num_fluids) :: alpha_L, alpha_R
        real(kind(0d0)), dimension(num_species) :: Ys_L, Ys_R, Xs_L, Xs_R, Gamma_iL, Gamma_iR, Cp_iL, Cp_iR
        real(kind(0d0)), dimension(num_species) :: Yi_avg, Phi_avg, h_iL, h_iR, h_avg_2
        real(kind(0d0)) :: Cp_avg, Cv_avg, T_avg, c_sum_Yi_Phi, eps
        real(kind(0d0)) :: T_L, T_R
        real(kind(0d0)) :: MW_L, MW_R
        real(kind(0d0)) :: R_gas_L, R_gas_R
        real(kind(0d0)) :: Cp_L, Cp_R
        real(kind(0d0)) :: Cv_L, Cv_R
        real(kind(0d0)) :: Gamm_L, Gamm_R
        real(kind(0d0)) :: Y_L, Y_R
        real(kind(0d0)) :: gamma_L, gamma_R
        real(kind(0d0)) :: pi_inf_L, pi_inf_R
        real(kind(0d0)) :: qv_L, qv_R
        real(kind(0d0)) :: c_L, c_R
        real(kind(0d0)), dimension(2) :: Re_L, Re_R

        real(kind(0d0)) :: rho_avg
        real(kind(0d0)) :: H_avg
        real(kind(0d0)) :: gamma_avg
        real(kind(0d0)) :: qv_avg
        real(kind(0d0)) :: c_avg

        real(kind(0d0)) :: s_L, s_R, s_M, s_P, s_S
        real(kind(0d0)) :: xi_L, xi_R !< Left and right wave speeds functions
        real(kind(0d0)) :: xi_M, xi_P

        real(kind(0d0)) :: nbub_L, nbub_R
        real(kind(0d0)), dimension(nb) :: R0_L, R0_R
        real(kind(0d0)), dimension(nb) :: V0_L, V0_R
        real(kind(0d0)), dimension(nb) :: P0_L, P0_R
        real(kind(0d0)), dimension(nb) :: pbw_L, pbw_R
        real(kind(0d0)) :: ptilde_L, ptilde_R

        real(kind(0d0)) :: alpha_L_sum, alpha_R_sum, nbub_L_denom, nbub_R_denom

        real(kind(0d0)) :: PbwR3Lbar, Pbwr3Rbar
        real(kind(0d0)) :: R3Lbar, R3Rbar
        real(kind(0d0)) :: R3V2Lbar, R3V2Rbar

        real(kind(0d0)) :: vel_L_rms, vel_R_rms, vel_avg_rms
        real(kind(0d0)) :: vel_L_tmp, vel_R_tmp
        real(kind(0d0)) :: rho_Star, E_Star, p_Star, p_K_Star
        real(kind(0d0)) :: pres_SL, pres_SR, Ms_L, Ms_R
        real(kind(0d0)) :: zcoef, pcorr !< low Mach number correction
        integer :: i, j, k, l, q !< Generic loop iterators
        integer :: idx1, idxi

        ! Populating the buffers of the left and right Riemann problem
        ! states variables, based on the choice of boundary conditions

        call s_populate_riemann_states_variables_buffers( &
            qL_prim_rsx_vf, qL_prim_rsy_vf, qL_prim_rsz_vf, dqL_prim_dx_vf, &
            dqL_prim_dy_vf, &
            dqL_prim_dz_vf, &
            qL_prim_vf, &
            qR_prim_rsx_vf, qR_prim_rsy_vf, qR_prim_rsz_vf, dqR_prim_dx_vf, &
            dqR_prim_dy_vf, &
            dqR_prim_dz_vf, &
            qR_prim_vf, &
            norm_dir, ix, iy, iz)

        ! Reshaping inputted data based on dimensional splitting direction

        call s_initialize_riemann_solver( &
            q_prim_vf, &
            flux_vf, flux_src_vf, &
            flux_gsrc_vf, &
            norm_dir, ix, iy, iz)

        #:for NORM_DIR, XYZ in [(1, 'x'), (2, 'y'), (3, 'z')]

            if (norm_dir == ${NORM_DIR}$) then
                if (model_eqns == 3) then
                    !ME3

                    !$acc parallel loop collapse(3) gang vector default(present) &
                    !$acc private(vel_L, vel_R, Re_L, Re_R, rho_avg, h_avg, gamma_avg, &
                    !$acc s_L, s_R, s_S, vel_avg_rms, alpha_L, alpha_R, Ys_L, Ys_R, Xs_L, Xs_R, &
                    !$acc Gamma_iL, Gamma_iR, Cp_iL, Cp_iR, Yi_avg, Phi_avg, h_iL, h_iR, h_avg_2)

                    do l = is3%beg, is3%end
                        do k = is2%beg, is2%end
                            do j = is1%beg, is1%end

                                vel_L_rms = 0d0; vel_R_rms = 0d0

                                !$acc loop seq
                                do i = 1, num_dims
                                    vel_L(i) = qL_prim_rs${XYZ}$_vf(j, k, l, contxe + i)
                                    vel_R(i) = qR_prim_rs${XYZ}$_vf(j + 1, k, l, contxe + i)
                                    vel_L_rms = vel_L_rms + vel_L(i)**2d0
                                    vel_R_rms = vel_R_rms + vel_R(i)**2d0
                                end do

                                pres_L = qL_prim_rs${XYZ}$_vf(j, k, l, E_idx)
                                pres_R = qR_prim_rs${XYZ}$_vf(j + 1, k, l, E_idx)

                                rho_L = 0d0
                                gamma_L = 0d0
                                pi_inf_L = 0d0
                                qv_L = 0d0

                                rho_R = 0d0
                                gamma_R = 0d0
                                pi_inf_R = 0d0
                                qv_R = 0d0

                                alpha_L_sum = 0d0
                                alpha_R_sum = 0d0

                                if (mpp_lim) then
                                    !$acc loop seq
                                    do i = 1, num_fluids
                                        qL_prim_rs${XYZ}$_vf(j, k, l, i) = max(0d0, qL_prim_rs${XYZ}$_vf(j, k, l, i))
                                        qL_prim_rs${XYZ}$_vf(j, k, l, E_idx + i) = min(max(0d0, qL_prim_rs${XYZ}$_vf(j, k, l, E_idx + i)), 1d0)
                                        alpha_L_sum = alpha_L_sum + qL_prim_rs${XYZ}$_vf(j, k, l, E_idx + i)
                                    end do

                                    !$acc loop seq
                                    do i = 1, num_fluids
                                        qL_prim_rs${XYZ}$_vf(j, k, l, E_idx + i) = qL_prim_rs${XYZ}$_vf(j, k, l, E_idx + i)/max(alpha_L_sum, sgm_eps)
                                    end do

                                    !$acc loop seq
                                    do i = 1, num_fluids
                                        qR_prim_rs${XYZ}$_vf(j + 1, k, l, i) = max(0d0, qR_prim_rs${XYZ}$_vf(j + 1, k, l, i))
                                        qR_prim_rs${XYZ}$_vf(j + 1, k, l, E_idx + i) = min(max(0d0, qR_prim_rs${XYZ}$_vf(j + 1, k, l, E_idx + i)), 1d0)
                                        alpha_R_sum = alpha_R_sum + qR_prim_rs${XYZ}$_vf(j + 1, k, l, E_idx + i)
                                    end do

                                    !$acc loop seq
                                    do i = 1, num_fluids
                                        qR_prim_rs${XYZ}$_vf(j + 1, k, l, E_idx + i) = qR_prim_rs${XYZ}$_vf(j + 1, k, l, E_idx + i)/max(alpha_R_sum, sgm_eps)
                                    end do
                                end if

                                !$acc loop seq
                                do i = 1, num_fluids
                                    rho_L = rho_L + qL_prim_rs${XYZ}$_vf(j, k, l, i)
                                    gamma_L = gamma_L + qL_prim_rs${XYZ}$_vf(j, k, l, E_idx + i)*gammas(i)
                                    pi_inf_L = pi_inf_L + qL_prim_rs${XYZ}$_vf(j, k, l, E_idx + i)*pi_infs(i)
                                    qv_L = qv_L + qL_prim_rs${XYZ}$_vf(j, k, l, i)*qvs(i)

                                    rho_R = rho_R + qR_prim_rs${XYZ}$_vf(j + 1, k, l, i)
                                    gamma_R = gamma_R + qR_prim_rs${XYZ}$_vf(j + 1, k, l, E_idx + i)*gammas(i)
                                    pi_inf_R = pi_inf_R + qR_prim_rs${XYZ}$_vf(j + 1, k, l, E_idx + i)*pi_infs(i)
                                    qv_R = qv_R + qR_prim_rs${XYZ}$_vf(j + 1, k, l, i)*qvs(i)

                                    alpha_L(i) = qL_prim_rs${XYZ}$_vf(j, k, l, advxb + i - 1)
                                    alpha_R(i) = qR_prim_rs${XYZ}$_vf(j + 1, k, l, advxb + i - 1)
                                end do

                                if (viscous) then
                                    !$acc loop seq
                                    do i = 1, 2
                                        Re_L(i) = dflt_real

                                        if (Re_size(i) > 0) Re_L(i) = 0d0

                                        !$acc loop seq
                                        do q = 1, Re_size(i)
                                            Re_L(i) = qL_prim_rs${XYZ}$_vf(j, k, l, E_idx + Re_idx(i, q))/Res(i, q) &
                                                      + Re_L(i)
                                        end do

                                        Re_L(i) = 1d0/max(Re_L(i), sgm_eps)

                                    end do

                                    !$acc loop seq
                                    do i = 1, 2
                                        Re_R(i) = dflt_real

                                        if (Re_size(i) > 0) Re_R(i) = 0d0

                                        !$acc loop seq
                                        do q = 1, Re_size(i)
                                            Re_R(i) = qR_prim_rs${XYZ}$_vf(j + 1, k, l, E_idx + Re_idx(i, q))/Res(i, q) &
                                                      + Re_R(i)
                                        end do

                                        Re_R(i) = 1d0/max(Re_R(i), sgm_eps)
                                    end do
                                end if

                                E_L = gamma_L*pres_L + pi_inf_L + 5d-1*rho_L*vel_L_rms + qv_L

                                E_R = gamma_R*pres_R + pi_inf_R + 5d-1*rho_R*vel_R_rms + qv_R

                                H_L = (E_L + pres_L)/rho_L
                                H_R = (E_R + pres_R)/rho_R

                                @:compute_average_state()

                                call s_compute_speed_of_sound(pres_L, rho_L, gamma_L, pi_inf_L, H_L, alpha_L, &
<<<<<<< HEAD
                                                              vel_L_rms, c_L, qv_L)

                                call s_compute_speed_of_sound(pres_R, rho_R, gamma_R, pi_inf_R, H_R, alpha_R, &
                                                              vel_R_rms, c_R, qv_R)
=======
                                                              vel_L_rms, 0d0, c_L)

                                call s_compute_speed_of_sound(pres_R, rho_R, gamma_R, pi_inf_R, H_R, alpha_R, &
                                                              vel_R_rms, 0d0, c_R)
>>>>>>> e362dc90

                                !> The computation of c_avg does not require all the variables, and therefore the non '_avg'
                                ! variables are placeholders to call the subroutine.

                                call s_compute_speed_of_sound(pres_R, rho_avg, gamma_avg, pi_inf_R, H_avg, alpha_R, &
<<<<<<< HEAD
                                                              vel_avg_rms, c_avg, qv_avg)

                                ! print *, 'm_riemann_solvers 1063', alt_soundspeed, c_L, c_R, c_avg
=======
                                                              vel_avg_rms, 0d0, c_avg)
>>>>>>> e362dc90

                                if (viscous) then
                                    !$acc loop seq
                                    do i = 1, 2
                                        Re_avg_rs${XYZ}$_vf(j, k, l, i) = 2d0/(1d0/Re_L(i) + 1d0/Re_R(i))
                                    end do
                                end if

                                if (wave_speeds == 1) then
                                    s_L = min(vel_L(dir_idx(1)) - c_L, vel_R(dir_idx(1)) - c_R)
                                    s_R = max(vel_R(dir_idx(1)) + c_R, vel_L(dir_idx(1)) + c_L)

                                    s_S = (pres_R - pres_L + rho_L*vel_L(dir_idx(1))* &
                                           (s_L - vel_L(dir_idx(1))) - &
                                           rho_R*vel_R(dir_idx(1))* &
                                           (s_R - vel_R(dir_idx(1)))) &
                                          /(rho_L*(s_L - vel_L(dir_idx(1))) - &
                                            rho_R*(s_R - vel_R(dir_idx(1))))
                                elseif (wave_speeds == 2) then
                                    pres_SL = 5d-1*(pres_L + pres_R + rho_avg*c_avg* &
                                                    (vel_L(dir_idx(1)) - &
                                                     vel_R(dir_idx(1))))

                                    pres_SR = pres_SL

                                    Ms_L = max(1d0, sqrt(1d0 + ((5d-1 + gamma_L)/(1d0 + gamma_L))* &
                                                         (pres_SL/pres_L - 1d0)*pres_L/ &
                                                         ((pres_L + pi_inf_L/(1d0 + gamma_L)))))
                                    Ms_R = max(1d0, sqrt(1d0 + ((5d-1 + gamma_R)/(1d0 + gamma_R))* &
                                                         (pres_SR/pres_R - 1d0)*pres_R/ &
                                                         ((pres_R + pi_inf_R/(1d0 + gamma_R)))))

                                    s_L = vel_L(dir_idx(1)) - c_L*Ms_L
                                    s_R = vel_R(dir_idx(1)) + c_R*Ms_R

                                    s_S = 5d-1*((vel_L(dir_idx(1)) + vel_R(dir_idx(1))) + &
                                                (pres_L - pres_R)/ &
                                                (rho_avg*c_avg))
                                end if

                                if (s_L >= 0d0) then
                                    p_Star = pres_L ! Only useful to recalculate the radial momentum geometric source flux
                                    !$acc loop seq
                                    do i = 1, num_fluids
                                        flux_rs${XYZ}$_vf(j, k, l, i + advxb - 1) = &
                                            qL_prim_rs${XYZ}$_vf(j, k, l, i + advxb - 1)*s_S

                                        flux_rs${XYZ}$_vf(j, k, l, i + contxb - 1) = &
                                            qL_prim_rs${XYZ}$_vf(j, k, l, i + contxb - 1)*vel_L(dir_idx(1))

                                        flux_rs${XYZ}$_vf(j, k, l, i + intxb - 1) = &
                                            (qL_prim_rs${XYZ}$_vf(j, k, l, i + advxb - 1)* &
                                             (gammas(i)*pres_L + pi_infs(i)) + &
                                             qL_prim_rs${XYZ}$_vf(j, k, l, i + contxb - 1)* &
                                             qvs(i))*vel_L(dir_idx(1))
                                    end do
                                    !$acc loop seq
                                    do i = 1, num_dims
                                        flux_rs${XYZ}$_vf(j, k, l, momxb - 1 + dir_idx(i)) = &
                                            rho_L*vel_L(dir_idx(1))*vel_L(dir_idx(i)) + dir_flg(dir_idx(i))*pres_L

                                        vel_src_rs${XYZ}$_vf(j, k, l, dir_idx(i)) = vel_L(dir_idx(i)) + &
                                                                                    dir_flg(dir_idx(i))*(s_S - vel_L(dir_idx(i)))
                                        ! Compute the star velocities for the non-conservative terms
                                    end do
                                    flux_rs${XYZ}$_vf(j, k, l, E_idx) = (E_L + pres_L)*vel_L(dir_idx(1))

                                    if (surface_tension) then
                                        flux_rs${XYZ}$_vf(j, k, l, c_idx) = &
                                            qL_prim_rs${XYZ}$_vf(j, k, l, c_idx)*s_S
                                    end if

                                    ! Compute right solution state
                                else if (s_R <= 0d0) then
                                    p_Star = pres_R
                                    ! Only useful to recalculate the radial momentum geometric source flux
                                    !$acc loop seq
                                    do i = 1, num_fluids
                                        flux_rs${XYZ}$_vf(j, k, l, i + advxb - 1) = &
                                            qR_prim_rs${XYZ}$_vf(j + 1, k, l, i + advxb - 1)*s_S

                                        flux_rs${XYZ}$_vf(j, k, l, i + contxb - 1) = &
                                            qR_prim_rs${XYZ}$_vf(j + 1, k, l, i + contxb - 1)*vel_R(dir_idx(1))

                                        flux_rs${XYZ}$_vf(j, k, l, i + intxb - 1) = &
                                            (qR_prim_rs${XYZ}$_vf(j + 1, k, l, i + advxb - 1)* &
                                             (gammas(i)*pres_R + pi_infs(i)) + &
                                             qR_prim_rs${XYZ}$_vf(j + 1, k, l, i + contxb - 1)* &
                                             qvs(i))*vel_R(dir_idx(1))
                                    end do
                                    !$acc loop seq
                                    do i = 1, num_dims
                                        flux_rs${XYZ}$_vf(j, k, l, momxb - 1 + dir_idx(i)) = &
                                            rho_R*vel_R(dir_idx(1))*vel_R(dir_idx(i)) + dir_flg(dir_idx(i))*pres_R

                                        vel_src_rs${XYZ}$_vf(j, k, l, dir_idx(i)) = vel_R(dir_idx(i)) + &
                                                                                    dir_flg(dir_idx(i))*(s_S - vel_R(dir_idx(i)))
                                        ! Compute the star velocities for the non-conservative terms
                                    end do
                                    flux_rs${XYZ}$_vf(j, k, l, E_idx) = (E_R + pres_R)*vel_R(dir_idx(1))

                                    if (surface_tension) then
                                        flux_rs${XYZ}$_vf(j, k, l, c_idx) = &
                                            qR_prim_rs${XYZ}$_vf(j + 1, k, l, c_idx)*s_S
                                    end if

                                    ! Compute left star solution state
                                else if (s_S >= 0d0) then
                                    xi_L = (s_L - vel_L(dir_idx(1)))/(s_L - s_S)
                                    rho_Star = rho_L*xi_L
                                    E_Star = xi_L*(E_L + (s_S - vel_L(dir_idx(1)))* &
                                                   (rho_L*s_S + pres_L/(s_L - vel_L(dir_idx(1)))))
                                    p_Star = rho_L*(s_L - vel_L(dir_idx(1)))*(s_S - vel_L(dir_idx(1))) + pres_L
                                    !$acc loop seq
                                    do i = 1, num_fluids
                                        p_K_Star = (pres_L + pi_infs(i)/(1d0 + gammas(i)))* &
                                                   xi_L**(1d0/gammas(i) + 1d0) - pi_infs(i)/(1d0 + gammas(i))

                                        flux_rs${XYZ}$_vf(j, k, l, i + advxb - 1) = &
                                            qL_prim_rs${XYZ}$_vf(j, k, l, i + advxb - 1)*s_S

                                        flux_rs${XYZ}$_vf(j, k, l, i + contxb - 1) = &
                                            qL_prim_rs${XYZ}$_vf(j, k, l, i + contxb - 1)*xi_L*s_S

                                        flux_rs${XYZ}$_vf(j, k, l, i + intxb - 1) = &
                                            (qL_prim_rs${XYZ}$_vf(j, k, l, i + advxb - 1)* &
                                             (gammas(i)*p_K_Star + pi_infs(i)) + &
                                             qL_prim_rs${XYZ}$_vf(j, k, l, i + contxb - 1)* &
                                             qvs(i))*s_S
                                    end do
                                    !$acc loop seq
                                    do i = 1, num_dims
                                        flux_rs${XYZ}$_vf(j, k, l, momxb - 1 + dir_idx(i)) = &
                                            rho_Star*s_S*(s_S*dir_flg(dir_idx(i)) + vel_L(dir_idx(i))* &
                                                          (1d0 - dir_flg(dir_idx(i)))) + dir_flg(dir_idx(i))*p_Star

                                        vel_src_rs${XYZ}$_vf(j, k, l, dir_idx(i)) = vel_L(dir_idx(i)) + &
                                                                                    dir_flg(dir_idx(i))*(s_S*xi_L - vel_L(dir_idx(i)))
                                        ! Compute the star velocities for the non-conservative terms
                                    end do
                                    flux_rs${XYZ}$_vf(j, k, l, E_idx) = (E_Star + p_Star)*s_S

                                    if (surface_tension) then
                                        flux_rs${XYZ}$_vf(j, k, l, c_idx) = &
                                            qL_prim_rs${XYZ}$_vf(j, k, l, c_idx)*s_S
                                    end if

                                    ! Compute right star solution state
                                else
                                    xi_R = (s_R - vel_R(dir_idx(1)))/(s_R - s_S)

                                    rho_Star = rho_R*xi_R

                                    E_Star = xi_R*(E_R + (s_S - vel_R(dir_idx(1)))* &
                                                   (rho_R*s_S + pres_R/(s_R - vel_R(dir_idx(1)))))

                                    p_Star = rho_R*(s_R - vel_R(dir_idx(1)))*(s_S - vel_R(dir_idx(1))) + pres_R
                                    !$acc loop seq
                                    do i = 1, num_fluids
                                        p_K_Star = (pres_R + pi_infs(i)/(1d0 + gammas(i)))* &
                                                   xi_R**(1d0/gammas(i) + 1d0) - pi_infs(i)/(1d0 + gammas(i))

                                        flux_rs${XYZ}$_vf(j, k, l, i + advxb - 1) = &
                                            qR_prim_rs${XYZ}$_vf(j + 1, k, l, i + advxb - 1)*s_S

                                        flux_rs${XYZ}$_vf(j, k, l, i + contxb - 1) = &
                                            qR_prim_rs${XYZ}$_vf(j + 1, k, l, i + contxb - 1)*xi_R*s_S

                                        flux_rs${XYZ}$_vf(j, k, l, i + intxb - 1) = &
                                            (qR_prim_rs${XYZ}$_vf(j + 1, k, l, i + advxb - 1)* &
                                             (gammas(i)*p_K_Star + pi_infs(i)) + &
                                             qR_prim_rs${XYZ}$_vf(j + 1, k, l, i + contxb - 1)* &
                                             qvs(i))*s_S
                                    end do
                                    !$acc loop seq
                                    do i = 1, num_dims
                                        flux_rs${XYZ}$_vf(j, k, l, momxb - 1 + dir_idx(i)) = rho_Star*s_S* &
                                                                                             (s_S*dir_flg(dir_idx(i)) + vel_R(dir_idx(i))*(1d0 - dir_flg(dir_idx(i)))) + &
                                                                                             dir_flg(dir_idx(i))*p_Star

                                        vel_src_rs${XYZ}$_vf(j, k, l, dir_idx(i)) = vel_R(dir_idx(i)) + &
                                                                                    dir_flg(dir_idx(i))*(s_S*xi_R - vel_R(dir_idx(i)))
                                        ! Compute the star velocities for the non-conservative terms
                                    end do

                                    if (surface_tension) then
                                        flux_rs${XYZ}$_vf(j, k, l, c_idx) = &
                                            qR_prim_rs${XYZ}$_vf(j + 1, k, l, c_idx)*s_S
                                    end if

                                    flux_rs${XYZ}$_vf(j, k, l, E_idx) = (E_Star + p_Star)*s_S

                                end if

                                flux_src_rs${XYZ}$_vf(j, k, l, advxb) = vel_src_rs${XYZ}$_vf(j, k, l, dir_idx(1))

                                ! Geometrical source flux for cylindrical coordinates
                                if (cyl_coord .and. norm_dir == 2) then
                                    ! Substituting the advective flux into the inviscid geometrical source flux
                                    !$acc loop seq
                                    do i = 1, E_idx
                                        flux_gsrc_rs${XYZ}$_vf(j, k, l, i) = flux_rs${XYZ}$_vf(j, k, l, i)
                                    end do
                                    !$acc loop seq
                                    do i = intxb, intxe
                                        flux_gsrc_rs${XYZ}$_vf(j, k, l, i) = flux_rs${XYZ}$_vf(j, k, l, i)
                                    end do
                                    ! Recalculating the radial momentum geometric source flux (subtracting the pressure part)
                                    flux_gsrc_rs${XYZ}$_vf(j, k, l, momxb - 1 + dir_idx(1)) = &
                                        flux_gsrc_rs${XYZ}$_vf(j, k, l, momxb - 1 + dir_idx(1)) - p_Star
                                    ! Geometrical source of the void fraction(s) is zero
                                    !$acc loop seq
                                    do i = advxb, advxe
                                        flux_gsrc_rs${XYZ}$_vf(j, k, l, i) = 0d0
                                    end do
                                end if

                            end do
                        end do
                    end do
                elseif (model_eqns == 4) then
                    !ME4
                    !$acc parallel loop collapse(3) gang vector default(present) private(alpha_rho_L, alpha_rho_R, vel_L, vel_R, alpha_L, alpha_R, &
                    !$acc rho_avg, h_avg, gamma_avg, s_L, s_R, s_S, vel_avg_rms, nbub_L, nbub_R, ptilde_L, ptilde_R)
                    do l = is3%beg, is3%end
                        do k = is2%beg, is2%end
                            do j = is1%beg, is1%end
                                !$acc loop seq
                                do i = 1, contxe
                                    alpha_rho_L(i) = qL_prim_rs${XYZ}$_vf(j, k, l, i)
                                    alpha_rho_R(i) = qR_prim_rs${XYZ}$_vf(j + 1, k, l, i)
                                end do

                                !$acc loop seq
                                do i = 1, num_dims
                                    vel_L(i) = qL_prim_rs${XYZ}$_vf(j, k, l, contxe + i)
                                    vel_R(i) = qR_prim_rs${XYZ}$_vf(j + 1, k, l, contxe + i)
                                end do

                                vel_L_rms = 0d0; vel_R_rms = 0d0
                                !$acc loop seq
                                do i = 1, num_dims
                                    vel_L_rms = vel_L_rms + vel_L(i)**2d0
                                    vel_R_rms = vel_R_rms + vel_R(i)**2d0
                                end do

                                !$acc loop seq
                                do i = 1, num_fluids
                                    alpha_L(i) = qL_prim_rs${XYZ}$_vf(j, k, l, E_idx + i)
                                    alpha_R(i) = qR_prim_rs${XYZ}$_vf(j + 1, k, l, E_idx + i)
                                end do

                                pres_L = qL_prim_rs${XYZ}$_vf(j, k, l, E_idx)
                                pres_R = qR_prim_rs${XYZ}$_vf(j + 1, k, l, E_idx)

                                rho_L = 0d0
                                gamma_L = 0d0
                                pi_inf_L = 0d0
                                qv_L = 0d0
                                !$acc loop seq
                                do i = 1, num_fluids
                                    rho_L = rho_L + alpha_rho_L(i)
                                    gamma_L = gamma_L + alpha_L(i)*gammas(i)
                                    pi_inf_L = pi_inf_L + alpha_L(i)*pi_infs(i)
                                    qv_L = qv_L + alpha_rho_L(i)*qvs(i)
                                end do

                                rho_R = 0d0
                                gamma_R = 0d0
                                pi_inf_R = 0d0
                                qv_R = 0d0
                                !$acc loop seq
                                do i = 1, num_fluids
                                    rho_R = rho_R + alpha_rho_R(i)
                                    gamma_R = gamma_R + alpha_R(i)*gammas(i)
                                    pi_inf_R = pi_inf_R + alpha_R(i)*pi_infs(i)
                                    qv_R = qv_R + alpha_rho_R(i)*qvs(i)
                                end do

                                E_L = gamma_L*pres_L + pi_inf_L + 5d-1*rho_L*vel_L_rms + qv_L

                                E_R = gamma_R*pres_R + pi_inf_R + 5d-1*rho_R*vel_R_rms + qv_R

                                H_L = (E_L + pres_L)/rho_L
                                H_R = (E_R + pres_R)/rho_R

                                @:compute_average_state()

                                call s_compute_speed_of_sound(pres_L, rho_L, gamma_L, pi_inf_L, H_L, alpha_L, &
<<<<<<< HEAD
                                                              vel_L_rms, c_L, qv_L)

                                call s_compute_speed_of_sound(pres_R, rho_R, gamma_R, pi_inf_R, H_R, alpha_R, &
                                                              vel_R_rms, c_R, qv_R)
=======
                                                              vel_L_rms, 0d0, c_L)

                                call s_compute_speed_of_sound(pres_R, rho_R, gamma_R, pi_inf_R, H_R, alpha_R, &
                                                              vel_R_rms, 0d0, c_R)
>>>>>>> e362dc90

                                !> The computation of c_avg does not require all the variables, and therefore the non '_avg'
                                ! variables are placeholders to call the subroutine.

                                call s_compute_speed_of_sound(pres_R, rho_avg, gamma_avg, pi_inf_R, H_avg, alpha_R, &
<<<<<<< HEAD
                                                              vel_avg_rms, c_avg, qv_avg)
=======
                                                              vel_avg_rms, 0d0, c_avg)
>>>>>>> e362dc90

                                ! print *, 'm_riemann_solvers 1364', alt_soundspeed, c_L, c_R, c_avg
                                    
                                if (wave_speeds == 1) then
                                    s_L = min(vel_L(dir_idx(1)) - c_L, vel_R(dir_idx(1)) - c_R)
                                    s_R = max(vel_R(dir_idx(1)) + c_R, vel_L(dir_idx(1)) + c_L)

                                    s_S = (pres_R - pres_L + rho_L*vel_L(dir_idx(1))* &
                                           (s_L - vel_L(dir_idx(1))) - &
                                           rho_R*vel_R(dir_idx(1))* &
                                           (s_R - vel_R(dir_idx(1)))) &
                                          /(rho_L*(s_L - vel_L(dir_idx(1))) - &
                                            rho_R*(s_R - vel_R(dir_idx(1))))
                                elseif (wave_speeds == 2) then
                                    pres_SL = 5d-1*(pres_L + pres_R + rho_avg*c_avg* &
                                                    (vel_L(dir_idx(1)) - &
                                                     vel_R(dir_idx(1))))

                                    pres_SR = pres_SL

                                    Ms_L = max(1d0, sqrt(1d0 + ((5d-1 + gamma_L)/(1d0 + gamma_L))* &
                                                         (pres_SL/pres_L - 1d0)*pres_L/ &
                                                         ((pres_L + pi_inf_L/(1d0 + gamma_L)))))
                                    Ms_R = max(1d0, sqrt(1d0 + ((5d-1 + gamma_R)/(1d0 + gamma_R))* &
                                                         (pres_SR/pres_R - 1d0)*pres_R/ &
                                                         ((pres_R + pi_inf_R/(1d0 + gamma_R)))))

                                    s_L = vel_L(dir_idx(1)) - c_L*Ms_L
                                    s_R = vel_R(dir_idx(1)) + c_R*Ms_R

                                    s_S = 5d-1*((vel_L(dir_idx(1)) + vel_R(dir_idx(1))) + &
                                                (pres_L - pres_R)/ &
                                                (rho_avg*c_avg))
                                end if

                                ! follows Einfeldt et al.
                                ! s_M/P = min/max(0.,s_L/R)
                                s_M = min(0d0, s_L); s_P = max(0d0, s_R)

                                ! goes with q_star_L/R = xi_L/R * (variable)
                                ! xi_L/R = ( ( s_L/R - u_L/R )/(s_L/R - s_star) )
                                xi_L = (s_L - vel_L(dir_idx(1)))/(s_L - s_S)
                                xi_R = (s_R - vel_R(dir_idx(1)))/(s_R - s_S)

                                ! goes with numerical velocity in x/y/z directions
                                ! xi_P/M = 0.5 +/m sgn(0.5,s_star)
                                xi_M = (5d-1 + sign(5d-1, s_S))
                                xi_P = (5d-1 - sign(5d-1, s_S))

                                !$acc loop seq
                                do i = 1, contxe
                                    flux_rs${XYZ}$_vf(j, k, l, i) = &
                                        xi_M*alpha_rho_L(i) &
                                        *(vel_L(dir_idx(1)) + s_M*(xi_L - 1d0)) &
                                        + xi_P*alpha_rho_R(i) &
                                        *(vel_R(dir_idx(1)) + s_P*(xi_R - 1d0))
                                end do

                                ! Momentum flux.
                                ! f = \rho u u + p I, q = \rho u, q_star = \xi * \rho*(s_star, v, w)
                                !$acc loop seq
                                do i = 1, num_dims
                                    flux_rs${XYZ}$_vf(j, k, l, contxe + dir_idx(i)) = &
                                        xi_M*(rho_L*(vel_L(dir_idx(1))* &
                                                     vel_L(dir_idx(i)) + &
                                                     s_M*(xi_L*(dir_flg(dir_idx(i))*s_S + &
                                                                (1d0 - dir_flg(dir_idx(i)))* &
                                                                vel_L(dir_idx(i))) - vel_L(dir_idx(i)))) + &
                                              dir_flg(dir_idx(i))*pres_L) &
                                        + xi_P*(rho_R*(vel_R(dir_idx(1))* &
                                                       vel_R(dir_idx(i)) + &
                                                       s_P*(xi_R*(dir_flg(dir_idx(i))*s_S + &
                                                                  (1d0 - dir_flg(dir_idx(i)))* &
                                                                  vel_R(dir_idx(i))) - vel_R(dir_idx(i)))) + &
                                                dir_flg(dir_idx(i))*pres_R)
                                end do

                                if (bubbles) then
                                    ! Put p_tilde in
                                    !$acc loop seq
                                    do i = 1, num_dims
                                        flux_rs${XYZ}$_vf(j, k, l, contxe + dir_idx(i)) = &
                                            flux_rs${XYZ}$_vf(j, k, l, contxe + dir_idx(i)) + &
                                            xi_M*(dir_flg(dir_idx(i))*(-1d0*ptilde_L)) &
                                            + xi_P*(dir_flg(dir_idx(i))*(-1d0*ptilde_R))
                                    end do
                                end if

                                flux_rs${XYZ}$_vf(j, k, l, E_idx) = 0.d0

                                !$acc loop seq
                                do i = alf_idx, alf_idx !only advect the void fraction
                                    flux_rs${XYZ}$_vf(j, k, l, i) = &
                                        xi_M*qL_prim_rs${XYZ}$_vf(j, k, l, i) &
                                        *(vel_L(dir_idx(1)) + s_M*(xi_L - 1d0)) &
                                        + xi_P*qR_prim_rs${XYZ}$_vf(j + 1, k, l, i) &
                                        *(vel_R(dir_idx(1)) + s_P*(xi_R - 1d0))
                                end do

                                ! Source for volume fraction advection equation
                                !$acc loop seq
                                do i = 1, num_dims

                                    vel_src_rs${XYZ}$_vf(j, k, l, dir_idx(i)) = 0d0
                                    !IF ( (model_eqns == 4) .or. (num_fluids==1) ) vel_src_rs_vf(dir_idx(i))%sf(j,k,l) = 0d0
                                end do

                                flux_src_rs${XYZ}$_vf(j, k, l, advxb) = vel_src_rs${XYZ}$_vf(j, k, l, dir_idx(1))

                                ! Add advection flux for bubble variables
                                if (bubbles) then
                                    !$acc loop seq
                                    do i = bubxb, bubxe
                                        flux_rs${XYZ}$_vf(j, k, l, i) = &
                                            xi_M*nbub_L*qL_prim_rs${XYZ}$_vf(j, k, l, i) &
                                            *(vel_L(dir_idx(1)) + s_M*(xi_L - 1d0)) &
                                            + xi_P*nbub_R*qR_prim_rs${XYZ}$_vf(j + 1, k, l, i) &
                                            *(vel_R(dir_idx(1)) + s_P*(xi_R - 1d0))
                                    end do
                                end if

                                ! Geometrical source flux for cylindrical coordinates

                                #:if (NORM_DIR == 2)
                                    if (cyl_coord) then
                                        ! Substituting the advective flux into the inviscid geometrical source flux
                                        !$acc loop seq
                                        do i = 1, E_idx
                                            flux_gsrc_rs${XYZ}$_vf(j, k, l, i) = flux_rs${XYZ}$_vf(j, k, l, i)
                                        end do
                                        ! Recalculating the radial momentum geometric source flux
                                        flux_gsrc_rs${XYZ}$_vf(j, k, l, contxe + dir_idx(1)) = &
                                            xi_M*(rho_L*(vel_L(dir_idx(1))* &
                                                         vel_L(dir_idx(1)) + &
                                                         s_M*(xi_L*(dir_flg(dir_idx(1))*s_S + &
                                                                    (1d0 - dir_flg(dir_idx(1)))* &
                                                                    vel_L(dir_idx(1))) - vel_L(dir_idx(1))))) &
                                            + xi_P*(rho_R*(vel_R(dir_idx(1))* &
                                                           vel_R(dir_idx(1)) + &
                                                           s_P*(xi_R*(dir_flg(dir_idx(1))*s_S + &
                                                                      (1d0 - dir_flg(dir_idx(1)))* &
                                                                      vel_R(dir_idx(1))) - vel_R(dir_idx(1)))))
                                        ! Geometrical source of the void fraction(s) is zero
                                        !$acc loop seq
                                        do i = advxb, advxe
                                            flux_gsrc_rs${XYZ}$_vf(j, k, l, i) = 0d0
                                        end do
                                    end if
                                #:endif
                                #:if (NORM_DIR == 3)
                                    if (grid_geometry == 3) then
                                        !$acc loop seq
                                        do i = 1, sys_size
                                            flux_gsrc_rs${XYZ}$_vf(j, k, l, i) = 0d0
                                        end do
                                        flux_gsrc_rs${XYZ}$_vf(j, k, l, momxb + 1) = &
                                            -xi_M*(rho_L*(vel_L(dir_idx(1))* &
                                                          vel_L(dir_idx(1)) + &
                                                          s_M*(xi_L*(dir_flg(dir_idx(1))*s_S + &
                                                                     (1d0 - dir_flg(dir_idx(1)))* &
                                                                     vel_L(dir_idx(1))) - vel_L(dir_idx(1))))) &
                                            - xi_P*(rho_R*(vel_R(dir_idx(1))* &
                                                           vel_R(dir_idx(1)) + &
                                                           s_P*(xi_R*(dir_flg(dir_idx(1))*s_S + &
                                                                      (1d0 - dir_flg(dir_idx(1)))* &
                                                                      vel_R(dir_idx(1))) - vel_R(dir_idx(1)))))
                                        flux_gsrc_rs${XYZ}$_vf(j, k, l, momxe) = flux_rs${XYZ}$_vf(j, k, l, momxb + 1)
                                    end if
                                #:endif
                            end do
                        end do
                    end do
                    !$acc end parallel loop
                elseif (model_eqns == 2 .and. bubbles) then
                    !$acc parallel loop collapse(3) gang vector default(present) private(R0_L, R0_R, V0_L, V0_R, P0_L, P0_R, pbw_L, pbw_R, vel_L, vel_R, &
                    !$acc rho_avg, alpha_L, alpha_R, h_avg, gamma_avg, s_L, s_R, s_S, nbub_L, nbub_R, ptilde_L, ptilde_R, vel_avg_rms, Re_L, Re_R, pcorr, zcoef, vel_L_tmp, vel_R_tmp)
                    do l = is3%beg, is3%end
                        do k = is2%beg, is2%end
                            do j = is1%beg, is1%end

                                !$acc loop seq
                                do i = 1, num_fluids
                                    alpha_L(i) = qL_prim_rs${XYZ}$_vf(j, k, l, E_idx + i)
                                    alpha_R(i) = qR_prim_rs${XYZ}$_vf(j + 1, k, l, E_idx + i)
                                end do

                                vel_L_rms = 0d0; vel_R_rms = 0d0

                                !$acc loop seq
                                do i = 1, num_dims
                                    vel_L(i) = qL_prim_rs${XYZ}$_vf(j, k, l, contxe + i)
                                    vel_R(i) = qR_prim_rs${XYZ}$_vf(j + 1, k, l, contxe + i)
                                    vel_L_rms = vel_L_rms + vel_L(i)**2d0
                                    vel_R_rms = vel_R_rms + vel_R(i)**2d0
                                end do

                                pres_L = qL_prim_rs${XYZ}$_vf(j, k, l, E_idx)
                                pres_R = qR_prim_rs${XYZ}$_vf(j + 1, k, l, E_idx)

                                rho_L = 0d0
                                gamma_L = 0d0
                                pi_inf_L = 0d0
                                qv_L = 0d0

                                ! Retain this in the refactor
                                if (mpp_lim .and. (num_fluids > 2)) then
                                    !$acc loop seq
                                    do i = 1, num_fluids
                                        rho_L = rho_L + qL_prim_rs${XYZ}$_vf(j, k, l, i)
                                        gamma_L = gamma_L + qL_prim_rs${XYZ}$_vf(j, k, l, E_idx + i)*gammas(i)
                                        pi_inf_L = pi_inf_L + qL_prim_rs${XYZ}$_vf(j, k, l, E_idx + i)*pi_infs(i)
                                        qv_L = qv_L + qL_prim_rs${XYZ}$_vf(j, k, l, i)*qvs(i)
                                    end do
                                else if (num_fluids > 2) then
                                    !$acc loop seq
                                    do i = 1, num_fluids - 1
                                        rho_L = rho_L + qL_prim_rs${XYZ}$_vf(j, k, l, i)
                                        gamma_L = gamma_L + qL_prim_rs${XYZ}$_vf(j, k, l, E_idx + i)*gammas(i)
                                        pi_inf_L = pi_inf_L + qL_prim_rs${XYZ}$_vf(j, k, l, E_idx + i)*pi_infs(i)
                                        qv_L = qv_L + qL_prim_rs${XYZ}$_vf(j, k, l, i)*qvs(i)
                                    end do
                                else
                                    rho_L = qL_prim_rs${XYZ}$_vf(j, k, l, 1)
                                    gamma_L = gammas(1)
                                    pi_inf_L = pi_infs(1)
                                    qv_L = qvs(1)
                                end if

                                rho_R = 0d0
                                gamma_R = 0d0
                                pi_inf_R = 0d0
                                qv_R = 0d0

                                if (mpp_lim .and. (num_fluids > 2)) then
                                    !$acc loop seq
                                    do i = 1, num_fluids
                                        rho_R = rho_R + qR_prim_rs${XYZ}$_vf(j + 1, k, l, i)
                                        gamma_R = gamma_R + qR_prim_rs${XYZ}$_vf(j + 1, k, l, E_idx + i)*gammas(i)
                                        pi_inf_R = pi_inf_R + qR_prim_rs${XYZ}$_vf(j + 1, k, l, E_idx + i)*pi_infs(i)
                                        qv_R = qv_R + qR_prim_rs${XYZ}$_vf(j + 1, k, l, i)*qvs(i)
                                    end do
                                else if (num_fluids > 2) then
                                    !$acc loop seq
                                    do i = 1, num_fluids - 1
                                        rho_R = rho_R + qR_prim_rs${XYZ}$_vf(j + 1, k, l, i)
                                        gamma_R = gamma_R + qR_prim_rs${XYZ}$_vf(j + 1, k, l, E_idx + i)*gammas(i)
                                        pi_inf_R = pi_inf_R + qR_prim_rs${XYZ}$_vf(j + 1, k, l, E_idx + i)*pi_infs(i)
                                        qv_R = qv_R + qR_prim_rs${XYZ}$_vf(j + 1, k, l, i)*qvs(i)
                                    end do
                                else
                                    rho_R = qR_prim_rs${XYZ}$_vf(j + 1, k, l, 1)
                                    gamma_R = gammas(1)
                                    pi_inf_R = pi_infs(1)
                                    qv_R = qvs(1)
                                end if

                                if (viscous) then
                                    if (num_fluids == 1) then ! Need to consider case with num_fluids >= 2
                                        !$acc loop seq
                                        do i = 1, 2
                                            Re_L(i) = dflt_real

                                            if (Re_size(i) > 0) Re_L(i) = 0d0

                                            !$acc loop seq
                                            do q = 1, Re_size(i)
                                                Re_L(i) = (1d0 - qL_prim_rs${XYZ}$_vf(j, k, l, E_idx + Re_idx(i, q)))/Res(i, q) &
                                                          + Re_L(i)
                                            end do

                                            Re_L(i) = 1d0/max(Re_L(i), sgm_eps)

                                        end do

                                        !$acc loop seq
                                        do i = 1, 2
                                            Re_R(i) = dflt_real

                                            if (Re_size(i) > 0) Re_R(i) = 0d0

                                            !$acc loop seq
                                            do q = 1, Re_size(i)
                                                Re_R(i) = (1d0 - qR_prim_rs${XYZ}$_vf(j + 1, k, l, E_idx + Re_idx(i, q)))/Res(i, q) &
                                                          + Re_R(i)
                                            end do

                                            Re_R(i) = 1d0/max(Re_R(i), sgm_eps)
                                        end do
                                    end if
                                end if

                                E_L = gamma_L*pres_L + pi_inf_L + 5d-1*rho_L*vel_L_rms + qv_L

                                E_R = gamma_R*pres_R + pi_inf_R + 5d-1*rho_R*vel_R_rms + qv_R

                                H_L = (E_L + pres_L)/rho_L
                                H_R = (E_R + pres_R)/rho_R
                                if (avg_state == 2) then
                                    !$acc loop seq
                                    do i = 1, nb
                                        R0_L(i) = qL_prim_rs${XYZ}$_vf(j, k, l, rs(i))
                                        R0_R(i) = qR_prim_rs${XYZ}$_vf(j + 1, k, l, rs(i))

                                        V0_L(i) = qL_prim_rs${XYZ}$_vf(j, k, l, vs(i))
                                        V0_R(i) = qR_prim_rs${XYZ}$_vf(j + 1, k, l, vs(i))
                                        if (.not. polytropic .and. .not. qbmm) then
                                            P0_L(i) = qL_prim_rs${XYZ}$_vf(j, k, l, ps(i))
                                            P0_R(i) = qR_prim_rs${XYZ}$_vf(j + 1, k, l, ps(i))
                                        end if
                                    end do

                                    if (.not. qbmm) then
                                        if (adv_n) then
                                            nbub_L = qL_prim_rs${XYZ}$_vf(j, k, l, n_idx)
                                            nbub_R = qR_prim_rs${XYZ}$_vf(j + 1, k, l, n_idx)
                                        else
                                            nbub_L_denom = 0d0
                                            nbub_R_denom = 0d0
                                            !$acc loop seq
                                            do i = 1, nb
                                                nbub_L_denom = nbub_L_denom + (R0_L(i)**3d0)*weight(i)
                                                nbub_R_denom = nbub_R_denom + (R0_R(i)**3d0)*weight(i)
                                            end do
                                            nbub_L = (3.d0/(4.d0*pi))*qL_prim_rs${XYZ}$_vf(j, k, l, E_idx + num_fluids)/nbub_L_denom
                                            nbub_R = (3.d0/(4.d0*pi))*qR_prim_rs${XYZ}$_vf(j + 1, k, l, E_idx + num_fluids)/nbub_R_denom
                                        end if
                                    else
                                        !nb stored in 0th moment of first R0 bin in variable conversion module
                                        nbub_L = qL_prim_rs${XYZ}$_vf(j, k, l, bubxb)
                                        nbub_R = qR_prim_rs${XYZ}$_vf(j + 1, k, l, bubxb)
                                    end if

                                    !$acc loop seq
                                    do i = 1, nb
                                        if (.not. qbmm) then
                                            if (polytropic) then
                                                pbw_L(i) = f_cpbw_KM(R0(i), R0_L(i), V0_L(i), 0d0)
                                                pbw_R(i) = f_cpbw_KM(R0(i), R0_R(i), V0_R(i), 0d0)
                                            else
                                                pbw_L(i) = f_cpbw_KM(R0(i), R0_L(i), V0_L(i), P0_L(i))
                                                pbw_R(i) = f_cpbw_KM(R0(i), R0_R(i), V0_R(i), P0_R(i))
                                            end if
                                        end if
                                    end do

                                    if (qbmm) then
                                        PbwR3Lbar = mom_sp_rs${XYZ}$_vf(j, k, l, 4)
                                        PbwR3Rbar = mom_sp_rs${XYZ}$_vf(j + 1, k, l, 4)

                                        R3Lbar = mom_sp_rs${XYZ}$_vf(j, k, l, 1)
                                        R3Rbar = mom_sp_rs${XYZ}$_vf(j + 1, k, l, 1)

                                        R3V2Lbar = mom_sp_rs${XYZ}$_vf(j, k, l, 3)
                                        R3V2Rbar = mom_sp_rs${XYZ}$_vf(j + 1, k, l, 3)
                                    else

                                        PbwR3Lbar = 0d0
                                        PbwR3Rbar = 0d0

                                        R3Lbar = 0d0
                                        R3Rbar = 0d0

                                        R3V2Lbar = 0d0
                                        R3V2Rbar = 0d0

                                        !$acc loop seq
                                        do i = 1, nb
                                            PbwR3Lbar = PbwR3Lbar + pbw_L(i)*(R0_L(i)**3.d0)*weight(i)
                                            PbwR3Rbar = PbwR3Rbar + pbw_R(i)*(R0_R(i)**3.d0)*weight(i)

                                            R3Lbar = R3Lbar + (R0_L(i)**3.d0)*weight(i)
                                            R3Rbar = R3Rbar + (R0_R(i)**3.d0)*weight(i)

                                            R3V2Lbar = R3V2Lbar + (R0_L(i)**3.d0)*(V0_L(i)**2.d0)*weight(i)
                                            R3V2Rbar = R3V2Rbar + (R0_R(i)**3.d0)*(V0_R(i)**2.d0)*weight(i)
                                        end do
                                    end if

                                    if (qL_prim_rs${XYZ}$_vf(j, k, l, E_idx + num_fluids) < small_alf .or. R3Lbar < small_alf) then
                                        ptilde_L = qL_prim_rs${XYZ}$_vf(j, k, l, E_idx + num_fluids)*pres_L
                                    else
                                        ptilde_L = qL_prim_rs${XYZ}$_vf(j, k, l, E_idx + num_fluids)*(pres_L - PbwR3Lbar/R3Lbar - &
                                                                                                      rho_L*R3V2Lbar/R3Lbar)
                                    end if

                                    if (qR_prim_rs${XYZ}$_vf(j + 1, k, l, E_idx + num_fluids) < small_alf .or. R3Rbar < small_alf) then
                                        ptilde_R = qR_prim_rs${XYZ}$_vf(j + 1, k, l, E_idx + num_fluids)*pres_R
                                    else
                                        ptilde_R = qR_prim_rs${XYZ}$_vf(j + 1, k, l, E_idx + num_fluids)*(pres_R - PbwR3Rbar/R3Rbar - &
                                                                                                          rho_R*R3V2Rbar/R3Rbar)
                                    end if

                                    if ((ptilde_L /= ptilde_L) .or. (ptilde_R /= ptilde_R)) then
                                    end if

                                    rho_avg = 5d-1*(rho_L + rho_R)
                                    H_avg = 5d-1*(H_L + H_R)
                                    gamma_avg = 5d-1*(gamma_L + gamma_R)
                                    qv_avg = 5d-1*(qv_L + qv_R)
                                    vel_avg_rms = 0d0

                                    !$acc loop seq
                                    do i = 1, num_dims
                                        vel_avg_rms = vel_avg_rms + (5d-1*(vel_L(i) + vel_R(i)))**2d0
                                    end do

                                end if

                                call s_compute_speed_of_sound(pres_L, rho_L, gamma_L, pi_inf_L, H_L, alpha_L, &
<<<<<<< HEAD
                                                              vel_L_rms, c_L, qv_L)

                                call s_compute_speed_of_sound(pres_R, rho_R, gamma_R, pi_inf_R, H_R, alpha_R, &
                                                              vel_R_rms, c_R, qv_R)
=======
                                                              vel_L_rms, 0d0, c_L)

                                call s_compute_speed_of_sound(pres_R, rho_R, gamma_R, pi_inf_R, H_R, alpha_R, &
                                                              vel_R_rms, 0d0, c_R)
>>>>>>> e362dc90

                                !> The computation of c_avg does not require all the variables, and therefore the non '_avg'
                                ! variables are placeholders to call the subroutine.

                                call s_compute_speed_of_sound(pres_R, rho_avg, gamma_avg, pi_inf_R, H_avg, alpha_R, &
<<<<<<< HEAD
                                                              vel_avg_rms, c_avg, qv_avg)

                                ! print *, 'm_riemann_solvers 1782', alt_soundspeed, c_L, c_R, c_avg
=======
                                                              vel_avg_rms, 0d0, c_avg)
>>>>>>> e362dc90

                                if (viscous) then
                                    !$acc loop seq
                                    do i = 1, 2
                                        Re_avg_rs${XYZ}$_vf(j, k, l, i) = 2d0/(1d0/Re_L(i) + 1d0/Re_R(i))
                                    end do
                                end if

                                if (low_Mach == 2) then
                                    @:compute_low_Mach_correction()
                                end if

                                if (wave_speeds == 1) then
                                    s_L = min(vel_L(dir_idx(1)) - c_L, vel_R(dir_idx(1)) - c_R)
                                    s_R = max(vel_R(dir_idx(1)) + c_R, vel_L(dir_idx(1)) + c_L)

                                    s_S = (pres_R - pres_L + rho_L*vel_L(dir_idx(1))* &
                                           (s_L - vel_L(dir_idx(1))) - &
                                           rho_R*vel_R(dir_idx(1))* &
                                           (s_R - vel_R(dir_idx(1)))) &
                                          /(rho_L*(s_L - vel_L(dir_idx(1))) - &
                                            rho_R*(s_R - vel_R(dir_idx(1))))
                                elseif (wave_speeds == 2) then
                                    pres_SL = 5d-1*(pres_L + pres_R + rho_avg*c_avg* &
                                                    (vel_L(dir_idx(1)) - &
                                                     vel_R(dir_idx(1))))

                                    pres_SR = pres_SL

                                    Ms_L = max(1d0, sqrt(1d0 + ((5d-1 + gamma_L)/(1d0 + gamma_L))* &
                                                         (pres_SL/pres_L - 1d0)*pres_L/ &
                                                         ((pres_L + pi_inf_L/(1d0 + gamma_L)))))
                                    Ms_R = max(1d0, sqrt(1d0 + ((5d-1 + gamma_R)/(1d0 + gamma_R))* &
                                                         (pres_SR/pres_R - 1d0)*pres_R/ &
                                                         ((pres_R + pi_inf_R/(1d0 + gamma_R)))))

                                    s_L = vel_L(dir_idx(1)) - c_L*Ms_L
                                    s_R = vel_R(dir_idx(1)) + c_R*Ms_R

                                    s_S = 5d-1*((vel_L(dir_idx(1)) + vel_R(dir_idx(1))) + &
                                                (pres_L - pres_R)/ &
                                                (rho_avg*c_avg))
                                end if

                                ! follows Einfeldt et al.
                                ! s_M/P = min/max(0.,s_L/R)
                                s_M = min(0d0, s_L); s_P = max(0d0, s_R)

                                ! goes with q_star_L/R = xi_L/R * (variable)
                                ! xi_L/R = ( ( s_L/R - u_L/R )/(s_L/R - s_star) )
                                xi_L = (s_L - vel_L(dir_idx(1)))/(s_L - s_S)
                                xi_R = (s_R - vel_R(dir_idx(1)))/(s_R - s_S)

                                ! goes with numerical velocity in x/y/z directions
                                ! xi_P/M = 0.5 +/m sgn(0.5,s_star)
                                xi_M = (5d-1 + sign(5d-1, s_S))
                                xi_P = (5d-1 - sign(5d-1, s_S))

                                if (low_Mach == 1) then
                                    @:compute_low_Mach_correction()
                                else
                                    pcorr = 0d0
                                end if

                                !$acc loop seq
                                do i = 1, contxe
                                    flux_rs${XYZ}$_vf(j, k, l, i) = &
                                        xi_M*qL_prim_rs${XYZ}$_vf(j, k, l, i) &
                                        *(vel_L(dir_idx(1)) + s_M*(xi_L - 1d0)) &
                                        + xi_P*qR_prim_rs${XYZ}$_vf(j + 1, k, l, i) &
                                        *(vel_R(dir_idx(1)) + s_P*(xi_R - 1d0))
                                end do

                                if (bubbles .and. (num_fluids > 1)) then
                                    ! Kill mass transport @ gas density
                                    flux_rs${XYZ}$_vf(j, k, l, contxe) = 0.d0
                                end if

                                ! Momentum flux.
                                ! f = \rho u u + p I, q = \rho u, q_star = \xi * \rho*(s_star, v, w)

                                ! Include p_tilde

                                !$acc loop seq
                                do i = 1, num_dims
                                    flux_rs${XYZ}$_vf(j, k, l, contxe + dir_idx(i)) = &
                                        xi_M*(rho_L*(vel_L(dir_idx(1))* &
                                                     vel_L(dir_idx(i)) + &
                                                     s_M*(xi_L*(dir_flg(dir_idx(i))*s_S + &
                                                                (1d0 - dir_flg(dir_idx(i)))* &
                                                                vel_L(dir_idx(i))) - vel_L(dir_idx(i)))) + &
                                              dir_flg(dir_idx(i))*(pres_L - ptilde_L)) &
                                        + xi_P*(rho_R*(vel_R(dir_idx(1))* &
                                                       vel_R(dir_idx(i)) + &
                                                       s_P*(xi_R*(dir_flg(dir_idx(i))*s_S + &
                                                                  (1d0 - dir_flg(dir_idx(i)))* &
                                                                  vel_R(dir_idx(i))) - vel_R(dir_idx(i)))) + &
                                                dir_flg(dir_idx(i))*(pres_R - ptilde_R)) &
                                        + (s_M/s_L)*(s_P/s_R)*dir_flg(dir_idx(i))*pcorr
                                end do

                                ! Energy flux.
                                ! f = u*(E+p), q = E, q_star = \xi*E+(s-u)(\rho s_star + p/(s-u))

                                flux_rs${XYZ}$_vf(j, k, l, E_idx) = &
                                    xi_M*(vel_L(dir_idx(1))*(E_L + pres_L - ptilde_L) + &
                                          s_M*(xi_L*(E_L + (s_S - vel_L(dir_idx(1)))* &
                                                     (rho_L*s_S + (pres_L - ptilde_L)/ &
                                                      (s_L - vel_L(dir_idx(1))))) - E_L)) &
                                    + xi_P*(vel_R(dir_idx(1))*(E_R + pres_R - ptilde_R) + &
                                            s_P*(xi_R*(E_R + (s_S - vel_R(dir_idx(1)))* &
                                                       (rho_R*s_S + (pres_R - ptilde_R)/ &
                                                        (s_R - vel_R(dir_idx(1))))) - E_R)) &
                                    + (s_M/s_L)*(s_P/s_R)*pcorr*s_S

                                ! Volume fraction flux

                                !$acc loop seq
                                do i = advxb, advxe
                                    flux_rs${XYZ}$_vf(j, k, l, i) = &
                                        xi_M*qL_prim_rs${XYZ}$_vf(j, k, l, i) &
                                        *(vel_L(dir_idx(1)) + s_M*(xi_L - 1d0)) &
                                        + xi_P*qR_prim_rs${XYZ}$_vf(j + 1, k, l, i) &
                                        *(vel_R(dir_idx(1)) + s_P*(xi_R - 1d0))
                                end do

                                ! Source for volume fraction advection equation
                                !$acc loop seq
                                do i = 1, num_dims
                                    vel_src_rs${XYZ}$_vf(j, k, l, dir_idx(i)) = &
                                        xi_M*(vel_L(dir_idx(i)) + &
                                              dir_flg(dir_idx(i))* &
                                              s_M*(xi_L - 1d0)) &
                                        + xi_P*(vel_R(dir_idx(i)) + &
                                                dir_flg(dir_idx(i))* &
                                                s_P*(xi_R - 1d0))

                                    !IF ( (model_eqns == 4) .or. (num_fluids==1) ) vel_src_rs_vf(idxi)%sf(j,k,l) = 0d0
                                end do

                                flux_src_rs${XYZ}$_vf(j, k, l, advxb) = vel_src_rs${XYZ}$_vf(j, k, l, dir_idx(1))

                                ! Add advection flux for bubble variables
                                !$acc loop seq
                                do i = bubxb, bubxe
                                    flux_rs${XYZ}$_vf(j, k, l, i) = &
                                        xi_M*nbub_L*qL_prim_rs${XYZ}$_vf(j, k, l, i) &
                                        *(vel_L(dir_idx(1)) + s_M*(xi_L - 1d0)) &
                                        + xi_P*nbub_R*qR_prim_rs${XYZ}$_vf(j + 1, k, l, i) &
                                        *(vel_R(dir_idx(1)) + s_P*(xi_R - 1d0))
                                end do

                                if (qbmm) then
                                    flux_rs${XYZ}$_vf(j, k, l, bubxb) = &
                                        xi_M*nbub_L &
                                        *(vel_L(dir_idx(1)) + s_M*(xi_L - 1d0)) &
                                        + xi_P*nbub_R &
                                        *(vel_R(dir_idx(1)) + s_P*(xi_R - 1d0))
                                end if

                                if (adv_n) then
                                    flux_rs${XYZ}$_vf(j, k, l, n_idx) = &
                                        xi_M*nbub_L &
                                        *(vel_L(dir_idx(1)) + s_M*(xi_L - 1d0)) &
                                        + xi_P*nbub_R &
                                        *(vel_R(dir_idx(1)) + s_P*(xi_R - 1d0))
                                end if

                                ! Geometrical source flux for cylindrical coordinates
                                #:if (NORM_DIR == 2)
                                    if (cyl_coord) then
                                        ! Substituting the advective flux into the inviscid geometrical source flux
                                        !$acc loop seq
                                        do i = 1, E_idx
                                            flux_gsrc_rs${XYZ}$_vf(j, k, l, i) = flux_rs${XYZ}$_vf(j, k, l, i)
                                        end do
                                        ! Recalculating the radial momentum geometric source flux
                                        flux_gsrc_rs${XYZ}$_vf(j, k, l, contxe + dir_idx(1)) = &
                                            xi_M*(rho_L*(vel_L(dir_idx(1))* &
                                                         vel_L(dir_idx(1)) + &
                                                         s_M*(xi_L*(dir_flg(dir_idx(1))*s_S + &
                                                                    (1d0 - dir_flg(dir_idx(1)))* &
                                                                    vel_L(dir_idx(1))) - vel_L(dir_idx(1))))) &
                                            + xi_P*(rho_R*(vel_R(dir_idx(1))* &
                                                           vel_R(dir_idx(1)) + &
                                                           s_P*(xi_R*(dir_flg(dir_idx(1))*s_S + &
                                                                      (1d0 - dir_flg(dir_idx(1)))* &
                                                                      vel_R(dir_idx(1))) - vel_R(dir_idx(1)))))
                                        ! Geometrical source of the void fraction(s) is zero
                                        !$acc loop seq
                                        do i = advxb, advxe
                                            flux_gsrc_rs${XYZ}$_vf(j, k, l, i) = 0d0
                                        end do
                                    end if
                                #:endif
                                #:if (NORM_DIR == 3)
                                    if (grid_geometry == 3) then
                                        !$acc loop seq
                                        do i = 1, sys_size
                                            flux_gsrc_rs${XYZ}$_vf(j, k, l, i) = 0d0
                                        end do

                                        flux_gsrc_rs${XYZ}$_vf(j, k, l, momxb + 1) = &
                                            -xi_M*(rho_L*(vel_L(dir_idx(1))* &
                                                          vel_L(dir_idx(1)) + &
                                                          s_M*(xi_L*(dir_flg(dir_idx(1))*s_S + &
                                                                     (1d0 - dir_flg(dir_idx(1)))* &
                                                                     vel_L(dir_idx(1))) - vel_L(dir_idx(1))))) &
                                            - xi_P*(rho_R*(vel_R(dir_idx(1))* &
                                                           vel_R(dir_idx(1)) + &
                                                           s_P*(xi_R*(dir_flg(dir_idx(1))*s_S + &
                                                                      (1d0 - dir_flg(dir_idx(1)))* &
                                                                      vel_R(dir_idx(1))) - vel_R(dir_idx(1)))))
                                        flux_gsrc_rs${XYZ}$_vf(j, k, l, momxe) = flux_rs${XYZ}$_vf(j, k, l, momxb + 1)

                                    end if
                                #:endif
                            end do
                        end do
                    end do
                    !$acc end parallel loop
                else
                    !$acc parallel loop collapse(3) gang vector default(present) private(vel_L, vel_R, Re_L, Re_R, &
                    !$acc rho_avg, h_avg, gamma_avg, alpha_L, alpha_R, s_L, s_R, s_S, vel_avg_rms, pcorr, zcoef,   &
                    !$acc vel_L_tmp, vel_R_tmp, Ys_L, Ys_R, Xs_L, Xs_R, Gamma_iL, Gamma_iR, Cp_iL, Cp_iR,          &
                    !$acc Yi_avg, Phi_avg, h_iL, h_iR, h_avg_2) copyin(is1,is2,is3)
                    do l = is3%beg, is3%end
                        do k = is2%beg, is2%end
                            do j = is1%beg, is1%end

                                idx1 = 1; if (dir_idx(1) == 2) idx1 = 2; if (dir_idx(1) == 3) idx1 = 3

                                !$acc loop seq
                                do i = 1, num_fluids
                                    alpha_L(i) = qL_prim_rs${XYZ}$_vf(j, k, l, E_idx + i)
                                    alpha_R(i) = qR_prim_rs${XYZ}$_vf(j + 1, k, l, E_idx + i)
                                end do

                                vel_L_rms = 0d0; vel_R_rms = 0d0
                                !$acc loop seq
                                do i = 1, num_dims
                                    vel_L(i) = qL_prim_rs${XYZ}$_vf(j, k, l, contxe + i)
                                    vel_R(i) = qR_prim_rs${XYZ}$_vf(j + 1, k, l, contxe + i)
                                    vel_L_rms = vel_L_rms + vel_L(i)**2d0
                                    vel_R_rms = vel_R_rms + vel_R(i)**2d0
                                end do

                                pres_L = qL_prim_rs${XYZ}$_vf(j, k, l, E_idx)
                                pres_R = qR_prim_rs${XYZ}$_vf(j + 1, k, l, E_idx)

                                rho_L = 0d0
                                gamma_L = 0d0
                                pi_inf_L = 0d0
                                qv_L = 0d0

                                rho_R = 0d0
                                gamma_R = 0d0
                                pi_inf_R = 0d0
                                qv_R = 0d0

                                alpha_L_sum = 0d0
                                alpha_R_sum = 0d0

                                ! Change this by splitting it into the cases
                                ! present in the bubbles
                                if (mpp_lim) then
                                    !$acc loop seq
                                    do i = 1, num_fluids
                                        qL_prim_rs${XYZ}$_vf(j, k, l, i) = max(0d0, qL_prim_rs${XYZ}$_vf(j, k, l, i))
                                        qL_prim_rs${XYZ}$_vf(j, k, l, E_idx + i) = min(max(0d0, qL_prim_rs${XYZ}$_vf(j, k, l, E_idx + i)), 1d0)
                                        alpha_L_sum = alpha_L_sum + qL_prim_rs${XYZ}$_vf(j, k, l, E_idx + i)
                                    end do

                                    !$acc loop seq
                                    do i = 1, num_fluids
                                        qL_prim_rs${XYZ}$_vf(j, k, l, E_idx + i) = qL_prim_rs${XYZ}$_vf(j, k, l, E_idx + i)/max(alpha_L_sum, sgm_eps)
                                    end do

                                    !$acc loop seq
                                    do i = 1, num_fluids
                                        qR_prim_rs${XYZ}$_vf(j + 1, k, l, i) = max(0d0, qR_prim_rs${XYZ}$_vf(j + 1, k, l, i))
                                        qR_prim_rs${XYZ}$_vf(j + 1, k, l, E_idx + i) = min(max(0d0, qR_prim_rs${XYZ}$_vf(j + 1, k, l, E_idx + i)), 1d0)
                                        alpha_R_sum = alpha_R_sum + qR_prim_rs${XYZ}$_vf(j + 1, k, l, E_idx + i)
                                    end do

                                    !$acc loop seq
                                    do i = 1, num_fluids
                                        qR_prim_rs${XYZ}$_vf(j + 1, k, l, E_idx + i) = qR_prim_rs${XYZ}$_vf(j + 1, k, l, E_idx + i)/max(alpha_R_sum, sgm_eps)
                                    end do
                                end if

                                !$acc loop seq
                                do i = 1, num_fluids
                                    rho_L = rho_L + qL_prim_rs${XYZ}$_vf(j, k, l, i)
                                    gamma_L = gamma_L + qL_prim_rs${XYZ}$_vf(j, k, l, E_idx + i)*gammas(i)
                                    pi_inf_L = pi_inf_L + qL_prim_rs${XYZ}$_vf(j, k, l, E_idx + i)*pi_infs(i)
                                    qv_L = qv_L + qL_prim_rs${XYZ}$_vf(j, k, l, i)*qvs(i)

                                    rho_R = rho_R + qR_prim_rs${XYZ}$_vf(j + 1, k, l, i)
                                    gamma_R = gamma_R + qR_prim_rs${XYZ}$_vf(j + 1, k, l, E_idx + i)*gammas(i)
                                    pi_inf_R = pi_inf_R + qR_prim_rs${XYZ}$_vf(j + 1, k, l, E_idx + i)*pi_infs(i)
                                    qv_R = qv_R + qR_prim_rs${XYZ}$_vf(j + 1, k, l, i)*qvs(i)
                                end do

                                if (viscous) then
                                    !$acc loop seq
                                    do i = 1, 2
                                        Re_L(i) = dflt_real

                                        if (Re_size(i) > 0) Re_L(i) = 0d0

                                        !$acc loop seq
                                        do q = 1, Re_size(i)
                                            Re_L(i) = qL_prim_rs${XYZ}$_vf(j, k, l, E_idx + Re_idx(i, q))/Res(i, q) &
                                                      + Re_L(i)
                                        end do

                                        Re_L(i) = 1d0/max(Re_L(i), sgm_eps)

                                    end do

                                    !$acc loop seq
                                    do i = 1, 2
                                        Re_R(i) = dflt_real

                                        if (Re_size(i) > 0) Re_R(i) = 0d0

                                        !$acc loop seq
                                        do q = 1, Re_size(i)
                                            Re_R(i) = qR_prim_rs${XYZ}$_vf(j + 1, k, l, E_idx + Re_idx(i, q))/Res(i, q) &
                                                      + Re_R(i)
                                        end do

                                        Re_R(i) = 1d0/max(Re_R(i), sgm_eps)
                                    end do
                                end if

                                if (chemistry) then
                                    c_sum_Yi_Phi = 0.0d0
                                    !$acc loop seq
                                    do i = chemxb, chemxe
                                        Ys_L(i - chemxb + 1) = qL_prim_rs${XYZ}$_vf(j, k, l, i)
                                        Ys_R(i - chemxb + 1) = qR_prim_rs${XYZ}$_vf(j + 1, k, l, i)
                                    end do

                                    call get_mixture_molecular_weight(Ys_L, MW_L)
                                    call get_mixture_molecular_weight(Ys_R, MW_R)

                                    Xs_L(:) = Ys_L(:)*MW_L/mol_weights(:)
                                    Xs_R(:) = Ys_R(:)*MW_R/mol_weights(:)

                                    R_gas_L = gas_constant/MW_L
                                    R_gas_R = gas_constant/MW_R

                                    T_L = pres_L/rho_L/R_gas_L
                                    T_R = pres_R/rho_R/R_gas_R

                                    call get_species_specific_heats_r(T_L, Cp_iL)
                                    call get_species_specific_heats_r(T_R, Cp_iR)

                                    if (chem_params%gamma_method == 1) then
                                        !> gamma_method = 1: Ref. Section 2.3.1 Formulation of doi:10.7907/ZKW8-ES97.
                                        Gamma_iL = Cp_iL/(Cp_iL - 1.0d0)
                                        Gamma_iR = Cp_iR/(Cp_iR - 1.0d0)

                                        gamma_L = sum(Xs_L(:)/(Gamma_iL(:) - 1.0d0))
                                        gamma_R = sum(Xs_R(:)/(Gamma_iR(:) - 1.0d0))
                                    else if (chem_params%gamma_method == 2) then
                                        !> gamma_method = 2: c_p / c_v where c_p, c_v are specific heats.
                                        call get_mixture_specific_heat_cp_mass(T_L, Ys_L, Cp_L)
                                        call get_mixture_specific_heat_cp_mass(T_R, Ys_R, Cp_R)
                                        call get_mixture_specific_heat_cv_mass(T_L, Ys_L, Cv_L)
                                        call get_mixture_specific_heat_cv_mass(T_R, Ys_R, Cv_R)

                                        Gamm_L = Cp_L/Cv_L
                                        gamma_L = 1.0d0/(Gamm_L - 1.0d0)
                                        Gamm_R = Cp_R/Cv_R
                                        gamma_R = 1.0d0/(Gamm_R - 1.0d0)
                                    end if

                                    call get_mixture_energy_mass(T_L, Ys_L, E_L)
                                    call get_mixture_energy_mass(T_R, Ys_R, E_R)

                                    E_L = rho_L*E_L + 5d-1*rho_L*vel_L_rms
                                    E_R = rho_R*E_R + 5d-1*rho_R*vel_R_rms
                                    H_L = (E_L + pres_L)/rho_L
                                    H_R = (E_R + pres_R)/rho_R
                                else
                                    E_L = gamma_L*pres_L + pi_inf_L + 5d-1*rho_L*vel_L_rms + qv_L

                                    E_R = gamma_R*pres_R + pi_inf_R + 5d-1*rho_R*vel_R_rms + qv_R

                                    H_L = (E_L + pres_L)/rho_L
                                    H_R = (E_R + pres_R)/rho_R
                                end if

                                @:compute_average_state()

                                call s_compute_speed_of_sound(pres_L, rho_L, gamma_L, pi_inf_L, H_L, alpha_L, &
<<<<<<< HEAD
                                                              vel_L_rms, c_L, qv_L)

                                call s_compute_speed_of_sound(pres_R, rho_R, gamma_R, pi_inf_R, H_R, alpha_R, &
                                                              vel_R_rms, c_R, qv_R)
=======
                                                              vel_L_rms, 0d0, c_L)

                                call s_compute_speed_of_sound(pres_R, rho_R, gamma_R, pi_inf_R, H_R, alpha_R, &
                                                              vel_R_rms, 0d0, c_R)
>>>>>>> e362dc90

                                !> The computation of c_avg does not require all the variables, and therefore the non '_avg'
                                ! variables are placeholders to call the subroutine.

                                call s_compute_speed_of_sound(pres_R, rho_avg, gamma_avg, pi_inf_R, H_avg, alpha_R, &
<<<<<<< HEAD
                                                              vel_avg_rms, c_avg, qv_avg)

                                ! print *, 'm_riemann_solvers 2141', alt_soundspeed, c_L, c_R, c_avg
=======
                                                              vel_avg_rms, c_sum_Yi_Phi, c_avg)
>>>>>>> e362dc90

                                if (viscous) then
                                    !$acc loop seq
                                    do i = 1, 2
                                        Re_avg_rs${XYZ}$_vf(j, k, l, i) = 2d0/(1d0/Re_L(i) + 1d0/Re_R(i))
                                    end do
                                end if

                                if (low_Mach == 2) then
                                    @:compute_low_Mach_correction()
                                end if

                                if (wave_speeds == 1) then
                                    s_L = min(vel_L(idx1) - c_L, vel_R(idx1) - c_R)
                                    s_R = max(vel_R(idx1) + c_R, vel_L(idx1) + c_L)

                                    s_S = (pres_R - pres_L + rho_L*vel_L(idx1)* &
                                           (s_L - vel_L(idx1)) - &
                                           rho_R*vel_R(idx1)* &
                                           (s_R - vel_R(idx1))) &
                                          /(rho_L*(s_L - vel_L(idx1)) - &
                                            rho_R*(s_R - vel_R(idx1)))

                                elseif (wave_speeds == 2) then
                                    pres_SL = 5d-1*(pres_L + pres_R + rho_avg*c_avg* &
                                                    (vel_L(idx1) - &
                                                     vel_R(idx1)))

                                    pres_SR = pres_SL

                                    Ms_L = max(1d0, sqrt(1d0 + ((5d-1 + gamma_L)/(1d0 + gamma_L))* &
                                                         (pres_SL/pres_L - 1d0)*pres_L/ &
                                                         ((pres_L + pi_inf_L/(1d0 + gamma_L)))))
                                    Ms_R = max(1d0, sqrt(1d0 + ((5d-1 + gamma_R)/(1d0 + gamma_R))* &
                                                         (pres_SR/pres_R - 1d0)*pres_R/ &
                                                         ((pres_R + pi_inf_R/(1d0 + gamma_R)))))

                                    s_L = vel_L(idx1) - c_L*Ms_L
                                    s_R = vel_R(idx1) + c_R*Ms_R

                                    s_S = 5d-1*((vel_L(idx1) + vel_R(idx1)) + &
                                                (pres_L - pres_R)/ &
                                                (rho_avg*c_avg))
                                end if

                                ! follows Einfeldt et al.
                                ! s_M/P = min/max(0.,s_L/R)
                                s_M = min(0d0, s_L); s_P = max(0d0, s_R)

                                ! goes with q_star_L/R = xi_L/R * (variable)
                                ! xi_L/R = ( ( s_L/R - u_L/R )/(s_L/R - s_star) )
                                xi_L = (s_L - vel_L(idx1))/(s_L - s_S)
                                xi_R = (s_R - vel_R(idx1))/(s_R - s_S)

                                ! goes with numerical velocity in x/y/z directions
                                ! xi_P/M = 0.5 +/m sgn(0.5,s_star)
                                xi_M = (5d-1 + sign(5d-1, s_S))
                                xi_P = (5d-1 - sign(5d-1, s_S))

                                if (low_Mach == 1) then
                                    @:compute_low_Mach_correction()
                                else
                                    pcorr = 0d0
                                end if

                                !$acc loop seq
                                do i = 1, contxe
                                    flux_rs${XYZ}$_vf(j, k, l, i) = &
                                        xi_M*qL_prim_rs${XYZ}$_vf(j, k, l, i) &
                                        *(vel_L(idx1) + s_M*(xi_L - 1d0)) &
                                        + xi_P*qR_prim_rs${XYZ}$_vf(j + 1, k, l, i) &
                                        *(vel_R(idx1) + s_P*(xi_R - 1d0))
                                end do

                                ! Momentum flux.
                                ! f = \rho u u + p I, q = \rho u, q_star = \xi * \rho*(s_star, v, w)
                                !$acc loop seq
                                do i = 1, num_dims
                                    idxi = dir_idx(i)
                                    flux_rs${XYZ}$_vf(j, k, l, contxe + idxi) = &
                                        xi_M*(rho_L*(vel_L(idx1)* &
                                                     vel_L(idxi) + &
                                                     s_M*(xi_L*(dir_flg(idxi)*s_S + &
                                                                (1d0 - dir_flg(idxi))* &
                                                                vel_L(idxi)) - vel_L(idxi))) + &
                                              dir_flg(idxi)*(pres_L)) &
                                        + xi_P*(rho_R*(vel_R(idx1)* &
                                                       vel_R(idxi) + &
                                                       s_P*(xi_R*(dir_flg(idxi)*s_S + &
                                                                  (1d0 - dir_flg(idxi))* &
                                                                  vel_R(idxi)) - vel_R(idxi))) + &
                                                dir_flg(idxi)*(pres_R)) &
                                        + (s_M/s_L)*(s_P/s_R)*dir_flg(idxi)*pcorr
                                end do

                                ! Energy flux.
                                ! f = u*(E+p), q = E, q_star = \xi*E+(s-u)(\rho s_star + p/(s-u))
                                flux_rs${XYZ}$_vf(j, k, l, E_idx) = &
                                    xi_M*(vel_L(idx1)*(E_L + pres_L) + &
                                          s_M*(xi_L*(E_L + (s_S - vel_L(idx1))* &
                                                     (rho_L*s_S + pres_L/ &
                                                      (s_L - vel_L(idx1)))) - E_L)) &
                                    + xi_P*(vel_R(idx1)*(E_R + pres_R) + &
                                            s_P*(xi_R*(E_R + (s_S - vel_R(idx1))* &
                                                       (rho_R*s_S + pres_R/ &
                                                        (s_R - vel_R(idx1)))) - E_R)) &
                                    + (s_M/s_L)*(s_P/s_R)*pcorr*s_S

                                ! Volume fraction flux
                                !$acc loop seq
                                do i = advxb, advxe
                                    flux_rs${XYZ}$_vf(j, k, l, i) = &
                                        xi_M*qL_prim_rs${XYZ}$_vf(j, k, l, i) &
                                        *(vel_L(idx1) + s_M*(xi_L - 1d0)) &
                                        + xi_P*qR_prim_rs${XYZ}$_vf(j + 1, k, l, i) &
                                        *(vel_R(idx1) + s_P*(xi_R - 1d0))
                                end do

                                ! Source for volume fraction advection equation
                                !$acc loop seq
                                do i = 1, num_dims
                                    idxi = dir_idx(i)
                                    vel_src_rs${XYZ}$_vf(j, k, l, idxi) = &
                                        xi_M*(vel_L(idxi) + &
                                              dir_flg(idxi)* &
                                              s_M*(xi_L - 1d0)) &
                                        + xi_P*(vel_R(idxi) + &
                                                dir_flg(idxi)* &
                                                s_P*(xi_R - 1d0))

                                    !if ( (model_eqns == 4) .or. (num_fluids==1) ) vel_src_rs_vf(dir_idx(i))%sf(j,k,l) = 0d0
                                end do

                                flux_src_rs${XYZ}$_vf(j, k, l, advxb) = vel_src_rs${XYZ}$_vf(j, k, l, idx1)

                                if (chemistry) then
                                    !$acc loop seq
                                    do i = chemxb, chemxe
                                        Y_L = qL_prim_rs${XYZ}$_vf(j, k, l, i)
                                        Y_R = qR_prim_rs${XYZ}$_vf(j + 1, k, l, i)

                                        flux_rs${XYZ}$_vf(j, k, l, i) = xi_M*rho_L*Y_L*(vel_L(idx1) + s_M*(xi_L - 1d0)) &
                                                                        + xi_P*rho_R*Y_R*(vel_R(idx1) + s_P*(xi_R - 1d0))
                                        flux_src_rs${XYZ}$_vf(j, k, l, i) = 0.0d0
                                    end do
                                end if

                                ! Geometrical source flux for cylindrical coordinates

                                #:if (NORM_DIR == 2)
                                    if (cyl_coord) then
                                        !Substituting the advective flux into the inviscid geometrical source flux
                                        !$acc loop seq
                                        do i = 1, E_idx
                                            flux_gsrc_rs${XYZ}$_vf(j, k, l, i) = flux_rs${XYZ}$_vf(j, k, l, i)
                                        end do
                                        ! Recalculating the radial momentum geometric source flux
                                        flux_gsrc_rs${XYZ}$_vf(j, k, l, contxe + idx1) = &
                                            xi_M*(rho_L*(vel_L(idx1)* &
                                                         vel_L(idx1) + &
                                                         s_M*(xi_L*(dir_flg(idx1)*s_S + &
                                                                    (1d0 - dir_flg(idx1))* &
                                                                    vel_L(idx1)) - vel_L(idx1)))) &
                                            + xi_P*(rho_R*(vel_R(idx1)* &
                                                           vel_R(idx1) + &
                                                           s_P*(xi_R*(dir_flg(idx1)*s_S + &
                                                                      (1d0 - dir_flg(idx1))* &
                                                                      vel_R(idx1)) - vel_R(idx1))))
                                        ! Geometrical source of the void fraction(s) is zero
                                        !$acc loop seq
                                        do i = advxb, advxe
                                            flux_gsrc_rs${XYZ}$_vf(j, k, l, i) = 0d0
                                        end do
                                    end if
                                #:endif
                                #:if (NORM_DIR == 3)
                                    if (grid_geometry == 3) then
                                        !$acc loop seq
                                        do i = 1, sys_size
                                            flux_gsrc_rs${XYZ}$_vf(j, k, l, i) = 0d0
                                        end do

                                        flux_gsrc_rs${XYZ}$_vf(j, k, l, momxb + 1) = &
                                            -xi_M*(rho_L*(vel_L(idx1)* &
                                                          vel_L(idx1) + &
                                                          s_M*(xi_L*(dir_flg(idx1)*s_S + &
                                                                     (1d0 - dir_flg(idx1))* &
                                                                     vel_L(idx1)) - vel_L(idx1)))) &
                                            - xi_P*(rho_R*(vel_R(idx1)* &
                                                           vel_R(idx1) + &
                                                           s_P*(xi_R*(dir_flg(idx1)*s_S + &
                                                                      (1d0 - dir_flg(idx1))* &
                                                                      vel_R(idx1)) - vel_R(idx1))))
                                        flux_gsrc_rs${XYZ}$_vf(j, k, l, momxe) = flux_rs${XYZ}$_vf(j, k, l, momxb + 1)

                                    end if
                                #:endif

                            end do
                        end do
                    end do
                    !$acc end parallel loop
                end if
            end if
        #:endfor
        ! Computing HLLC flux and source flux for Euler system of equations

        if (viscous) then
            if (weno_Re_flux) then
                call s_compute_viscous_source_flux( &
                    qL_prim_vf(momxb:momxe), &
                    dqL_prim_dx_vf(momxb:momxe), &
                    dqL_prim_dy_vf(momxb:momxe), &
                    dqL_prim_dz_vf(momxb:momxe), &
                    qR_prim_vf(momxb:momxe), &
                    dqR_prim_dx_vf(momxb:momxe), &
                    dqR_prim_dy_vf(momxb:momxe), &
                    dqR_prim_dz_vf(momxb:momxe), &
                    flux_src_vf, norm_dir, ix, iy, iz)
            else
                call s_compute_viscous_source_flux( &
                    q_prim_vf(momxb:momxe), &
                    dqL_prim_dx_vf(momxb:momxe), &
                    dqL_prim_dy_vf(momxb:momxe), &
                    dqL_prim_dz_vf(momxb:momxe), &
                    q_prim_vf(momxb:momxe), &
                    dqR_prim_dx_vf(momxb:momxe), &
                    dqR_prim_dy_vf(momxb:momxe), &
                    dqR_prim_dz_vf(momxb:momxe), &
                    flux_src_vf, norm_dir, ix, iy, iz)
            end if
        end if

        if (surface_tension) then
            call s_compute_capilary_source_flux( &
                q_prim_vf, &
                vel_src_rsx_vf, &
                vel_src_rsy_vf, &
                vel_src_rsz_vf, &
                flux_src_vf, &
                norm_dir, isx, isy, isz)
        end if

        call s_finalize_riemann_solver(flux_vf, flux_src_vf, &
                                       flux_gsrc_vf, &
                                       norm_dir, ix, iy, iz)

    end subroutine s_hllc_riemann_solver

    !>  The computation of parameters, the allocation of memory,
        !!      the association of pointers and/or the execution of any
        !!      other procedures that are necessary to setup the module.
    subroutine s_initialize_riemann_solvers_module

        ! Allocating the variables that will be utilized to formulate the
        ! left, right, and average states of the Riemann problem, as well
        ! the Riemann problem solution
        integer :: i, j

        @:ALLOCATE(Gs(1:num_fluids))

        do i = 1, num_fluids
            Gs(i) = fluid_pp(i)%G
        end do
        !$acc update device(Gs)

        if (viscous) then
            @:ALLOCATE(Res(1:2, 1:maxval(Re_size)))
        end if

        if (viscous) then
            do i = 1, 2
                do j = 1, Re_size(i)
                    Res(i, j) = fluid_pp(Re_idx(i, j))%Re(i)
                end do
            end do
            !$acc update device(Res, Re_idx, Re_size)
        end if

        !$acc enter data copyin(is1, is2, is3, isx, isy, isz)

        is1%beg = -1; is2%beg = 0; is3%beg = 0
        is1%end = m; is2%end = n; is3%end = p

        @:ALLOCATE(flux_rsx_vf(is1%beg:is1%end, &
            is2%beg:is2%end, &
            is3%beg:is3%end, 1:sys_size))
        @:ALLOCATE(flux_gsrc_rsx_vf(is1%beg:is1%end, &
            is2%beg:is2%end, &
            is3%beg:is3%end, 1:sys_size))
        @:ALLOCATE(flux_src_rsx_vf(is1%beg:is1%end, &
            is2%beg:is2%end, &
            is3%beg:is3%end, advxb:sys_size))
        @:ALLOCATE(vel_src_rsx_vf(is1%beg:is1%end, &
            is2%beg:is2%end, &
            is3%beg:is3%end, 1:num_dims))
        if (qbmm) then
            @:ALLOCATE(mom_sp_rsx_vf(is1%beg:is1%end + 1, is2%beg:is2%end, is3%beg:is3%end, 1:4))
        end if

        if (viscous) then
            @:ALLOCATE(Re_avg_rsx_vf(is1%beg:is1%end, &
                is2%beg:is2%end, &
                is3%beg:is3%end, 1:2))
        end if

        if (n == 0) return

        is1%beg = -1; is2%beg = 0; is3%beg = 0
        is1%end = n; is2%end = m; is3%end = p

        @:ALLOCATE(flux_rsy_vf(is1%beg:is1%end, &
            is2%beg:is2%end, &
            is3%beg:is3%end, 1:sys_size))
        @:ALLOCATE(flux_gsrc_rsy_vf(is1%beg:is1%end, &
            is2%beg:is2%end, &
            is3%beg:is3%end, 1:sys_size))
        @:ALLOCATE(flux_src_rsy_vf(is1%beg:is1%end, &
            is2%beg:is2%end, &
            is3%beg:is3%end, advxb:sys_size))
        @:ALLOCATE(vel_src_rsy_vf(is1%beg:is1%end, &
            is2%beg:is2%end, &
            is3%beg:is3%end, 1:num_dims))

        if (qbmm) then
            @:ALLOCATE(mom_sp_rsy_vf(is1%beg:is1%end + 1, is2%beg:is2%end, is3%beg:is3%end, 1:4))
        end if

        if (viscous) then
            @:ALLOCATE(Re_avg_rsy_vf(is1%beg:is1%end, &
                is2%beg:is2%end, &
                is3%beg:is3%end, 1:2))
        end if

        if (p == 0) return

        is1%beg = -1; is2%beg = 0; is3%beg = 0
        is1%end = p; is2%end = n; is3%end = m

        @:ALLOCATE(flux_rsz_vf(is1%beg:is1%end, &
            is2%beg:is2%end, &
            is3%beg:is3%end, 1:sys_size))
        @:ALLOCATE(flux_gsrc_rsz_vf(is1%beg:is1%end, &
            is2%beg:is2%end, &
            is3%beg:is3%end, 1:sys_size))
        @:ALLOCATE(flux_src_rsz_vf(is1%beg:is1%end, &
            is2%beg:is2%end, &
            is3%beg:is3%end, advxb:sys_size))
        @:ALLOCATE(vel_src_rsz_vf(is1%beg:is1%end, &
            is2%beg:is2%end, &
            is3%beg:is3%end, 1:num_dims))

        if (qbmm) then
            @:ALLOCATE(mom_sp_rsz_vf(is1%beg:is1%end + 1, is2%beg:is2%end, is3%beg:is3%end, 1:4))
        end if

        if (viscous) then
            @:ALLOCATE(Re_avg_rsz_vf(is1%beg:is1%end, &
                is2%beg:is2%end, &
                is3%beg:is3%end, 1:2))
        end if

    end subroutine s_initialize_riemann_solvers_module

    !>  The purpose of this subroutine is to populate the buffers
        !!      of the left and right Riemann states variables, depending
        !!      on the boundary conditions.
        !!  @param qL_prim_vf The  left WENO-reconstructed cell-boundary values of the
        !!      cell-average primitive variables
        !!  @param qR_prim_vf The right WENO-reconstructed cell-boundary values of the
        !!      cell-average primitive variables
        !!  @param dqL_prim_dx_vf The  left WENO-reconstructed cell-boundary values of the
        !!      first-order x-dir spatial derivatives
        !!  @param dqL_prim_dy_vf The  left WENO-reconstructed cell-boundary values of the
        !!      first-order y-dir spatial derivatives
        !!  @param dqL_prim_dz_vf The  left WENO-reconstructed cell-boundary values of the
        !!      first-order z-dir spatial derivatives
        !!  @param dqR_prim_dx_vf The right WENO-reconstructed cell-boundary values of the
        !!      first-order x-dir spatial derivatives
        !!  @param dqR_prim_dy_vf The right WENO-reconstructed cell-boundary values of the
        !!      first-order y-dir spatial derivatives
        !!  @param dqR_prim_dz_vf The right WENO-reconstructed cell-boundary values of the
        !!      first-order z-dir spatial derivatives
        !!  @param gm_alphaL_vf  Left averaged gradient magnitude
        !!  @param gm_alphaR_vf Right averaged gradient magnitude
        !!  @param norm_dir Dir. splitting direction
        !!  @param ix Index bounds in the x-dir
        !!  @param iy Index bounds in the y-dir
        !!  @param iz Index bounds in the z-dir
    subroutine s_populate_riemann_states_variables_buffers( &
        qL_prim_rsx_vf, qL_prim_rsy_vf, qL_prim_rsz_vf, dqL_prim_dx_vf, &
        dqL_prim_dy_vf, &
        dqL_prim_dz_vf, &
        qL_prim_vf, &
        qR_prim_rsx_vf, qR_prim_rsy_vf, qR_prim_rsz_vf, dqR_prim_dx_vf, &
        dqR_prim_dy_vf, &
        dqR_prim_dz_vf, &
        qR_prim_vf, &
        norm_dir, ix, iy, iz)

        real(kind(0d0)), dimension(startx:, starty:, startz:, 1:), intent(inout) :: qL_prim_rsx_vf, qL_prim_rsy_vf, qL_prim_rsz_vf, qR_prim_rsx_vf, qR_prim_rsy_vf, qR_prim_rsz_vf

        type(scalar_field), &
            allocatable, dimension(:), &
            intent(inout) :: dqL_prim_dx_vf, dqR_prim_dx_vf, &
                             dqL_prim_dy_vf, dqR_prim_dy_vf, &
                             dqL_prim_dz_vf, dqR_prim_dz_vf, &
                             qL_prim_vf, qR_prim_vf

        integer, intent(in) :: norm_dir
        type(int_bounds_info), intent(in) :: ix, iy, iz

        integer :: i, j, k, l !< Generic loop iterator

        if (norm_dir == 1) then
            is1 = ix; is2 = iy; is3 = iz
            dir_idx = (/1, 2, 3/); dir_flg = (/1d0, 0d0, 0d0/)
        elseif (norm_dir == 2) then
            is1 = iy; is2 = ix; is3 = iz
            dir_idx = (/2, 1, 3/); dir_flg = (/0d0, 1d0, 0d0/)
        else
            is1 = iz; is2 = iy; is3 = ix
            dir_idx = (/3, 1, 2/); dir_flg = (/0d0, 0d0, 1d0/)
        end if

        !$acc update device(is1, is2, is3)

        if (hypoelasticity) then
            if (norm_dir == 1) then
                dir_idx_tau = (/1, 2, 4/)
            else if (norm_dir == 2) then
                dir_idx_tau = (/3, 2, 5/)
            else
                dir_idx_tau = (/6, 4, 5/)
            end if
        end if

        isx = ix; isy = iy; isz = iz
        !$acc update device(isx, isy, isz) ! for stuff in the same module
        !$acc update device(dir_idx, dir_flg,  dir_idx_tau) ! for stuff in different modules

        ! Population of Buffers in x-direction =============================
        if (norm_dir == 1) then

            if (bc_x%beg == -4) then    ! Riemann state extrap. BC at beginning
                !$acc parallel loop collapse(3) gang vector default(present)
                do i = 1, sys_size
                    do l = is3%beg, is3%end
                        do k = is2%beg, is2%end
                            qL_prim_rsx_vf(-1, k, l, i) = &
                                qR_prim_rsx_vf(0, k, l, i)
                        end do
                    end do
                end do

                if (viscous) then
                    !$acc parallel loop collapse(3) gang vector default(present)
                    do i = momxb, momxe
                        do l = isz%beg, isz%end
                            do k = isy%beg, isy%end

                                dqL_prim_dx_vf(i)%sf(-1, k, l) = &
                                    dqR_prim_dx_vf(i)%sf(0, k, l)
                            end do
                        end do
                    end do

                    if (n > 0) then
                        !$acc parallel loop collapse(3) gang vector default(present)
                        do i = momxb, momxe
                            do l = isz%beg, isz%end
                                do k = isy%beg, isy%end

                                    dqL_prim_dy_vf(i)%sf(-1, k, l) = &
                                        dqR_prim_dy_vf(i)%sf(0, k, l)
                                end do
                            end do
                        end do

                        if (p > 0) then
                            !$acc parallel loop collapse(3) gang vector default(present)
                            do i = momxb, momxe
                                do l = isz%beg, isz%end
                                    do k = isy%beg, isy%end

                                        dqL_prim_dz_vf(i)%sf(-1, k, l) = &
                                            dqR_prim_dz_vf(i)%sf(0, k, l)
                                    end do
                                end do
                            end do
                        end if

                    end if

                end if

            end if

            if (bc_x%end == -4) then    ! Riemann state extrap. BC at end

                !$acc parallel loop collapse(3) gang vector default(present)
                do i = 1, sys_size
                    do l = is3%beg, is3%end
                        do k = is2%beg, is2%end
                            qR_prim_rsx_vf(m + 1, k, l, i) = &
                                qL_prim_rsx_vf(m, k, l, i)
                        end do
                    end do
                end do

                if (viscous) then

                    !$acc parallel loop collapse(3) gang vector default(present)
                    do i = momxb, momxe
                        do l = isz%beg, isz%end
                            do k = isy%beg, isy%end

                                dqR_prim_dx_vf(i)%sf(m + 1, k, l) = &
                                    dqL_prim_dx_vf(i)%sf(m, k, l)
                            end do
                        end do
                    end do

                    if (n > 0) then
                        !$acc parallel loop collapse(3) gang vector default(present)
                        do i = momxb, momxe
                            do l = isz%beg, isz%end
                                do k = isy%beg, isy%end

                                    dqR_prim_dy_vf(i)%sf(m + 1, k, l) = &
                                        dqL_prim_dy_vf(i)%sf(m, k, l)
                                end do
                            end do
                        end do

                        if (p > 0) then
                            !$acc parallel loop collapse(3) gang vector default(present)
                            do i = momxb, momxe
                                do l = isz%beg, isz%end
                                    do k = isy%beg, isy%end

                                        dqR_prim_dz_vf(i)%sf(m + 1, k, l) = &
                                            dqL_prim_dz_vf(i)%sf(m, k, l)
                                    end do
                                end do
                            end do
                        end if

                    end if

                end if

            end if
            ! END: Population of Buffers in x-direction ========================

            ! Population of Buffers in y-direction =============================
        elseif (norm_dir == 2) then

            if (bc_y%beg == -4) then    ! Riemann state extrap. BC at beginning
                !$acc parallel loop collapse(3) gang vector default(present)
                do i = 1, sys_size
                    do l = is3%beg, is3%end
                        do k = is2%beg, is2%end
                            qL_prim_rsy_vf(-1, k, l, i) = &
                                qR_prim_rsy_vf(0, k, l, i)
                        end do
                    end do
                end do

                if (viscous) then

                    !$acc parallel loop collapse(3) gang vector default(present)
                    do i = momxb, momxe
                        do l = isz%beg, isz%end
                            do j = isx%beg, isx%end
                                dqL_prim_dx_vf(i)%sf(j, -1, l) = &
                                    dqR_prim_dx_vf(i)%sf(j, 0, l)
                            end do
                        end do
                    end do

                    !$acc parallel loop collapse(3) gang vector default(present)
                    do i = momxb, momxe
                        do l = isz%beg, isz%end
                            do j = isx%beg, isx%end
                                dqL_prim_dy_vf(i)%sf(j, -1, l) = &
                                    dqR_prim_dy_vf(i)%sf(j, 0, l)
                            end do
                        end do
                    end do

                    if (p > 0) then
                        !$acc parallel loop collapse(3) gang vector default(present)
                        do i = momxb, momxe
                            do l = isz%beg, isz%end
                                do j = isx%beg, isx%end
                                    dqL_prim_dz_vf(i)%sf(j, -1, l) = &
                                        dqR_prim_dz_vf(i)%sf(j, 0, l)
                                end do
                            end do
                        end do
                    end if

                end if

            end if

            if (bc_y%end == -4) then    ! Riemann state extrap. BC at end

                !$acc parallel loop collapse(3) gang vector default(present)
                do i = 1, sys_size
                    do l = is3%beg, is3%end
                        do k = is2%beg, is2%end
                            qR_prim_rsy_vf(n + 1, k, l, i) = &
                                qL_prim_rsy_vf(n, k, l, i)
                        end do
                    end do
                end do

                if (viscous) then

                    !$acc parallel loop collapse(3) gang vector default(present)
                    do i = momxb, momxe
                        do l = isz%beg, isz%end
                            do j = isx%beg, isx%end
                                dqR_prim_dx_vf(i)%sf(j, n + 1, l) = &
                                    dqL_prim_dx_vf(i)%sf(j, n, l)
                            end do
                        end do
                    end do

                    !$acc parallel loop collapse(3) gang vector default(present)
                    do i = momxb, momxe
                        do l = isz%beg, isz%end
                            do j = isx%beg, isx%end
                                dqR_prim_dy_vf(i)%sf(j, n + 1, l) = &
                                    dqL_prim_dy_vf(i)%sf(j, n, l)
                            end do
                        end do
                    end do

                    if (p > 0) then
                        !$acc parallel loop collapse(3) gang vector default(present)
                        do i = momxb, momxe
                            do l = isz%beg, isz%end
                                do j = isx%beg, isx%end
                                    dqR_prim_dz_vf(i)%sf(j, n + 1, l) = &
                                        dqL_prim_dz_vf(i)%sf(j, n, l)
                                end do
                            end do
                        end do
                    end if

                end if

            end if
            ! END: Population of Buffers in y-direction ========================

            ! Population of Buffers in z-direction =============================
        else

            if (bc_z%beg == -4) then    ! Riemann state extrap. BC at beginning
                !$acc parallel loop collapse(3) gang vector default(present)
                do i = 1, sys_size
                    do l = is3%beg, is3%end
                        do k = is2%beg, is2%end
                            qL_prim_rsz_vf(-1, k, l, i) = &
                                qR_prim_rsz_vf(0, k, l, i)
                        end do
                    end do
                end do

                if (viscous) then
                    !$acc parallel loop collapse(3) gang vector default(present)
                    do i = momxb, momxe
                        do k = isy%beg, isy%end
                            do j = isx%beg, isx%end
                                dqL_prim_dx_vf(i)%sf(j, k, -1) = &
                                    dqR_prim_dx_vf(i)%sf(j, k, 0)
                            end do
                        end do
                    end do
                    !$acc parallel loop collapse(3) gang vector default(present)
                    do i = momxb, momxe
                        do k = isy%beg, isy%end
                            do j = isx%beg, isx%end
                                dqL_prim_dy_vf(i)%sf(j, k, -1) = &
                                    dqR_prim_dy_vf(i)%sf(j, k, 0)
                            end do
                        end do
                    end do
                    !$acc parallel loop collapse(3) gang vector default(present)
                    do i = momxb, momxe
                        do k = isy%beg, isy%end
                            do j = isx%beg, isx%end
                                dqL_prim_dz_vf(i)%sf(j, k, -1) = &
                                    dqR_prim_dz_vf(i)%sf(j, k, 0)
                            end do
                        end do
                    end do
                end if

            end if

            if (bc_z%end == -4) then    ! Riemann state extrap. BC at end

                !$acc parallel loop collapse(3) gang vector default(present)
                do i = 1, sys_size
                    do l = is3%beg, is3%end
                        do k = is2%beg, is2%end
                            qR_prim_rsz_vf(p + 1, k, l, i) = &
                                qL_prim_rsz_vf(p, k, l, i)
                        end do
                    end do
                end do

                if (viscous) then
                    !$acc parallel loop collapse(3) gang vector default(present)
                    do i = momxb, momxe
                        do k = isy%beg, isy%end
                            do j = isx%beg, isx%end
                                dqR_prim_dx_vf(i)%sf(j, k, p + 1) = &
                                    dqL_prim_dx_vf(i)%sf(j, k, p)
                            end do
                        end do
                    end do

                    !$acc parallel loop collapse(3) gang vector default(present)
                    do i = momxb, momxe
                        do k = isy%beg, isy%end
                            do j = isx%beg, isx%end
                                dqR_prim_dy_vf(i)%sf(j, k, p + 1) = &
                                    dqL_prim_dy_vf(i)%sf(j, k, p)
                            end do
                        end do
                    end do

                    !$acc parallel loop collapse(3) gang vector default(present)
                    do i = momxb, momxe
                        do k = isy%beg, isy%end
                            do j = isx%beg, isx%end
                                dqR_prim_dz_vf(i)%sf(j, k, p + 1) = &
                                    dqL_prim_dz_vf(i)%sf(j, k, p)
                            end do
                        end do
                    end do
                end if

            end if

        end if
        ! END: Population of Buffers in z-direction ========================

    end subroutine s_populate_riemann_states_variables_buffers

    !>  The computation of parameters, the allocation of memory,
        !!      the association of pointers and/or the execution of any
        !!      other procedures needed to configure the chosen Riemann
        !!      solver algorithm.
        !!  @param qL_prim_vf The  left WENO-reconstructed cell-boundary values of the
        !!      cell-average primitive variables
        !!  @param qR_prim_vf The right WENO-reconstructed cell-boundary values of the
        !!      cell-average primitive variables
        !!  @param flux_vf Intra-cell fluxes
        !!  @param flux_src_vf Intra-cell fluxes sources
        !!  @param flux_gsrc_vf Intra-cell geometric fluxes sources
        !!  @param norm_dir Dir. splitting direction
        !!  @param ix Index bounds in the x-dir
        !!  @param iy Index bounds in the y-dir
        !!  @param iz Index bounds in the z-dir
        !!  @param q_prim_vf Cell-averaged primitive variables
    subroutine s_initialize_riemann_solver( &
        q_prim_vf, &
        flux_vf, flux_src_vf, &
        flux_gsrc_vf, &
        norm_dir, ix, iy, iz)

        type(scalar_field), dimension(sys_size), intent(in) :: q_prim_vf
        type(scalar_field), &
            dimension(sys_size), &
            intent(inout) :: flux_vf, flux_src_vf, flux_gsrc_vf

        integer, intent(in) :: norm_dir
        type(int_bounds_info), intent(in) :: ix, iy, iz

        integer :: i, j, k, l ! Generic loop iterators

        ! Reshaping Inputted Data in x-direction ===========================

        if (norm_dir == 1) then

            if (viscous .or. (surface_tension)) then

                !$acc parallel loop collapse(4) gang vector default(present)
                do i = momxb, E_idx
                    do l = is3%beg, is3%end
                        do k = is2%beg, is2%end
                            do j = is1%beg, is1%end
                                flux_src_vf(i)%sf(j, k, l) = 0d0
                            end do
                        end do
                    end do
                end do
            end if

            if (qbmm) then

                !$acc parallel loop collapse(4) gang vector default(present)
                do i = 1, 4
                    do l = is3%beg, is3%end
                        do k = is2%beg, is2%end
                            do j = is1%beg, is1%end + 1
                                mom_sp_rsx_vf(j, k, l, i) = mom_sp(i)%sf(j, k, l)
                            end do
                        end do
                    end do
                end do
            end if

            ! ==================================================================

            ! Reshaping Inputted Data in y-direction ===========================
        elseif (norm_dir == 2) then

            if (viscous .or. (surface_tension)) then
                !$acc parallel loop collapse(4) gang vector default(present)
                do i = momxb, E_idx
                    do l = is3%beg, is3%end
                        do j = is1%beg, is1%end
                            do k = is2%beg, is2%end
                                flux_src_vf(i)%sf(k, j, l) = 0d0
                            end do
                        end do
                    end do
                end do
            end if

            if (qbmm) then
                !$acc parallel loop collapse(4) gang vector default(present)
                do i = 1, 4
                    do l = is3%beg, is3%end
                        do k = is2%beg, is2%end
                            do j = is1%beg, is1%end + 1
                                mom_sp_rsy_vf(j, k, l, i) = mom_sp(i)%sf(k, j, l)
                            end do
                        end do
                    end do
                end do
            end if

            ! ==================================================================

            ! Reshaping Inputted Data in z-direction ===========================
        else

            if (viscous .or. (surface_tension)) then
                !$acc parallel loop collapse(4) gang vector default(present)
                do i = momxb, E_idx
                    do j = is1%beg, is1%end
                        do k = is2%beg, is2%end
                            do l = is3%beg, is3%end
                                flux_src_vf(i)%sf(l, k, j) = 0d0
                            end do
                        end do
                    end do
                end do
            end if

            if (qbmm) then
                !$acc parallel loop collapse(4) gang vector default(present)
                do i = 1, 4
                    do l = is3%beg, is3%end
                        do k = is2%beg, is2%end
                            do j = is1%beg, is1%end + 1
                                mom_sp_rsz_vf(j, k, l, i) = mom_sp(i)%sf(l, k, j)
                            end do
                        end do
                    end do
                end do
            end if

        end if

        ! ==================================================================

    end subroutine s_initialize_riemann_solver

    !>  The goal of this subroutine is to evaluate and account
        !!      for the contribution of viscous stresses in the source
        !!      flux for the momentum and energy.
        !!  @param velL_vf  Left, WENO reconstructed, cell-boundary values of the velocity
        !!  @param velR_vf Right, WENO reconstructed, cell-boundary values of the velocity
        !!  @param dvelL_dx_vf  Left, WENO reconstructed cell-avg. x-dir derivative of the velocity
        !!  @param dvelL_dy_vf  Left, WENO reconstructed cell-avg. y-dir derivative of the velocity
        !!  @param dvelL_dz_vf  Left, WENO reconstructed cell-avg. z-dir derivative of the velocity
        !!  @param dvelR_dx_vf Right, WENO reconstructed cell-avg. x-dir derivative of the velocity
        !!  @param dvelR_dy_vf Right, WENO reconstructed cell-avg. y-dir derivative of the velocity
        !!  @param dvelR_dz_vf Right, WENO reconstructed cell-avg. z-dir derivative of the velocity
        !!  @param flux_src_vf Intercell flux
        !!  @param norm_dir Dimensional splitting coordinate direction
        !!  @param ix Index bounds in  first coordinate direction
        !!  @param iy Index bounds in second coordinate direction
        !!  @param iz Index bounds in  third coordinate direction
    subroutine s_compute_cylindrical_viscous_source_flux(velL_vf, &
                                                         dvelL_dx_vf, &
                                                         dvelL_dy_vf, &
                                                         dvelL_dz_vf, &
                                                         velR_vf, &
                                                         dvelR_dx_vf, &
                                                         dvelR_dy_vf, &
                                                         dvelR_dz_vf, &
                                                         flux_src_vf, &
                                                         norm_dir, &
                                                         ix, iy, iz)

        type(scalar_field), &
            dimension(num_dims), &
            intent(in) :: velL_vf, velR_vf, &
                          dvelL_dx_vf, dvelR_dx_vf, &
                          dvelL_dy_vf, dvelR_dy_vf, &
                          dvelL_dz_vf, dvelR_dz_vf

        type(scalar_field), &
            dimension(sys_size), &
            intent(inout) :: flux_src_vf

        integer, intent(in) :: norm_dir

        type(int_bounds_info), intent(in) :: ix, iy, iz

        ! Arithmetic mean of the left and right, WENO-reconstructed, cell-
        ! boundary values of cell-average first-order spatial derivatives
        ! of velocity
        real(kind(0d0)), dimension(num_dims) :: avg_vel
        real(kind(0d0)), dimension(num_dims) :: dvel_avg_dx
        real(kind(0d0)), dimension(num_dims) :: dvel_avg_dy
        real(kind(0d0)), dimension(num_dims) :: dvel_avg_dz

        ! Viscous stress tensor
        real(kind(0d0)), dimension(num_dims, num_dims) :: tau_Re

        ! Generic loop iterators
        integer :: i, j, k, l

        ! Viscous Stresses in z-direction ==================================
        if (norm_dir == 1) then
            if (shear_stress) then ! Shear stresses
                !$acc parallel loop collapse(3) gang vector default(present) private(avg_vel, dvel_avg_dx, tau_Re)
                do l = isz%beg, isz%end
                    do k = isy%beg, isy%end
                        do j = isx%beg, isx%end

                            dvel_avg_dx(1) = 5d-1*(dvelL_dx_vf(1)%sf(j, k, l) &
                                                   + dvelR_dx_vf(1)%sf(j + 1, k, l))

                            tau_Re(1, 1) = (4d0/3d0)*dvel_avg_dx(1)/ &
                                           Re_avg_rsx_vf(j, k, l, 1)

                            flux_src_vf(momxb)%sf(j, k, l) = &
                                flux_src_vf(momxb)%sf(j, k, l) - &
                                tau_Re(1, 1)

                            flux_src_vf(E_idx)%sf(j, k, l) = &
                                flux_src_vf(E_idx)%sf(j, k, l) - &
                                vel_src_rsx_vf(j, k, l, 1)* &
                                tau_Re(1, 1)

                        end do
                    end do
                end do
            end if

            if (bulk_stress) then ! Bulk stresses
                !$acc parallel loop collapse(3) gang vector default(present) private(avg_vel, dvel_avg_dx, tau_Re)
                do l = isz%beg, isz%end
                    do k = isy%beg, isy%end
                        do j = isx%beg, isx%end

                            dvel_avg_dx(1) = 5d-1*(dvelL_dx_vf(1)%sf(j, k, l) &
                                                   + dvelR_dx_vf(1)%sf(j + 1, k, l))

                            tau_Re(1, 1) = dvel_avg_dx(1)/ &
                                           Re_avg_rsx_vf(j, k, l, 2)

                            flux_src_vf(momxb)%sf(j, k, l) = &
                                flux_src_vf(momxb)%sf(j, k, l) - &
                                tau_Re(1, 1)

                            flux_src_vf(E_idx)%sf(j, k, l) = &
                                flux_src_vf(E_idx)%sf(j, k, l) - &
                                vel_src_rsx_vf(j, k, l, 1)* &
                                tau_Re(1, 1)

                        end do
                    end do
                end do
            end if

            if (n == 0) return

            if (shear_stress) then ! Shear stresses
                !$acc parallel loop collapse(3) gang vector default(present) private(avg_vel, dvel_avg_dx, dvel_avg_dy, tau_Re)
                do l = isz%beg, isz%end
                    do k = isy%beg, isy%end
                        do j = isx%beg, isx%end

                            avg_vel(2) = 5d-1*(velL_vf(2)%sf(j, k, l) &
                                               + velR_vf(2)%sf(j + 1, k, l))

                            !$acc loop seq
                            do i = 1, 2
                                dvel_avg_dy(i) = &
                                    5d-1*(dvelL_dy_vf(i)%sf(j, k, l) &
                                          + dvelR_dy_vf(i)%sf(j + 1, k, l))
                            end do

                            dvel_avg_dx(2) = 5d-1*(dvelL_dx_vf(2)%sf(j, k, l) &
                                                   + dvelR_dx_vf(2)%sf(j + 1, k, l))

                            tau_Re(1, 1) = -(2d0/3d0)*(dvel_avg_dy(2) + &
                                                       avg_vel(2)/y_cc(k))/ &
                                           Re_avg_rsx_vf(j, k, l, 1)

                            tau_Re(1, 2) = (dvel_avg_dy(1) + dvel_avg_dx(2))/ &
                                           Re_avg_rsx_vf(j, k, l, 1)

                            !$acc loop seq
                            do i = 1, 2
                                flux_src_vf(contxe + i)%sf(j, k, l) = &
                                    flux_src_vf(contxe + i)%sf(j, k, l) - &
                                    tau_Re(1, i)
                                flux_src_vf(E_idx)%sf(j, k, l) = &
                                    flux_src_vf(E_idx)%sf(j, k, l) - &
                                    vel_src_rsx_vf(j, k, l, i)* &
                                    tau_Re(1, i)
                            end do

                        end do
                    end do
                end do
            end if

            if (bulk_stress) then ! Bulk stresses
                !$acc parallel loop collapse(3) gang vector default(present) private(avg_vel,  dvel_avg_dy, tau_Re)
                do l = isz%beg, isz%end
                    do k = isy%beg, isy%end
                        do j = isx%beg, isx%end

                            avg_vel(2) = 5d-1*(velL_vf(2)%sf(j, k, l) &
                                               + velR_vf(2)%sf(j + 1, k, l))

                            dvel_avg_dy(2) = 5d-1*(dvelL_dy_vf(2)%sf(j, k, l) &
                                                   + dvelR_dy_vf(2)%sf(j + 1, k, l))

                            tau_Re(1, 1) = (dvel_avg_dy(2) + &
                                            avg_vel(2)/y_cc(k))/ &
                                           Re_avg_rsx_vf(j, k, l, 2)

                            flux_src_vf(momxb)%sf(j, k, l) = &
                                flux_src_vf(momxb)%sf(j, k, l) - &
                                tau_Re(1, 1)

                            flux_src_vf(E_idx)%sf(j, k, l) = &
                                flux_src_vf(E_idx)%sf(j, k, l) - &
                                vel_src_rsx_vf(j, k, l, 1)* &
                                tau_Re(1, 1)

                        end do
                    end do
                end do
            end if

            if (p == 0) return

            if (shear_stress) then ! Shear stresses
                !$acc parallel loop collapse(3) gang vector default(present) private(avg_vel, dvel_avg_dx, dvel_avg_dz, tau_Re)
                do l = isz%beg, isz%end
                    do k = isy%beg, isy%end
                        do j = isx%beg, isx%end

                            !$acc loop seq
                            do i = 1, 3, 2
                                dvel_avg_dz(i) = &
                                    5d-1*(dvelL_dz_vf(i)%sf(j, k, l) &
                                          + dvelR_dz_vf(i)%sf(j + 1, k, l))
                            end do

                            dvel_avg_dx(3) = 5d-1*(dvelL_dx_vf(3)%sf(j, k, l) &
                                                   + dvelR_dx_vf(3)%sf(j + 1, k, l))

                            tau_Re(1, 1) = -(2d0/3d0)*dvel_avg_dz(3)/y_cc(k)/ &
                                           Re_avg_rsx_vf(j, k, l, 1)

                            tau_Re(1, 3) = (dvel_avg_dz(1)/y_cc(k) + dvel_avg_dx(3))/ &
                                           Re_avg_rsx_vf(j, k, l, 1)

                            !$acc loop seq
                            do i = 1, 3, 2

                                flux_src_vf(contxe + i)%sf(j, k, l) = &
                                    flux_src_vf(contxe + i)%sf(j, k, l) - &
                                    tau_Re(1, i)

                                flux_src_vf(E_idx)%sf(j, k, l) = &
                                    flux_src_vf(E_idx)%sf(j, k, l) - &
                                    vel_src_rsx_vf(j, k, l, i)* &
                                    tau_Re(1, i)

                            end do

                        end do
                    end do
                end do
            end if

            if (bulk_stress) then ! Bulk stresses
                !$acc parallel loop collapse(3) gang vector default(present) private( avg_vel, dvel_avg_dz, tau_Re)
                do l = isz%beg, isz%end
                    do k = isy%beg, isy%end
                        do j = isx%beg, isx%end

                            dvel_avg_dz(3) = 5d-1*(dvelL_dz_vf(3)%sf(j, k, l) &
                                                   + dvelR_dz_vf(3)%sf(j + 1, k, l))

                            tau_Re(1, 1) = dvel_avg_dz(3)/y_cc(k)/ &
                                           Re_avg_rsx_vf(j, k, l, 2)

                            flux_src_vf(momxb)%sf(j, k, l) = &
                                flux_src_vf(momxb)%sf(j, k, l) - &
                                tau_Re(1, 1)

                            flux_src_vf(E_idx)%sf(j, k, l) = &
                                flux_src_vf(E_idx)%sf(j, k, l) - &
                                vel_src_rsx_vf(j, k, l, 1)* &
                                tau_Re(1, 1)

                        end do
                    end do
                end do
            end if
            ! END: Viscous Stresses in z-direction =============================

            ! Viscous Stresses in r-direction ==================================
        elseif (norm_dir == 2) then

            if (shear_stress) then ! Shear stresses

                !$acc parallel loop collapse(3) gang vector default(present) private(avg_vel, dvel_avg_dx, dvel_avg_dy, tau_Re)
                do l = isz%beg, isz%end
                    do k = isy%beg, isy%end
                        do j = isx%beg, isx%end

                            avg_vel(2) = 5d-1*(velL_vf(2)%sf(j, k, l) &
                                               + velR_vf(2)%sf(j, k + 1, l))

                            !$acc loop seq
                            do i = 1, 2

                                dvel_avg_dx(i) = &
                                    5d-1*(dvelL_dx_vf(i)%sf(j, k, l) &
                                          + dvelR_dx_vf(i)%sf(j, k + 1, l))

                                dvel_avg_dy(i) = &
                                    5d-1*(dvelL_dy_vf(i)%sf(j, k, l) &
                                          + dvelR_dy_vf(i)%sf(j, k + 1, l))

                            end do

                            tau_Re(2, 1) = (dvel_avg_dy(1) + dvel_avg_dx(2))/ &
                                           Re_avg_rsy_vf(k, j, l, 1)

                            tau_Re(2, 2) = (4d0*dvel_avg_dy(2) &
                                            - 2d0*dvel_avg_dx(1) &
                                            - 2d0*avg_vel(2)/y_cb(k))/ &
                                           (3d0*Re_avg_rsy_vf(k, j, l, 1))

                            !$acc loop seq
                            do i = 1, 2

                                flux_src_vf(contxe + i)%sf(j, k, l) = &
                                    flux_src_vf(contxe + i)%sf(j, k, l) - &
                                    tau_Re(2, i)

                                flux_src_vf(E_idx)%sf(j, k, l) = &
                                    flux_src_vf(E_idx)%sf(j, k, l) - &
                                    vel_src_rsy_vf(k, j, l, i)* &
                                    tau_Re(2, i)

                            end do

                        end do
                    end do
                end do
            end if

            if (bulk_stress) then              ! Bulk stresses
                !$acc parallel loop collapse(3) gang vector default(present) private(avg_vel, dvel_avg_dx, dvel_avg_dy, tau_Re)
                do l = isz%beg, isz%end
                    do k = isy%beg, isy%end
                        do j = isx%beg, isx%end

                            avg_vel(2) = 5d-1*(velL_vf(2)%sf(j, k, l) &
                                               + velR_vf(2)%sf(j, k + 1, l))

                            dvel_avg_dx(1) = 5d-1*(dvelL_dx_vf(1)%sf(j, k, l) &
                                                   + dvelR_dx_vf(1)%sf(j, k + 1, l))

                            dvel_avg_dy(2) = 5d-1*(dvelL_dy_vf(2)%sf(j, k, l) &
                                                   + dvelR_dy_vf(2)%sf(j, k + 1, l))

                            tau_Re(2, 2) = (dvel_avg_dx(1) + dvel_avg_dy(2) + &
                                            avg_vel(2)/y_cb(k))/ &
                                           Re_avg_rsy_vf(k, j, l, 2)

                            flux_src_vf(momxb + 1)%sf(j, k, l) = &
                                flux_src_vf(momxb + 1)%sf(j, k, l) - &
                                tau_Re(2, 2)

                            flux_src_vf(E_idx)%sf(j, k, l) = &
                                flux_src_vf(E_idx)%sf(j, k, l) - &
                                vel_src_rsy_vf(k, j, l, 2)* &
                                tau_Re(2, 2)

                        end do
                    end do
                end do
            end if

            if (p == 0) return

            if (shear_stress) then              ! Shear stresses
                !$acc parallel loop collapse(3) gang vector default(present) private(avg_vel,  dvel_avg_dy, dvel_avg_dz, tau_Re)
                do l = isz%beg, isz%end
                    do k = isy%beg, isy%end
                        do j = isx%beg, isx%end

                            avg_vel(3) = 5d-1*(velL_vf(3)%sf(j, k, l) &
                                               + velR_vf(3)%sf(j, k + 1, l))

                            !$acc loop seq
                            do i = 2, 3
                                dvel_avg_dz(i) = &
                                    5d-1*(dvelL_dz_vf(i)%sf(j, k, l) &
                                          + dvelR_dz_vf(i)%sf(j, k + 1, l))
                            end do

                            dvel_avg_dy(3) = 5d-1*(dvelL_dy_vf(3)%sf(j, k, l) &
                                                   + dvelR_dy_vf(3)%sf(j, k + 1, l))

                            tau_Re(2, 2) = -(2d0/3d0)*dvel_avg_dz(3)/y_cb(k)/ &
                                           Re_avg_rsy_vf(k, j, l, 1)

                            tau_Re(2, 3) = ((dvel_avg_dz(2) - avg_vel(3))/ &
                                            y_cb(k) + dvel_avg_dy(3))/ &
                                           Re_avg_rsy_vf(k, j, l, 1)

                            !$acc loop seq
                            do i = 2, 3

                                flux_src_vf(contxe + i)%sf(j, k, l) = &
                                    flux_src_vf(contxe + i)%sf(j, k, l) - &
                                    tau_Re(2, i)

                                flux_src_vf(E_idx)%sf(j, k, l) = &
                                    flux_src_vf(E_idx)%sf(j, k, l) - &
                                    vel_src_rsy_vf(k, j, l, i)* &
                                    tau_Re(2, i)

                            end do

                        end do
                    end do
                end do
            end if

            if (bulk_stress) then              ! Bulk stresses
                !$acc parallel loop collapse(3) gang vector default(present) private(avg_vel,  dvel_avg_dz, tau_Re)
                do l = isz%beg, isz%end
                    do k = isy%beg, isy%end
                        do j = isx%beg, isx%end

                            dvel_avg_dz(3) = 5d-1*(dvelL_dz_vf(3)%sf(j, k, l) &
                                                   + dvelR_dz_vf(3)%sf(j, k + 1, l))

                            tau_Re(2, 2) = dvel_avg_dz(3)/y_cb(k)/ &
                                           Re_avg_rsy_vf(k, j, l, 2)

                            flux_src_vf(momxb + 1)%sf(j, k, l) = &
                                flux_src_vf(momxb + 1)%sf(j, k, l) - &
                                tau_Re(2, 2)

                            flux_src_vf(E_idx)%sf(j, k, l) = &
                                flux_src_vf(E_idx)%sf(j, k, l) - &
                                vel_src_rsy_vf(k, j, l, 2)* &
                                tau_Re(2, 2)

                        end do
                    end do
                end do
            end if
            ! END: Viscous Stresses in r-direction =============================

            ! Viscous Stresses in theta-direction ==================================
        else

            if (shear_stress) then              ! Shear stresses
                !$acc parallel loop collapse(3) gang vector default(present) private(avg_vel, dvel_avg_dx, dvel_avg_dy, dvel_avg_dz, tau_Re)
                do l = isz%beg, isz%end
                    do k = isy%beg, isy%end
                        do j = isx%beg, isx%end

                            !$acc loop seq
                            do i = 2, 3
                                avg_vel(i) = 5d-1*(velL_vf(i)%sf(j, k, l) &
                                                   + velR_vf(i)%sf(j, k, l + 1))
                            end do

                            !$acc loop seq
                            do i = 1, 3, 2
                                dvel_avg_dx(i) = &
                                    5d-1*(dvelL_dx_vf(i)%sf(j, k, l) &
                                          + dvelR_dx_vf(i)%sf(j, k, l + 1))
                            end do

                            do i = 2, 3
                                dvel_avg_dy(i) = &
                                    5d-1*(dvelL_dy_vf(i)%sf(j, k, l) &
                                          + dvelR_dy_vf(i)%sf(j, k, l + 1))
                            end do

                            !$acc loop seq
                            do i = 1, 3
                                dvel_avg_dz(i) = &
                                    5d-1*(dvelL_dz_vf(i)%sf(j, k, l) &
                                          + dvelR_dz_vf(i)%sf(j, k, l + 1))
                            end do

                            tau_Re(3, 1) = (dvel_avg_dz(1)/y_cc(k) + dvel_avg_dx(3))/ &
                                           Re_avg_rsz_vf(l, k, j, 1)/ &
                                           y_cc(k)

                            tau_Re(3, 2) = ((dvel_avg_dz(2) - avg_vel(3))/ &
                                            y_cc(k) + dvel_avg_dy(3))/ &
                                           Re_avg_rsz_vf(l, k, j, 1)/ &
                                           y_cc(k)

                            tau_Re(3, 3) = (4d0*dvel_avg_dz(3)/y_cc(k) &
                                            - 2d0*dvel_avg_dx(1) &
                                            - 2d0*dvel_avg_dy(2) &
                                            + 4d0*avg_vel(2)/y_cc(k))/ &
                                           (3d0*Re_avg_rsz_vf(l, k, j, 1))/ &
                                           y_cc(k)

                            !$acc loop seq
                            do i = 1, 3
                                flux_src_vf(contxe + i)%sf(j, k, l) = &
                                    flux_src_vf(contxe + i)%sf(j, k, l) - &
                                    tau_Re(3, i)

                                flux_src_vf(E_idx)%sf(j, k, l) = &
                                    flux_src_vf(E_idx)%sf(j, k, l) - &
                                    vel_src_rsz_vf(l, k, j, i)* &
                                    tau_Re(3, i)
                            end do

                        end do
                    end do
                end do
            end if

            if (bulk_stress) then              ! Bulk stresses
                !$acc parallel loop collapse(3) gang vector default(present) private(avg_vel, dvel_avg_dx, dvel_avg_dy, dvel_avg_dz, tau_Re)
                do l = isz%beg, isz%end
                    do k = isy%beg, isy%end
                        do j = isx%beg, isx%end

                            avg_vel(2) = 5d-1*(velL_vf(2)%sf(j, k, l) &
                                               + velR_vf(2)%sf(j, k, l + 1))

                            dvel_avg_dx(1) = 5d-1*(dvelL_dx_vf(1)%sf(j, k, l) &
                                                   + dvelR_dx_vf(1)%sf(j, k, l + 1))

                            dvel_avg_dy(2) = 5d-1*(dvelL_dy_vf(2)%sf(j, k, l) &
                                                   + dvelR_dy_vf(2)%sf(j, k, l + 1))

                            dvel_avg_dz(3) = 5d-1*(dvelL_dz_vf(3)%sf(j, k, l) &
                                                   + dvelR_dz_vf(3)%sf(j, k, l + 1))

                            tau_Re(3, 3) = (dvel_avg_dx(1) &
                                            + dvel_avg_dy(2) &
                                            + dvel_avg_dz(3)/y_cc(k) &
                                            + avg_vel(2)/y_cc(k))/ &
                                           Re_avg_rsz_vf(l, k, j, 2)/ &
                                           y_cc(k)

                            flux_src_vf(momxe)%sf(j, k, l) = &
                                flux_src_vf(momxe)%sf(j, k, l) - &
                                tau_Re(3, 3)

                            flux_src_vf(E_idx)%sf(j, k, l) = &
                                flux_src_vf(E_idx)%sf(j, k, l) - &
                                vel_src_rsz_vf(l, k, j, 3)* &
                                tau_Re(3, 3)

                        end do
                    end do
                end do
            end if

        end if
        ! END: Viscous Stresses in theta-direction =============================

    end subroutine s_compute_cylindrical_viscous_source_flux

    !>  The goal of this subroutine is to evaluate and account
        !!      for the contribution of viscous stresses in the source
        !!      flux for the momentum and energy.
        !!  @param velL_vf  Left, WENO reconstructed, cell-boundary values of the velocity
        !!  @param velR_vf Right, WENO reconstructed, cell-boundary values of the velocity
        !!  @param dvelL_dx_vf  Left, WENO reconstructed cell-avg. x-dir derivative of the velocity
        !!  @param dvelL_dy_vf  Left, WENO reconstructed cell-avg. y-dir derivative of the velocity
        !!  @param dvelL_dz_vf  Left, WENO reconstructed cell-avg. z-dir derivative of the velocity
        !!  @param dvelR_dx_vf Right, WENO reconstructed cell-avg. x-dir derivative of the velocity
        !!  @param dvelR_dy_vf Right, WENO reconstructed cell-avg. y-dir derivative of the velocity
        !!  @param dvelR_dz_vf Right, WENO reconstructed cell-avg. z-dir derivative of the velocity
        !!  @param flux_src_vf Intercell flux
        !!  @param norm_dir Dimensional splitting coordinate direction
        !!  @param ix Index bounds in  first coordinate direction
        !!  @param iy Index bounds in second coordinate direction
        !!  @param iz Index bounds in  third coordinate direction
    subroutine s_compute_cartesian_viscous_source_flux(velL_vf, &
                                                       dvelL_dx_vf, &
                                                       dvelL_dy_vf, &
                                                       dvelL_dz_vf, &
                                                       velR_vf, &
                                                       dvelR_dx_vf, &
                                                       dvelR_dy_vf, &
                                                       dvelR_dz_vf, &
                                                       flux_src_vf, &
                                                       norm_dir, &
                                                       ix, iy, iz)

        type(scalar_field), &
            dimension(num_dims), &
            intent(in) :: velL_vf, velR_vf, &
                          dvelL_dx_vf, dvelR_dx_vf, &
                          dvelL_dy_vf, dvelR_dy_vf, &
                          dvelL_dz_vf, dvelR_dz_vf

        type(scalar_field), &
            dimension(sys_size), &
            intent(inout) :: flux_src_vf

        integer, intent(in) :: norm_dir
        type(int_bounds_info), intent(in) :: ix, iy, iz

        ! Arithmetic mean of the left and right, WENO-reconstructed, cell-
        ! boundary values of cell-average first-order spatial derivatives
        ! of velocity
        real(kind(0d0)), dimension(num_dims) :: dvel_avg_dx
        real(kind(0d0)), dimension(num_dims) :: dvel_avg_dy
        real(kind(0d0)), dimension(num_dims) :: dvel_avg_dz

        real(kind(0d0)), dimension(num_dims, num_dims) :: tau_Re !< Viscous stress tensor

        integer :: i, j, k, l !< Generic loop iterators

        ! Viscous Stresses in x-direction ==================================
        if (norm_dir == 1) then

            if (shear_stress) then              ! Shear stresses
                !$acc parallel loop collapse(3) gang vector default(present) private( dvel_avg_dx, tau_Re)
                do l = isz%beg, isz%end
                    do k = isy%beg, isy%end
                        do j = isx%beg, isx%end

                            dvel_avg_dx(1) = 5d-1*(dvelL_dx_vf(1)%sf(j, k, l) &
                                                   + dvelR_dx_vf(1)%sf(j + 1, k, l))

                            tau_Re(1, 1) = (4d0/3d0)*dvel_avg_dx(1)/ &
                                           Re_avg_rsx_vf(j, k, l, 1)

                            flux_src_vf(momxb)%sf(j, k, l) = &
                                flux_src_vf(momxb)%sf(j, k, l) - &
                                tau_Re(1, 1)

                            flux_src_vf(E_idx)%sf(j, k, l) = &
                                flux_src_vf(E_idx)%sf(j, k, l) - &
                                vel_src_rsx_vf(j, k, l, 1)* &
                                tau_Re(1, 1)

                        end do
                    end do
                end do
            end if

            if (bulk_stress) then              ! Bulk stresses
                !$acc parallel loop collapse(3) gang vector default(present) private( dvel_avg_dx, tau_Re)
                do l = isz%beg, isz%end
                    do k = isy%beg, isy%end
                        do j = isx%beg, isx%end

                            dvel_avg_dx(1) = 5d-1*(dvelL_dx_vf(1)%sf(j, k, l) &
                                                   + dvelR_dx_vf(1)%sf(j + 1, k, l))

                            tau_Re(1, 1) = dvel_avg_dx(1)/ &
                                           Re_avg_rsx_vf(j, k, l, 2)

                            flux_src_vf(momxb)%sf(j, k, l) = &
                                flux_src_vf(momxb)%sf(j, k, l) - &
                                tau_Re(1, 1)

                            flux_src_vf(E_idx)%sf(j, k, l) = &
                                flux_src_vf(E_idx)%sf(j, k, l) - &
                                vel_src_rsx_vf(j, k, l, 1)* &
                                tau_Re(1, 1)

                        end do
                    end do
                end do
            end if

            if (n == 0) return

            if (shear_stress) then              ! Shear stresses
                !$acc parallel loop collapse(3) gang vector default(present) private(dvel_avg_dx, dvel_avg_dy, tau_Re)
                do l = isz%beg, isz%end
                    do k = isy%beg, isy%end
                        do j = isx%beg, isx%end

                            !$acc loop seq
                            do i = 1, 2
                                dvel_avg_dy(i) = &
                                    5d-1*(dvelL_dy_vf(i)%sf(j, k, l) &
                                          + dvelR_dy_vf(i)%sf(j + 1, k, l))
                            end do

                            dvel_avg_dx(2) = 5d-1*(dvelL_dx_vf(2)%sf(j, k, l) &
                                                   + dvelR_dx_vf(2)%sf(j + 1, k, l))

                            tau_Re(1, 1) = -(2d0/3d0)*dvel_avg_dy(2)/ &
                                           Re_avg_rsx_vf(j, k, l, 1)

                            tau_Re(1, 2) = (dvel_avg_dy(1) + dvel_avg_dx(2))/ &
                                           Re_avg_rsx_vf(j, k, l, 1)

                            !$acc loop seq
                            do i = 1, 2

                                flux_src_vf(contxe + i)%sf(j, k, l) = &
                                    flux_src_vf(contxe + i)%sf(j, k, l) - &
                                    tau_Re(1, i)

                                flux_src_vf(E_idx)%sf(j, k, l) = &
                                    flux_src_vf(E_idx)%sf(j, k, l) - &
                                    vel_src_rsx_vf(j, k, l, i)* &
                                    tau_Re(1, i)

                            end do

                        end do
                    end do
                end do
            end if

            if (bulk_stress) then              ! Bulk stresses
                !$acc parallel loop collapse(3) gang vector default(present) private( dvel_avg_dy, tau_Re)
                do l = isz%beg, isz%end
                    do k = isy%beg, isy%end
                        do j = isx%beg, isx%end

                            dvel_avg_dy(2) = 5d-1*(dvelL_dy_vf(2)%sf(j, k, l) &
                                                   + dvelR_dy_vf(2)%sf(j + 1, k, l))

                            tau_Re(1, 1) = dvel_avg_dy(2)/ &
                                           Re_avg_rsx_vf(j, k, l, 2)

                            flux_src_vf(momxb)%sf(j, k, l) = &
                                flux_src_vf(momxb)%sf(j, k, l) - &
                                tau_Re(1, 1)

                            flux_src_vf(E_idx)%sf(j, k, l) = &
                                flux_src_vf(E_idx)%sf(j, k, l) - &
                                vel_src_rsx_vf(j, k, l, 1)* &
                                tau_Re(1, 1)

                        end do
                    end do
                end do
            end if

            if (p == 0) return

            if (shear_stress) then              ! Shear stresses
                !$acc parallel loop collapse(3) gang vector default(present) private( dvel_avg_dx, dvel_avg_dz, tau_Re)
                do l = isz%beg, isz%end
                    do k = isy%beg, isy%end
                        do j = isx%beg, isx%end

                            !$acc loop seq
                            do i = 1, 3, 2
                                dvel_avg_dz(i) = &
                                    5d-1*(dvelL_dz_vf(i)%sf(j, k, l) &
                                          + dvelR_dz_vf(i)%sf(j + 1, k, l))
                            end do

                            dvel_avg_dx(3) = 5d-1*(dvelL_dx_vf(3)%sf(j, k, l) &
                                                   + dvelR_dx_vf(3)%sf(j + 1, k, l))

                            tau_Re(1, 1) = -(2d0/3d0)*dvel_avg_dz(3)/ &
                                           Re_avg_rsx_vf(j, k, l, 1)

                            tau_Re(1, 3) = (dvel_avg_dz(1) + dvel_avg_dx(3))/ &
                                           Re_avg_rsx_vf(j, k, l, 1)

                            !$acc loop seq
                            do i = 1, 3, 2
                                flux_src_vf(contxe + i)%sf(j, k, l) = &
                                    flux_src_vf(contxe + i)%sf(j, k, l) - &
                                    tau_Re(1, i)

                                flux_src_vf(E_idx)%sf(j, k, l) = &
                                    flux_src_vf(E_idx)%sf(j, k, l) - &
                                    vel_src_rsx_vf(j, k, l, i)* &
                                    tau_Re(1, i)

                            end do

                        end do
                    end do
                end do
            end if

            if (bulk_stress) then              ! Bulk stresses
                !$acc parallel loop collapse(3) gang vector default(present) private( dvel_avg_dz, tau_Re)
                do l = isz%beg, isz%end
                    do k = isy%beg, isy%end
                        do j = isx%beg, isx%end

                            dvel_avg_dz(3) = 5d-1*(dvelL_dz_vf(3)%sf(j, k, l) &
                                                   + dvelR_dz_vf(3)%sf(j + 1, k, l))

                            tau_Re(1, 1) = dvel_avg_dz(3)/ &
                                           Re_avg_rsx_vf(j, k, l, 2)

                            flux_src_vf(momxb)%sf(j, k, l) = &
                                flux_src_vf(momxb)%sf(j, k, l) - &
                                tau_Re(1, 1)

                            flux_src_vf(E_idx)%sf(j, k, l) = &
                                flux_src_vf(E_idx)%sf(j, k, l) - &
                                vel_src_rsx_vf(j, k, l, 1)* &
                                tau_Re(1, 1)

                        end do
                    end do
                end do
            end if
            ! END: Viscous Stresses in x-direction =============================

            ! Viscous Stresses in y-direction ==================================
        elseif (norm_dir == 2) then

            if (shear_stress) then              ! Shear stresses
                !$acc parallel loop collapse(3) gang vector default(present) private( dvel_avg_dx, dvel_avg_dy, tau_Re)
                do l = isz%beg, isz%end
                    do k = isy%beg, isy%end
                        do j = isx%beg, isx%end

                            !$acc loop seq
                            do i = 1, 2

                                dvel_avg_dx(i) = &
                                    5d-1*(dvelL_dx_vf(i)%sf(j, k, l) &
                                          + dvelR_dx_vf(i)%sf(j, k + 1, l))

                                dvel_avg_dy(i) = &
                                    5d-1*(dvelL_dy_vf(i)%sf(j, k, l) &
                                          + dvelR_dy_vf(i)%sf(j, k + 1, l))

                            end do

                            tau_Re(2, 1) = (dvel_avg_dy(1) + dvel_avg_dx(2))/ &
                                           Re_avg_rsy_vf(k, j, l, 1)

                            tau_Re(2, 2) = (4d0*dvel_avg_dy(2) &
                                            - 2d0*dvel_avg_dx(1))/ &
                                           (3d0*Re_avg_rsy_vf(k, j, l, 1))

                            !$acc loop seq
                            do i = 1, 2

                                flux_src_vf(contxe + i)%sf(j, k, l) = &
                                    flux_src_vf(contxe + i)%sf(j, k, l) - &
                                    tau_Re(2, i)

                                flux_src_vf(E_idx)%sf(j, k, l) = &
                                    flux_src_vf(E_idx)%sf(j, k, l) - &
                                    vel_src_rsy_vf(k, j, l, i)* &
                                    tau_Re(2, i)

                            end do

                        end do
                    end do
                end do
            end if

            if (bulk_stress) then              ! Bulk stresses
                !$acc parallel loop collapse(3) gang vector default(present) private( dvel_avg_dx, dvel_avg_dy, tau_Re)
                do l = isz%beg, isz%end
                    do k = isy%beg, isy%end
                        do j = isx%beg, isx%end

                            dvel_avg_dx(1) = 5d-1*(dvelL_dx_vf(1)%sf(j, k, l) &
                                                   + dvelR_dx_vf(1)%sf(j, k + 1, l))

                            dvel_avg_dy(2) = 5d-1*(dvelL_dy_vf(2)%sf(j, k, l) &
                                                   + dvelR_dy_vf(2)%sf(j, k + 1, l))

                            tau_Re(2, 2) = (dvel_avg_dx(1) + dvel_avg_dy(2))/ &
                                           Re_avg_rsy_vf(k, j, l, 2)

                            flux_src_vf(momxb + 1)%sf(j, k, l) = &
                                flux_src_vf(momxb + 1)%sf(j, k, l) - &
                                tau_Re(2, 2)

                            flux_src_vf(E_idx)%sf(j, k, l) = &
                                flux_src_vf(E_idx)%sf(j, k, l) - &
                                vel_src_rsy_vf(k, j, l, 2)* &
                                tau_Re(2, 2)

                        end do
                    end do
                end do
            end if

            if (p == 0) return

            if (shear_stress) then              ! Shear stresses
                !$acc parallel loop collapse(3) gang vector default(present) private(  dvel_avg_dy, dvel_avg_dz, tau_Re)
                do l = isz%beg, isz%end
                    do k = isy%beg, isy%end
                        do j = isx%beg, isx%end

                            !$acc loop seq
                            do i = 2, 3
                                dvel_avg_dz(i) = &
                                    5d-1*(dvelL_dz_vf(i)%sf(j, k, l) &
                                          + dvelR_dz_vf(i)%sf(j, k + 1, l))
                            end do

                            dvel_avg_dy(3) = 5d-1*(dvelL_dy_vf(3)%sf(j, k, l) &
                                                   + dvelR_dy_vf(3)%sf(j, k + 1, l))

                            tau_Re(2, 2) = -(2d0/3d0)*dvel_avg_dz(3)/ &
                                           Re_avg_rsy_vf(k, j, l, 1)

                            tau_Re(2, 3) = (dvel_avg_dz(2) + dvel_avg_dy(3))/ &
                                           Re_avg_rsy_vf(k, j, l, 1)

                            !$acc loop seq
                            do i = 2, 3

                                flux_src_vf(contxe + i)%sf(j, k, l) = &
                                    flux_src_vf(contxe + i)%sf(j, k, l) - &
                                    tau_Re(2, i)

                                flux_src_vf(E_idx)%sf(j, k, l) = &
                                    flux_src_vf(E_idx)%sf(j, k, l) - &
                                    vel_src_rsy_vf(k, j, l, i)* &
                                    tau_Re(2, i)

                            end do

                        end do
                    end do
                end do
            end if

            if (bulk_stress) then              ! Bulk stresses
                !$acc parallel loop collapse(3) gang vector default(present) private( dvel_avg_dz, tau_Re)
                do l = isz%beg, isz%end
                    do k = isy%beg, isy%end
                        do j = isx%beg, isx%end

                            dvel_avg_dz(3) = 5d-1*(dvelL_dz_vf(3)%sf(j, k, l) &
                                                   + dvelR_dz_vf(3)%sf(j, k + 1, l))

                            tau_Re(2, 2) = dvel_avg_dz(3)/ &
                                           Re_avg_rsy_vf(k, j, l, 2)

                            flux_src_vf(momxb + 1)%sf(j, k, l) = &
                                flux_src_vf(momxb + 1)%sf(j, k, l) - &
                                tau_Re(2, 2)

                            flux_src_vf(E_idx)%sf(j, k, l) = &
                                flux_src_vf(E_idx)%sf(j, k, l) - &
                                vel_src_rsy_vf(k, j, l, 2)* &
                                tau_Re(2, 2)

                        end do
                    end do
                end do
            end if
            ! END: Viscous Stresses in y-direction =============================

            ! Viscous Stresses in z-direction ==================================
        else

            if (shear_stress) then              ! Shear stresses
                !$acc parallel loop collapse(3) gang vector default(present) private( dvel_avg_dx, dvel_avg_dy, dvel_avg_dz, tau_Re)
                do l = isz%beg, isz%end
                    do k = isy%beg, isy%end
                        do j = isx%beg, isx%end

                            !$acc loop seq
                            do i = 1, 3, 2
                                dvel_avg_dx(i) = &
                                    5d-1*(dvelL_dx_vf(i)%sf(j, k, l) &
                                          + dvelR_dx_vf(i)%sf(j, k, l + 1))
                            end do

                            !$acc loop seq
                            do i = 2, 3
                                dvel_avg_dy(i) = &
                                    5d-1*(dvelL_dy_vf(i)%sf(j, k, l) &
                                          + dvelR_dy_vf(i)%sf(j, k, l + 1))
                            end do

                            !$acc loop seq
                            do i = 1, 3
                                dvel_avg_dz(i) = &
                                    5d-1*(dvelL_dz_vf(i)%sf(j, k, l) &
                                          + dvelR_dz_vf(i)%sf(j, k, l + 1))
                            end do

                            tau_Re(3, 1) = (dvel_avg_dz(1) + dvel_avg_dx(3))/ &
                                           Re_avg_rsz_vf(l, k, j, 1)

                            tau_Re(3, 2) = (dvel_avg_dz(2) + dvel_avg_dy(3))/ &
                                           Re_avg_rsz_vf(l, k, j, 1)

                            tau_Re(3, 3) = (4d0*dvel_avg_dz(3) &
                                            - 2d0*dvel_avg_dx(1) &
                                            - 2d0*dvel_avg_dy(2))/ &
                                           (3d0*Re_avg_rsz_vf(l, k, j, 1))

                            !$acc loop seq
                            do i = 1, 3

                                flux_src_vf(contxe + i)%sf(j, k, l) = &
                                    flux_src_vf(contxe + i)%sf(j, k, l) - &
                                    tau_Re(3, i)

                                flux_src_vf(E_idx)%sf(j, k, l) = &
                                    flux_src_vf(E_idx)%sf(j, k, l) - &
                                    vel_src_rsz_vf(l, k, j, i)* &
                                    tau_Re(3, i)

                            end do

                        end do
                    end do
                end do
            end if

            if (bulk_stress) then              ! Bulk stresses
                !$acc parallel loop collapse(3) gang vector default(present) private( dvel_avg_dx, dvel_avg_dy, dvel_avg_dz, tau_Re)
                do l = isz%beg, isz%end
                    do k = isy%beg, isy%end
                        do j = isx%beg, isx%end

                            dvel_avg_dx(1) = 5d-1*(dvelL_dx_vf(1)%sf(j, k, l) &
                                                   + dvelR_dx_vf(1)%sf(j, k, l + 1))

                            dvel_avg_dy(2) = 5d-1*(dvelL_dy_vf(2)%sf(j, k, l) &
                                                   + dvelR_dy_vf(2)%sf(j, k, l + 1))

                            dvel_avg_dz(3) = 5d-1*(dvelL_dz_vf(3)%sf(j, k, l) &
                                                   + dvelR_dz_vf(3)%sf(j, k, l + 1))

                            tau_Re(3, 3) = (dvel_avg_dx(1) &
                                            + dvel_avg_dy(2) &
                                            + dvel_avg_dz(3))/ &
                                           Re_avg_rsz_vf(l, k, j, 2)

                            flux_src_vf(momxe)%sf(j, k, l) = &
                                flux_src_vf(momxe)%sf(j, k, l) - &
                                tau_Re(3, 3)

                            flux_src_vf(E_idx)%sf(j, k, l) = &
                                flux_src_vf(E_idx)%sf(j, k, l) - &
                                vel_src_rsz_vf(l, k, j, 3)* &
                                tau_Re(3, 3)

                        end do
                    end do
                end do
            end if

        end if
        ! END: Viscous Stresses in z-direction =============================

    end subroutine s_compute_cartesian_viscous_source_flux

    !>  Deallocation and/or disassociation procedures that are
        !!      needed to finalize the selected Riemann problem solver
        !!  @param flux_vf       Intercell fluxes
        !!  @param flux_src_vf   Intercell source fluxes
        !!  @param flux_gsrc_vf  Intercell geometric source fluxes
        !!  @param norm_dir Dimensional splitting coordinate direction
        !!  @param ix   Index bounds in  first coordinate direction
        !!  @param iy   Index bounds in second coordinate direction
        !!  @param iz   Index bounds in  third coordinate direction
    subroutine s_finalize_riemann_solver(flux_vf, flux_src_vf, &
                                         flux_gsrc_vf, &
                                         norm_dir, ix, iy, iz)

        type(scalar_field), &
            dimension(sys_size), &
            intent(inout) :: flux_vf, flux_src_vf, flux_gsrc_vf

        integer, intent(in) :: norm_dir
        type(int_bounds_info), intent(in) :: ix, iy, iz

        integer :: i, j, k, l !< Generic loop iterators

        ! Reshaping Outputted Data in y-direction ==========================
        if (norm_dir == 2) then
            !$acc parallel loop collapse(4) gang vector default(present)
            do i = 1, sys_size
                do l = is3%beg, is3%end
                    do j = is1%beg, is1%end
                        do k = is2%beg, is2%end
                            flux_vf(i)%sf(k, j, l) = &
                                flux_rsy_vf(j, k, l, i)
                        end do
                    end do
                end do
            end do

            if (cyl_coord) then
                !$acc parallel loop collapse(4) gang vector default(present)
                do i = 1, sys_size
                    do l = is3%beg, is3%end
                        do j = is1%beg, is1%end
                            do k = is2%beg, is2%end
                                flux_gsrc_vf(i)%sf(k, j, l) = &
                                    flux_gsrc_rsy_vf(j, k, l, i)
                            end do
                        end do
                    end do
                end do
            end if

            !$acc parallel loop collapse(3) gang vector default(present)
            do l = is3%beg, is3%end
                do j = is1%beg, is1%end
                    do k = is2%beg, is2%end
                        flux_src_vf(advxb)%sf(k, j, l) = &
                            flux_src_rsy_vf(j, k, l, advxb)
                    end do
                end do
            end do

            if (riemann_solver == 1) then
                !$acc parallel loop collapse(4) gang vector default(present)
                do i = advxb + 1, advxe
                    do l = is3%beg, is3%end
                        do j = is1%beg, is1%end
                            do k = is2%beg, is2%end
                                flux_src_vf(i)%sf(k, j, l) = &
                                    flux_src_rsy_vf(j, k, l, i)
                            end do
                        end do
                    end do
                end do

            end if
            ! ==================================================================
            ! Reshaping Outputted Data in z-direction ==========================
        elseif (norm_dir == 3) then
            !$acc parallel loop collapse(4) gang vector default(present)
            do i = 1, sys_size
                do j = is1%beg, is1%end
                    do k = is2%beg, is2%end
                        do l = is3%beg, is3%end

                            flux_vf(i)%sf(l, k, j) = &
                                flux_rsz_vf(j, k, l, i)
                        end do
                    end do
                end do
            end do
            if (grid_geometry == 3) then
                !$acc parallel loop collapse(4) gang vector default(present)
                do i = 1, sys_size
                    do j = is1%beg, is1%end
                        do k = is2%beg, is2%end
                            do l = is3%beg, is3%end

                                flux_gsrc_vf(i)%sf(l, k, j) = &
                                    flux_gsrc_rsz_vf(j, k, l, i)
                            end do
                        end do
                    end do
                end do
            end if

            !$acc parallel loop collapse(3) gang vector default(present)
            do j = is1%beg, is1%end
                do k = is2%beg, is2%end
                    do l = is3%beg, is3%end
                        flux_src_vf(advxb)%sf(l, k, j) = &
                            flux_src_rsz_vf(j, k, l, advxb)
                    end do
                end do
            end do

            if (riemann_solver == 1) then
                !$acc parallel loop collapse(4) gang vector default(present)
                do i = advxb + 1, advxe
                    do j = is1%beg, is1%end
                        do k = is2%beg, is2%end
                            do l = is3%beg, is3%end
                                flux_src_vf(i)%sf(l, k, j) = &
                                    flux_src_rsz_vf(j, k, l, i)
                            end do
                        end do
                    end do
                end do

            end if
        elseif (norm_dir == 1) then
            !$acc parallel loop collapse(4) gang vector default(present)
            do i = 1, sys_size
                do l = is3%beg, is3%end
                    do k = is2%beg, is2%end
                        do j = is1%beg, is1%end
                            flux_vf(i)%sf(j, k, l) = &
                                flux_rsx_vf(j, k, l, i)
                        end do
                    end do
                end do
            end do

            !$acc parallel loop collapse(3) gang vector default(present)
            do l = is3%beg, is3%end
                do k = is2%beg, is2%end
                    do j = is1%beg, is1%end
                        flux_src_vf(advxb)%sf(j, k, l) = &
                            flux_src_rsx_vf(j, k, l, advxb)
                    end do
                end do
            end do

            if (riemann_solver == 1) then
                !$acc parallel loop collapse(4) gang vector default(present)
                do i = advxb + 1, advxe
                    do l = is3%beg, is3%end
                        do k = is2%beg, is2%end
                            do j = is1%beg, is1%end
                                flux_src_vf(i)%sf(j, k, l) = &
                                    flux_src_rsx_vf(j, k, l, i)
                            end do
                        end do
                    end do
                end do
            end if
        end if

        ! ==================================================================

        ! ==================================================================

    end subroutine s_finalize_riemann_solver

    !> Module deallocation and/or disassociation procedures
    subroutine s_finalize_riemann_solvers_module

        if (viscous) then
            @:DEALLOCATE(Re_avg_rsx_vf)
        end if
        @:DEALLOCATE(vel_src_rsx_vf)
        @:DEALLOCATE(flux_rsx_vf)
        @:DEALLOCATE(flux_src_rsx_vf)
        @:DEALLOCATE(flux_gsrc_rsx_vf)
        if (qbmm) then
            @:DEALLOCATE(mom_sp_rsx_vf)
        end if

        if (n == 0) return

        if (viscous) then
            @:DEALLOCATE(Re_avg_rsy_vf)
        end if
        @:DEALLOCATE(vel_src_rsy_vf)
        @:DEALLOCATE(flux_rsy_vf)
        @:DEALLOCATE(flux_src_rsy_vf)
        @:DEALLOCATE(flux_gsrc_rsy_vf)
        if (qbmm) then
            @:DEALLOCATE(mom_sp_rsy_vf)
        end if

        if (p == 0) return

        if (viscous) then
            @:DEALLOCATE(Re_avg_rsz_vf)
        end if
        @:DEALLOCATE(vel_src_rsz_vf)
        @:DEALLOCATE(flux_rsz_vf)
        @:DEALLOCATE(flux_src_rsz_vf)
        @:DEALLOCATE(flux_gsrc_rsz_vf)
        if (qbmm) then
            @:DEALLOCATE(mom_sp_rsz_vf)
        end if

    end subroutine s_finalize_riemann_solvers_module

end module m_riemann_solvers<|MERGE_RESOLUTION|>--- conflicted
+++ resolved
@@ -564,29 +564,16 @@
                             @:compute_average_state()
 
                             call s_compute_speed_of_sound(pres_L, rho_L, gamma_L, pi_inf_L, H_L, alpha_L, &
-<<<<<<< HEAD
-                                                          vel_L_rms, c_L, qv_L)
+                                                          vel_L_rms, 0d0, c_L, qv_L)
 
                             call s_compute_speed_of_sound(pres_R, rho_R, gamma_R, pi_inf_R, H_R, alpha_R, &
-                                                          vel_R_rms, c_R, qv_R)
-=======
-                                                          vel_L_rms, 0d0, c_L)
-
-                            call s_compute_speed_of_sound(pres_R, rho_R, gamma_R, pi_inf_R, H_R, alpha_R, &
-                                                          vel_R_rms, 0d0, c_R)
->>>>>>> e362dc90
+                                                          vel_R_rms, 0d0, c_R, qv_R)
 
                             !> The computation of c_avg does not require all the variables, and therefore the non '_avg'
                             ! variables are placeholders to call the subroutine.
 
                             call s_compute_speed_of_sound(pres_R, rho_avg, gamma_avg, pi_inf_R, H_avg, alpha_R, &
-<<<<<<< HEAD
-                                                          vel_avg_rms, c_avg, qv_avg)
-
-                            ! print *, 'm_riemann_solvers 524', alt_soundspeed, c_L, c_R, c_avg
-=======
-                                                          vel_avg_rms, c_sum_Yi_Phi, c_avg)
->>>>>>> e362dc90
+                                                          vel_avg_rms, c_sum_Yi_Phi, c_avg, qv_avg)
 
                             if (viscous) then
                                 !$acc loop seq
@@ -1123,29 +1110,16 @@
                                 @:compute_average_state()
 
                                 call s_compute_speed_of_sound(pres_L, rho_L, gamma_L, pi_inf_L, H_L, alpha_L, &
-<<<<<<< HEAD
-                                                              vel_L_rms, c_L, qv_L)
+                                                              vel_L_rms, 0d0, c_L, qv_L)
 
                                 call s_compute_speed_of_sound(pres_R, rho_R, gamma_R, pi_inf_R, H_R, alpha_R, &
-                                                              vel_R_rms, c_R, qv_R)
-=======
-                                                              vel_L_rms, 0d0, c_L)
-
-                                call s_compute_speed_of_sound(pres_R, rho_R, gamma_R, pi_inf_R, H_R, alpha_R, &
-                                                              vel_R_rms, 0d0, c_R)
->>>>>>> e362dc90
+                                                              vel_R_rms, 0d0, c_R, qv_R)
 
                                 !> The computation of c_avg does not require all the variables, and therefore the non '_avg'
                                 ! variables are placeholders to call the subroutine.
 
                                 call s_compute_speed_of_sound(pres_R, rho_avg, gamma_avg, pi_inf_R, H_avg, alpha_R, &
-<<<<<<< HEAD
-                                                              vel_avg_rms, c_avg, qv_avg)
-
-                                ! print *, 'm_riemann_solvers 1063', alt_soundspeed, c_L, c_R, c_avg
-=======
-                                                              vel_avg_rms, 0d0, c_avg)
->>>>>>> e362dc90
+                                                              vel_avg_rms, 0d0, c_avg, qv_avg)
 
                                 if (viscous) then
                                     !$acc loop seq
@@ -1435,27 +1409,16 @@
                                 @:compute_average_state()
 
                                 call s_compute_speed_of_sound(pres_L, rho_L, gamma_L, pi_inf_L, H_L, alpha_L, &
-<<<<<<< HEAD
-                                                              vel_L_rms, c_L, qv_L)
+                                                              vel_L_rms, 0d0, c_L, qv_L)
 
                                 call s_compute_speed_of_sound(pres_R, rho_R, gamma_R, pi_inf_R, H_R, alpha_R, &
-                                                              vel_R_rms, c_R, qv_R)
-=======
-                                                              vel_L_rms, 0d0, c_L)
-
-                                call s_compute_speed_of_sound(pres_R, rho_R, gamma_R, pi_inf_R, H_R, alpha_R, &
-                                                              vel_R_rms, 0d0, c_R)
->>>>>>> e362dc90
+                                                              vel_R_rms, 0d0, c_R, qv_R)
 
                                 !> The computation of c_avg does not require all the variables, and therefore the non '_avg'
                                 ! variables are placeholders to call the subroutine.
 
                                 call s_compute_speed_of_sound(pres_R, rho_avg, gamma_avg, pi_inf_R, H_avg, alpha_R, &
-<<<<<<< HEAD
-                                                              vel_avg_rms, c_avg, qv_avg)
-=======
-                                                              vel_avg_rms, 0d0, c_avg)
->>>>>>> e362dc90
+                                                              vel_avg_rms, 0d0, c_avg, qv_avg)
 
                                 ! print *, 'm_riemann_solvers 1364', alt_soundspeed, c_L, c_R, c_avg
                                     
@@ -1865,29 +1828,16 @@
                                 end if
 
                                 call s_compute_speed_of_sound(pres_L, rho_L, gamma_L, pi_inf_L, H_L, alpha_L, &
-<<<<<<< HEAD
-                                                              vel_L_rms, c_L, qv_L)
+                                                              vel_L_rms, 0d0, c_L, qv_L)
 
                                 call s_compute_speed_of_sound(pres_R, rho_R, gamma_R, pi_inf_R, H_R, alpha_R, &
-                                                              vel_R_rms, c_R, qv_R)
-=======
-                                                              vel_L_rms, 0d0, c_L)
-
-                                call s_compute_speed_of_sound(pres_R, rho_R, gamma_R, pi_inf_R, H_R, alpha_R, &
-                                                              vel_R_rms, 0d0, c_R)
->>>>>>> e362dc90
+                                                              vel_R_rms, 0d0, c_R, qv_R)
 
                                 !> The computation of c_avg does not require all the variables, and therefore the non '_avg'
                                 ! variables are placeholders to call the subroutine.
 
                                 call s_compute_speed_of_sound(pres_R, rho_avg, gamma_avg, pi_inf_R, H_avg, alpha_R, &
-<<<<<<< HEAD
-                                                              vel_avg_rms, c_avg, qv_avg)
-
-                                ! print *, 'm_riemann_solvers 1782', alt_soundspeed, c_L, c_R, c_avg
-=======
-                                                              vel_avg_rms, 0d0, c_avg)
->>>>>>> e362dc90
+                                                              vel_avg_rms, 0d0, c_avg, qv_avg)
 
                                 if (viscous) then
                                     !$acc loop seq
@@ -2287,29 +2237,16 @@
                                 @:compute_average_state()
 
                                 call s_compute_speed_of_sound(pres_L, rho_L, gamma_L, pi_inf_L, H_L, alpha_L, &
-<<<<<<< HEAD
-                                                              vel_L_rms, c_L, qv_L)
+                                                              vel_L_rms, 0d0, c_L, qv_L)
 
                                 call s_compute_speed_of_sound(pres_R, rho_R, gamma_R, pi_inf_R, H_R, alpha_R, &
-                                                              vel_R_rms, c_R, qv_R)
-=======
-                                                              vel_L_rms, 0d0, c_L)
-
-                                call s_compute_speed_of_sound(pres_R, rho_R, gamma_R, pi_inf_R, H_R, alpha_R, &
-                                                              vel_R_rms, 0d0, c_R)
->>>>>>> e362dc90
+                                                              vel_R_rms, 0d0, c_R, qv_R)
 
                                 !> The computation of c_avg does not require all the variables, and therefore the non '_avg'
                                 ! variables are placeholders to call the subroutine.
 
                                 call s_compute_speed_of_sound(pres_R, rho_avg, gamma_avg, pi_inf_R, H_avg, alpha_R, &
-<<<<<<< HEAD
-                                                              vel_avg_rms, c_avg, qv_avg)
-
-                                ! print *, 'm_riemann_solvers 2141', alt_soundspeed, c_L, c_R, c_avg
-=======
-                                                              vel_avg_rms, c_sum_Yi_Phi, c_avg)
->>>>>>> e362dc90
+                                                              vel_avg_rms, c_sum_Yi_Phi, c_avg, qv_avg)
 
                                 if (viscous) then
                                     !$acc loop seq
