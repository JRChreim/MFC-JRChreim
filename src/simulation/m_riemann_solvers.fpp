--- conflicted
+++ resolved
@@ -296,47 +296,6 @@
         integer, intent(in) :: norm_dir
         type(int_bounds_info), intent(in) :: ix, iy, iz
 
-<<<<<<< HEAD
-        real(kind(0d0)), dimension(num_fluids) :: alpha_rho_L, alpha_rho_R
-        real(kind(0d0)) :: rho_L, rho_R
-        real(kind(0d0)), dimension(num_dims) :: vel_L, vel_R
-        real(kind(0d0)) :: pres_L, pres_R
-        real(kind(0d0)) :: E_L, E_R
-        real(kind(0d0)) :: H_L, H_R
-        real(kind(0d0)), dimension(num_fluids) :: alpha_L, alpha_R
-        real(kind(0d0)), dimension(num_species) :: Ys_L, Ys_R
-        real(kind(0d0)), dimension(num_species) :: Cp_iL, Cp_iR, Xs_L, Xs_R, Gamma_iL, Gamma_iR
-        real(kind(0d0)), dimension(num_species) :: Yi_avg, Phi_avg, h_iL, h_iR, h_avg_2
-        real(kind(0d0)) :: Cp_avg, Cv_avg, T_avg, eps, c_sum_Yi_Phi
-        real(kind(0d0)) :: T_L, T_R
-        real(kind(0d0)) :: Y_L, Y_R
-        real(kind(0d0)) :: MW_L, MW_R
-        real(kind(0d0)) :: R_gas_L, R_gas_R
-        real(kind(0d0)) :: Cp_L, Cp_R
-        real(kind(0d0)) :: Cv_L, Cv_R
-        real(kind(0d0)) :: Gamm_L, Gamm_R
-        real(kind(0d0)) :: gamma_L, gamma_R
-        real(kind(0d0)) :: pi_inf_L, pi_inf_R
-        real(kind(0d0)) :: qv_L, qv_R
-        real(kind(0d0)) :: c_L, c_R
-        real(kind(0d0)), dimension(6) :: tau_e_L, tau_e_R
-        real(kind(0d0)) :: G_L, G_R
-        real(kind(0d0)), dimension(2) :: Re_L, Re_R
-
-        real(kind(0d0)) :: rho_avg
-        real(kind(0d0)) :: H_avg
-        real(kind(0d0)) :: qv_avg
-        real(kind(0d0)) :: gamma_avg
-        real(kind(0d0)) :: c_avg
-
-        real(kind(0d0)) :: s_L, s_R, s_M, s_P, s_S
-        real(kind(0d0)) :: xi_M, xi_P
-
-        real(kind(0d0)) :: ptilde_L, ptilde_R
-        real(kind(0d0)) :: vel_L_rms, vel_R_rms, vel_avg_rms
-        real(kind(0d0)) :: Ms_L, Ms_R, pres_SL, pres_SR
-        real(kind(0d0)) :: alpha_L_sum, alpha_R_sum
-=======
         real(wp), dimension(num_fluids) :: alpha_rho_L, alpha_rho_R
         real(wp) :: rho_L, rho_R
         real(wp), dimension(num_dims) :: vel_L, vel_R
@@ -366,6 +325,7 @@
 
         real(wp) :: rho_avg
         real(wp) :: H_avg
+        real(wp) :: qv_avg
         real(wp) :: gamma_avg
         real(wp) :: c_avg
 
@@ -376,7 +336,6 @@
         real(wp) :: vel_L_rms, vel_R_rms, vel_avg_rms
         real(wp) :: Ms_L, Ms_R, pres_SL, pres_SR
         real(wp) :: alpha_L_sum, alpha_R_sum
->>>>>>> bae121f7
 
         integer :: i, j, k, l, q !< Generic loop iterators
 
@@ -642,17 +601,10 @@
                             @:compute_average_state()
 
                             call s_compute_speed_of_sound(pres_L, rho_L, gamma_L, pi_inf_L, H_L, alpha_L, &
-<<<<<<< HEAD
-                                                          vel_L_rms, 0d0, c_L, qv_L)
+                                                          vel_L_rms, 0._wp, c_L, qv_L)
 
                             call s_compute_speed_of_sound(pres_R, rho_R, gamma_R, pi_inf_R, H_R, alpha_R, &
-                                                          vel_R_rms, 0d0, c_R, qv_R)
-=======
-                                                          vel_L_rms, 0._wp, c_L)
-
-                            call s_compute_speed_of_sound(pres_R, rho_R, gamma_R, pi_inf_R, H_R, alpha_R, &
-                                                          vel_R_rms, 0._wp, c_R)
->>>>>>> bae121f7
+                                                          vel_R_rms, 0._wp, c_R, qv_R)
 
                             !> The computation of c_avg does not require all the variables, and therefore the non '_avg'
                             ! variables are placeholders to call the subroutine.
@@ -1009,59 +961,6 @@
         integer, intent(in) :: norm_dir
         type(int_bounds_info), intent(in) :: ix, iy, iz
 
-<<<<<<< HEAD
-        real(kind(0d0)), dimension(num_fluids) :: alpha_rho_L, alpha_rho_R
-        real(kind(0d0)) :: rho_L, rho_R
-        real(kind(0d0)), dimension(num_dims) :: vel_L, vel_R
-        real(kind(0d0)) :: pres_L, pres_R
-        real(kind(0d0)) :: E_L, E_R
-        real(kind(0d0)) :: H_L, H_R
-        real(kind(0d0)), dimension(num_fluids) :: alpha_L, alpha_R
-        real(kind(0d0)), dimension(num_species) :: Ys_L, Ys_R, Xs_L, Xs_R, Gamma_iL, Gamma_iR, Cp_iL, Cp_iR
-        real(kind(0d0)), dimension(num_species) :: Yi_avg, Phi_avg, h_iL, h_iR, h_avg_2
-        real(kind(0d0)) :: Cp_avg, Cv_avg, T_avg, c_sum_Yi_Phi, eps
-        real(kind(0d0)) :: T_L, T_R
-        real(kind(0d0)) :: MW_L, MW_R
-        real(kind(0d0)) :: R_gas_L, R_gas_R
-        real(kind(0d0)) :: Cp_L, Cp_R
-        real(kind(0d0)) :: Cv_L, Cv_R
-        real(kind(0d0)) :: Gamm_L, Gamm_R
-        real(kind(0d0)) :: Y_L, Y_R
-        real(kind(0d0)) :: gamma_L, gamma_R
-        real(kind(0d0)) :: pi_inf_L, pi_inf_R
-        real(kind(0d0)) :: qv_L, qv_R
-        real(kind(0d0)) :: c_L, c_R
-        real(kind(0d0)), dimension(2) :: Re_L, Re_R
-
-        real(kind(0d0)) :: rho_avg
-        real(kind(0d0)) :: H_avg
-        real(kind(0d0)) :: gamma_avg
-        real(kind(0d0)) :: qv_avg
-        real(kind(0d0)) :: c_avg
-
-        real(kind(0d0)) :: s_L, s_R, s_M, s_P, s_S
-        real(kind(0d0)) :: xi_L, xi_R !< Left and right wave speeds functions
-        real(kind(0d0)) :: xi_M, xi_P
-
-        real(kind(0d0)) :: nbub_L, nbub_R
-        real(kind(0d0)), dimension(nb) :: R0_L, R0_R
-        real(kind(0d0)), dimension(nb) :: V0_L, V0_R
-        real(kind(0d0)), dimension(nb) :: P0_L, P0_R
-        real(kind(0d0)), dimension(nb) :: pbw_L, pbw_R
-        real(kind(0d0)) :: ptilde_L, ptilde_R
-
-        real(kind(0d0)) :: alpha_L_sum, alpha_R_sum, nbub_L_denom, nbub_R_denom
-
-        real(kind(0d0)) :: PbwR3Lbar, Pbwr3Rbar
-        real(kind(0d0)) :: R3Lbar, R3Rbar
-        real(kind(0d0)) :: R3V2Lbar, R3V2Rbar
-
-        real(kind(0d0)) :: vel_L_rms, vel_R_rms, vel_avg_rms
-        real(kind(0d0)) :: vel_L_tmp, vel_R_tmp
-        real(kind(0d0)) :: rho_Star, E_Star, p_Star, p_K_Star
-        real(kind(0d0)) :: pres_SL, pres_SR, Ms_L, Ms_R
-        real(kind(0d0)) :: zcoef, pcorr !< low Mach number correction
-=======
         real(wp), dimension(num_fluids) :: alpha_rho_L, alpha_rho_R
         real(wp) :: rho_L, rho_R
         real(wp), dimension(num_dims) :: vel_L, vel_R
@@ -1088,6 +987,7 @@
         real(wp) :: rho_avg
         real(wp) :: H_avg
         real(wp) :: gamma_avg
+        real(wp) :: qv_avg
         real(wp) :: c_avg
 
         real(wp) :: s_L, s_R, s_M, s_P, s_S
@@ -1119,7 +1019,6 @@
         real(wp) :: flux_ene_e
         real(wp) :: zcoef, pcorr !< low Mach number correction
 
->>>>>>> bae121f7
         integer :: i, j, k, l, q !< Generic loop iterators
         integer :: idx1, idxi
 
@@ -1331,26 +1230,15 @@
                                 @:compute_average_state()
 
                                 call s_compute_speed_of_sound(pres_L, rho_L, gamma_L, pi_inf_L, H_L, alpha_L, &
-<<<<<<< HEAD
-                                                              vel_L_rms, 0d0, c_L, qv_L)
+                                                              vel_L_rms, 0._wp, c_L, qv_L)
 
                                 call s_compute_speed_of_sound(pres_R, rho_R, gamma_R, pi_inf_R, H_R, alpha_R, &
-                                                              vel_R_rms, 0d0, c_R, qv_R)
-=======
-                                                              vel_L_rms, 0._wp, c_L)
-
-                                call s_compute_speed_of_sound(pres_R, rho_R, gamma_R, pi_inf_R, H_R, alpha_R, &
-                                                              vel_R_rms, 0._wp, c_R)
->>>>>>> bae121f7
+                                                              vel_R_rms, 0._wp, c_R, qv_R)
 
                                 !> The computation of c_avg does not require all the variables, and therefore the non '_avg'
                                 ! variables are placeholders to call the subroutine.
                                 call s_compute_speed_of_sound(pres_R, rho_avg, gamma_avg, pi_inf_R, H_avg, alpha_R, &
-<<<<<<< HEAD
-                                                              vel_avg_rms, 0d0, c_avg, qv_avg)
-=======
-                                                              vel_avg_rms, 0._wp, c_avg)
->>>>>>> bae121f7
+                                                              vel_avg_rms, 0._wp, c_avg, qv_avg)
 
                                 if (viscous) then
                                     !$acc loop seq
@@ -1648,27 +1536,16 @@
                                 @:compute_average_state()
 
                                 call s_compute_speed_of_sound(pres_L, rho_L, gamma_L, pi_inf_L, H_L, alpha_L, &
-<<<<<<< HEAD
-                                                              vel_L_rms, 0d0, c_L, qv_L)
+                                                              vel_L_rms, 0._wp, c_L, qv_L)
 
                                 call s_compute_speed_of_sound(pres_R, rho_R, gamma_R, pi_inf_R, H_R, alpha_R, &
-                                                              vel_R_rms, 0d0, c_R, qv_R)
-=======
-                                                              vel_L_rms, 0._wp, c_L)
-
-                                call s_compute_speed_of_sound(pres_R, rho_R, gamma_R, pi_inf_R, H_R, alpha_R, &
-                                                              vel_R_rms, 0._wp, c_R)
->>>>>>> bae121f7
+                                                              vel_R_rms, 0._wp, c_R, qv_R)
 
                                 !> The computation of c_avg does not require all the variables, and therefore the non '_avg'
                                 ! variables are placeholders to call the subroutine.
 
                                 call s_compute_speed_of_sound(pres_R, rho_avg, gamma_avg, pi_inf_R, H_avg, alpha_R, &
-<<<<<<< HEAD
-                                                              vel_avg_rms, 0d0, c_avg, qv_avg)
-=======
-                                                              vel_avg_rms, 0._wp, c_avg)
->>>>>>> bae121f7
+                                                              vel_avg_rms, 0._wp, c_avg, qv_avg)
 
                                 ! print *, 'm_riemann_solvers 1364', alt_soundspeed, c_L, c_R, c_avg
                                     
@@ -1961,15 +1838,9 @@
                                     end if
                                 end if
 
-<<<<<<< HEAD
-                                E_L = gamma_L*pres_L + pi_inf_L + 5d-1*rho_L*vel_L_rms + qv_L
-
-                                E_R = gamma_R*pres_R + pi_inf_R + 5d-1*rho_R*vel_R_rms + qv_R
-=======
-                                E_L = gamma_L*pres_L + pi_inf_L + 5e-1_wp*rho_L*vel_L_rms
-
-                                E_R = gamma_R*pres_R + pi_inf_R + 5e-1_wp*rho_R*vel_R_rms
->>>>>>> bae121f7
+                                E_L = gamma_L*pres_L + pi_inf_L + 5e-1_wp*rho_L*vel_L_rms + qv_L
+
+                                E_R = gamma_R*pres_R + pi_inf_R + 5e-1_wp*rho_R*vel_R_rms + qv_R
 
                                 H_L = (E_L + pres_L)/rho_L
                                 H_R = (E_R + pres_R)/rho_R
@@ -2072,18 +1943,11 @@
                                     if ((ptilde_L /= ptilde_L) .or. (ptilde_R /= ptilde_R)) then
                                     end if
 
-<<<<<<< HEAD
-                                    rho_avg = 5d-1*(rho_L + rho_R)
-                                    H_avg = 5d-1*(H_L + H_R)
-                                    gamma_avg = 5d-1*(gamma_L + gamma_R)
-                                    qv_avg = 5d-1*(qv_L + qv_R)
-                                    vel_avg_rms = 0d0
-=======
                                     rho_avg = 5e-1_wp*(rho_L + rho_R)
                                     H_avg = 5e-1_wp*(H_L + H_R)
                                     gamma_avg = 5e-1_wp*(gamma_L + gamma_R)
+                                    qv_avg = 5e-1_wp*(qv_L + qv_R)
                                     vel_avg_rms = 0._wp
->>>>>>> bae121f7
 
                                     !$acc loop seq
                                     do i = 1, num_dims
@@ -2093,26 +1957,15 @@
                                 end if
 
                                 call s_compute_speed_of_sound(pres_L, rho_L, gamma_L, pi_inf_L, H_L, alpha_L, &
-<<<<<<< HEAD
-                                                              vel_L_rms, 0d0, c_L, qv_L)
+                                                              vel_L_rms, 0._wp, c_L, qv_L)
 
                                 call s_compute_speed_of_sound(pres_R, rho_R, gamma_R, pi_inf_R, H_R, alpha_R, &
-                                                              vel_R_rms, 0d0, c_R, qv_R)
-=======
-                                                              vel_L_rms, 0._wp, c_L)
-
-                                call s_compute_speed_of_sound(pres_R, rho_R, gamma_R, pi_inf_R, H_R, alpha_R, &
-                                                              vel_R_rms, 0._wp, c_R)
->>>>>>> bae121f7
+                                                              vel_R_rms, 0._wp, c_R, qv_R)
 
                                 !> The computation of c_avg does not require all the variables, and therefore the non '_avg'
                                 ! variables are placeholders to call the subroutine.
                                 call s_compute_speed_of_sound(pres_R, rho_avg, gamma_avg, pi_inf_R, H_avg, alpha_R, &
-<<<<<<< HEAD
-                                                              vel_avg_rms, 0d0, c_avg, qv_avg)
-=======
-                                                              vel_avg_rms, 0._wp, c_avg)
->>>>>>> bae121f7
+                                                              vel_avg_rms, 0._wp, c_avg, qv_avg)
 
                                 if (viscous) then
                                     !$acc loop seq
@@ -2571,17 +2424,10 @@
                                 @:compute_average_state()
 
                                 call s_compute_speed_of_sound(pres_L, rho_L, gamma_L, pi_inf_L, H_L, alpha_L, &
-<<<<<<< HEAD
-                                                              vel_L_rms, 0d0, c_L, qv_L)
+                                                              vel_L_rms, 0._wp, c_L, qv_L)
 
                                 call s_compute_speed_of_sound(pres_R, rho_R, gamma_R, pi_inf_R, H_R, alpha_R, &
-                                                              vel_R_rms, 0d0, c_R, qv_R)
-=======
-                                                              vel_L_rms, 0._wp, c_L)
-
-                                call s_compute_speed_of_sound(pres_R, rho_R, gamma_R, pi_inf_R, H_R, alpha_R, &
-                                                              vel_R_rms, 0._wp, c_R)
->>>>>>> bae121f7
+                                                              vel_R_rms, 0._wp, c_R, qv_R)
 
                                 !> The computation of c_avg does not require all the variables, and therefore the non '_avg'
                                 ! variables are placeholders to call the subroutine.
