--- conflicted
+++ resolved
@@ -2656,18 +2656,13 @@
                     end do
                     $:END_GPU_PARALLEL_LOOP()
 
-<<<<<<< HEAD
                 elseif (model_eqns == 2 .and. bubbles_euler .and. .not. icsg) then
-                    $:GPU_PARALLEL_LOOP(collapse=3, private='[R0_L, R0_R, V0_L, &
+                    $:GPU_PARALLEL_LOOP(collapse=3, private='[R0_L, R0_R, V0_L,
                         & V0_R, P0_L, P0_R, pbw_L, pbw_R, vel_L, &
                         & vel_R, rho_avg, alpha_L, alpha_R, h_avg, &
                         & gamma_avg, s_L, s_R, s_S, nbub_L, nbub_R, &
                         & ptilde_L, ptilde_R, vel_avg_rms, Re_L, Re_R, &
                         & pcorr, zcoef, vel_L_tmp, vel_R_tmp]')
-=======
-                elseif (model_eqns == 2 .and. bubbles_euler) then
-                    $:GPU_PARALLEL_LOOP(collapse=3, private='[i, q, R0_L, R0_R, V0_L, V0_R, P0_L, P0_R, pbw_L, pbw_R, vel_L, vel_R, rho_avg, alpha_L, alpha_R, h_avg, gamma_avg, nbub_L, nbub_R, Re_L, Re_R, pcorr, zcoef, rho_L, rho_R, pres_L, pres_R, E_L, E_R, H_L, H_R, Cp_avg, Cv_avg, T_avg, eps, c_sum_Yi_Phi, T_L, T_R, Y_L, Y_R, MW_L, MW_R, R_gas_L, R_gas_R, Cp_L, Cp_R, Gamm_L, Gamm_R, gamma_L, gamma_R, pi_inf_L, pi_inf_R, qv_L, qv_R, qv_avg,c_L, c_R, c_avg, ptilde_L, ptilde_R, vel_L_rms, vel_R_rms, vel_avg_rms, vel_L_tmp, vel_R_tmp, Ms_L, Ms_R, pres_SL, pres_SR, alpha_L_sum, alpha_R_sum, rho_Star, E_Star, p_Star, p_K_Star, vel_K_star, s_L, s_R, s_M, s_P, s_S, xi_M, xi_P, xi_L, xi_R, xi_MP, xi_PP, nbub_L_denom, nbub_R_denom, Pbwr3Lbar, PbwR3Rbar, R3Lbar, R3Rbar, R3V2Lbar, R3V2Rbar]')
->>>>>>> 76d6a5c9
                     do l = is3%beg, is3%end
                         do k = is2%beg, is2%end
                             do j = is1%beg, is1%end
@@ -3101,20 +3096,23 @@
                             end do
                         end do
                     end do
-<<<<<<< HEAD
                 elseif (model_eqns == 2 .and. icsg) then
 
-=======
-                    $:END_GPU_PARALLEL_LOOP()
-                else
->>>>>>> 76d6a5c9
                     ! 5-EQUATION MODEL WITH HLLC
-                    $:GPU_PARALLEL_LOOP(collapse=3, private='[Re_max, i, q, T_L, T_R, idx1, idxi, vel_L_rms, vel_R_rms, pres_L, pres_R, rho_L, gamma_L, pi_inf_L, qv_L, rho_R, gamma_R, pi_inf_R, qv_R, alpha_L_sum, alpha_R_sum, E_L, E_R, MW_L, MW_R, R_gas_L, R_gas_R, Cp_L, Cp_R, Cv_L, Cv_R, Gamm_L, Gamm_R, Y_L, Y_R, H_L, H_R, qv_avg, rho_avg, gamma_avg, H_avg, c_L, c_R, c_avg, s_P, s_M, xi_P, xi_M, xi_L, xi_R, Ms_L, Ms_R, pres_SL, pres_SR, vel_L, vel_R, Re_L, Re_R, alpha_L, alpha_R, s_L, s_R, s_S, vel_avg_rms, pcorr, zcoef, vel_L_tmp, vel_R_tmp, Ys_L, Ys_R, Xs_L, Xs_R, Gamma_iL, Gamma_iR, Cp_iL, Cp_iR, tau_e_L, tau_e_R, xi_field_L, xi_field_R, Yi_avg,Phi_avg, h_iL, h_iR, h_avg_2, G_L, G_R]', copyin='[is1, is2, is3]')
+                    $:GPU_PARALLEL_LOOP(collapse=3, private='[vel_L, vel_R, &
+                        & Re_L, Re_R, rho_avg, h_avg, gamma_avg, &
+                        & alpha_L, alpha_R, s_L, s_R, s_S, &
+                        & vel_avg_rms, pcorr, zcoef, vel_L_tmp, &
+                        & vel_R_tmp, Ys_L, Ys_R, Xs_L, Xs_R, &
+                        & Gamma_iL, Gamma_iR, Cp_iL, Cp_iR, tau_e_L, &
+                        & tau_e_R, xi_field_L, xi_field_R, Yi_avg, &
+                        & Phi_avg, h_iL, h_iR, h_avg_2]', &
+                        & copyin='[is1, is2, is3]')
                     do l = is3%beg, is3%end
                         do k = is2%beg, is2%end
                             do j = is1%beg, is1%end
 
-                                idx1 = 1; if (dir_idx(1) == 2) idx1 = 2; if (dir_idx(1) == 3) idx1 = 3
+                                !idx1 = 1; if (dir_idx(1) == 2) idx1 = 2; if (dir_idx(1) == 3) idx1 = 3
 
                                 $:GPU_LOOP(parallelism='[seq]')
                                 do i = 1, num_fluids
@@ -3188,28 +3186,17 @@
                                     qv_R = qv_R + qR_prim_rs${XYZ}$_vf(j + 1, k, l, i)*qvs(i)
                                 end do
 
-                                Re_max = 0
-                                if (Re_size(1) > 0) Re_max = 1
-                                if (Re_size(2) > 0) Re_max = 2
-
                                 if (viscous) then
                                     $:GPU_LOOP(parallelism='[seq]')
-<<<<<<< HEAD
                                     do i = 1, 2
                                         Re_L(i) = dflt_real
 
                                         if (Re_size(i) > 0) Re_L(i) = 0._wp
-=======
-                                    do i = 1, Re_max
-                                        Re_L(i) = 0._wp
-                                        Re_R(i) = 0._wp
->>>>>>> 76d6a5c9
 
                                         $:GPU_LOOP(parallelism='[seq]')
                                         do q = 1, Re_size(i)
-                                            Re_L(i) = alpha_L(Re_idx(i, q))/Res_gs(i, q) &
+                                            Re_L(i) = qL_prim_rs${XYZ}$_vf(j, k, l, E_idx + Re_idx(i, q))/Res(i, q) &
                                                       + Re_L(i)
-<<<<<<< HEAD
                                         end do
 
                                         Re_L(i) = 1._wp/max(Re_L(i), sgm_eps)
@@ -3228,13 +3215,6 @@
                                                       + Re_R(i)
                                         end do
 
-=======
-                                            Re_R(i) = alpha_R(Re_idx(i, q))/Res_gs(i, q) &
-                                                      + Re_R(i)
-                                        end do
-
-                                        Re_L(i) = 1._wp/max(Re_L(i), sgm_eps)
->>>>>>> 76d6a5c9
                                         Re_R(i) = 1._wp/max(Re_R(i), sgm_eps)
                                     end do
                                 end if
@@ -3309,8 +3289,8 @@
                                     G_R = 0._wp
                                     $:GPU_LOOP(parallelism='[seq]')
                                     do i = 1, num_fluids
-                                        G_L = G_L + alpha_L(i)*Gs_rs(i)
-                                        G_R = G_R + alpha_R(i)*Gs_rs(i)
+                                        G_L = G_L + alpha_L(i)*Gs(i)
+                                        G_R = G_R + alpha_R(i)*Gs(i)
                                     end do
                                     $:GPU_LOOP(parallelism='[seq]')
                                     do i = 1, strxe - strxb + 1
@@ -3339,8 +3319,8 @@
                                     $:GPU_LOOP(parallelism='[seq]')
                                     do i = 1, num_fluids
                                         ! Mixture left and right shear modulus
-                                        G_L = G_L + alpha_L(i)*Gs_rs(i)
-                                        G_R = G_R + alpha_R(i)*Gs_rs(i)
+                                        G_L = G_L + alpha_L(i)*Gs(i)
+                                        G_R = G_R + alpha_R(i)*Gs(i)
                                     end do
                                     ! Elastic contribution to energy if G large enough
                                     if (G_L > verysmall .and. G_R > verysmall) then
@@ -3387,7 +3367,7 @@
                                                               vel_R_rms, 0._wp, c_R, qv_R)
 
                                 !> The computation of c_avg does not require all the variables, and therefore the non '_avg'
-                                !  variables are placeholders to call the subroutine.
+                                ! variables are placeholders to call the subroutine.
                                 call s_compute_speed_of_sound(pres_R, rho_avg, gamma_avg, pi_inf_R, H_avg, alpha_R, &
                                                               vel_avg_rms, c_sum_Yi_Phi, c_avg, qv_avg)
 
@@ -3679,24 +3659,15 @@
                             end do
                         end do
                     end do
-<<<<<<< HEAD
 
                 else
                     ! 5-EQUATION MODEL WITH HLLC
-                    $:GPU_PARALLEL_LOOP(collapse=3, private='[vel_L, vel_R, &
-                        & Re_L, Re_R, rho_avg, h_avg, gamma_avg, &
-                        & alpha_L, alpha_R, s_L, s_R, s_S, &
-                        & vel_avg_rms, pcorr, zcoef, vel_L_tmp, &
-                        & vel_R_tmp, Ys_L, Ys_R, Xs_L, Xs_R, &
-                        & Gamma_iL, Gamma_iR, Cp_iL, Cp_iR, tau_e_L, &
-                        & tau_e_R, xi_field_L, xi_field_R, Yi_avg, &
-                        & Phi_avg, h_iL, h_iR, h_avg_2]', &
-                        & copyin='[is1, is2, is3]')
+                    $:GPU_PARALLEL_LOOP(collapse=3, private='[Re_max, i, q, T_L, T_R, idx1, idxi, vel_L_rms, vel_R_rms, pres_L, pres_R, rho_L, gamma_L, pi_inf_L, qv_L, rho_R, gamma_R, pi_inf_R, qv_R, alpha_L_sum, alpha_R_sum, E_L, E_R, MW_L, MW_R, R_gas_L, R_gas_R, Cp_L, Cp_R, Cv_L, Cv_R, Gamm_L, Gamm_R, Y_L, Y_R, H_L, H_R, qv_avg, rho_avg, gamma_avg, H_avg, c_L, c_R, c_avg, s_P, s_M, xi_P, xi_M, xi_L, xi_R, Ms_L, Ms_R, pres_SL, pres_SR, vel_L, vel_R, Re_L, Re_R, alpha_L, alpha_R, s_L, s_R, s_S, vel_avg_rms, pcorr, zcoef, vel_L_tmp, vel_R_tmp, Ys_L, Ys_R, Xs_L, Xs_R, Gamma_iL, Gamma_iR, Cp_iL, Cp_iR, tau_e_L, tau_e_R, xi_field_L, xi_field_R, Yi_avg,Phi_avg, h_iL, h_iR, h_avg_2, G_L, G_R]', copyin='[is1, is2, is3]')
                     do l = is3%beg, is3%end
                         do k = is2%beg, is2%end
                             do j = is1%beg, is1%end
 
-                                !idx1 = 1; if (dir_idx(1) == 2) idx1 = 2; if (dir_idx(1) == 3) idx1 = 3
+                                idx1 = 1; if (dir_idx(1) == 2) idx1 = 2; if (dir_idx(1) == 3) idx1 = 3
 
                                 vel_L_rms = 0._wp; vel_R_rms = 0._wp
                                 rho_L = 0._wp; rho_R = 0._wp
@@ -3755,22 +3726,24 @@
                                     qv_R = qv_R + qR_prim_rs${XYZ}$_vf(j + 1, k, l, i)*qvs(i)
                                 end do
 
+                                Re_max = 0
+                                if (Re_size(1) > 0) Re_max = 1
+                                if (Re_size(2) > 0) Re_max = 2
+
                                 if (viscous) then
                                     $:GPU_LOOP(parallelism='[seq]')
-                                    do i = 1, 2
-                                        Re_L(i) = dflt_real
-                                        Re_R(i) = dflt_real
-
-                                        if (Re_size(i) > 0) Re_L(i) = 0._wp
-                                        if (Re_size(i) > 0) Re_R(i) = 0._wp
+                                    do i = 1, Re_max
+                                        Re_L(i) = 0._wp
+                                        Re_R(i) = 0._wp
 
                                         $:GPU_LOOP(parallelism='[seq]')
                                         do q = 1, Re_size(i)
-                                            Re_L(i) = qL_prim_rs${XYZ}$_vf(j, k, l, E_idx + Re_idx(i, q))/Res(i, q) &
+                                            Re_L(i) = alpha_L(Re_idx(i, q))/Res_gs(i, q) &
                                                       + Re_L(i)
-                                            Re_R(i) = qR_prim_rs${XYZ}$_vf(j + 1, k, l, E_idx + Re_idx(i, q))/Res(i, q) &
+                                            Re_R(i) = alpha_R(Re_idx(i, q))/Res_gs(i, q) &
                                                       + Re_R(i)
                                         end do
+
                                         Re_L(i) = 1._wp/max(Re_L(i), sgm_eps)
                                         Re_R(i) = 1._wp/max(Re_R(i), sgm_eps)
                                     end do
@@ -3843,8 +3816,8 @@
                                     G_R = 0._wp
                                     $:GPU_LOOP(parallelism='[seq]')
                                     do i = 1, num_fluids
-                                        G_L = G_L + alpha_L(i)*Gs(i)
-                                        G_R = G_R + alpha_R(i)*Gs(i)
+                                        G_L = G_L + alpha_L(i)*Gs_rs(i)
+                                        G_R = G_R + alpha_R(i)*Gs_rs(i)
                                     end do
                                     $:GPU_LOOP(parallelism='[seq]')
                                     do i = 1, strxe - strxb + 1
@@ -3873,8 +3846,8 @@
                                     $:GPU_LOOP(parallelism='[seq]')
                                     do i = 1, num_fluids
                                         ! Mixture left and right shear modulus
-                                        G_L = G_L + alpha_L(i)*Gs(i)
-                                        G_R = G_R + alpha_R(i)*Gs(i)
+                                        G_L = G_L + alpha_L(i)*Gs_rs(i)
+                                        G_R = G_R + alpha_R(i)*Gs_rs(i)
                                     end do
                                     ! Elastic contribution to energy if G large enough
                                     if (G_L > verysmall .and. G_R > verysmall) then
@@ -3900,7 +3873,7 @@
                                                               vel_R_rms, 0._wp, c_R, qv_R)
 
                                 !> The computation of c_avg does not require all the variables, and therefore the non '_avg'
-                                ! variables are placeholders to call the subroutine.
+                                !  variables are placeholders to call the subroutine.
                                 call s_compute_speed_of_sound(pres_R, rho_avg, gamma_avg, pi_inf_R, H_avg, alpha_R, &
                                                               vel_avg_rms, c_sum_Yi_Phi, c_avg, qv_avg)
 
@@ -4168,9 +4141,7 @@
                             end do
                         end do
                     end do
-=======
                     $:END_GPU_PARALLEL_LOOP()
->>>>>>> 76d6a5c9
                 end if
             end if
         #:endfor
@@ -4343,97 +4314,6 @@
                                     qv%R = qv%R + alpha_rho_R(i)*qvs(i)
                                 end do
 
-<<<<<<< HEAD
-                            pres_mag%L = 0.5_wp*sum(B%L**2._wp)
-                            pres_mag%R = 0.5_wp*sum(B%R**2._wp)
-                            E%L = gamma%L*pres%L + pi_inf%L + 0.5_wp*rho%L*vel_rms%L + qv%L + pres_mag%L
-                            E%R = gamma%R*pres%R + pi_inf%R + 0.5_wp*rho%R*vel_rms%R + qv%R + pres_mag%R ! includes magnetic energy
-                            H_no_mag%L = (E%L + pres%L - pres_mag%L)/rho%L
-                            H_no_mag%R = (E%R + pres%R - pres_mag%R)/rho%R ! stagnation enthalpy here excludes magnetic energy (only used to find speed of sound)
-
-                            ! (2) Compute fast wave speeds
-                            call s_compute_speed_of_sound(pres%L, rho%L, gamma%L, pi_inf%L, H_no_mag%L, alpha_L, vel_rms%L, 0._wp, c%L, 0.0_wp)
-                            call s_compute_speed_of_sound(pres%R, rho%R, gamma%R, pi_inf%R, H_no_mag%R, alpha_R, vel_rms%R, 0._wp, c%R, 0.0_wp)
-                            call s_compute_fast_magnetosonic_speed(rho%L, c%L, B%L, norm_dir, c_fast%L, H_no_mag%L)
-                            call s_compute_fast_magnetosonic_speed(rho%R, c%R, B%R, norm_dir, c_fast%R, H_no_mag%R)
-
-                            ! (3) Compute contact speed s_M [Miyoshi Equ. (38)]
-                            s_L = min(vel%L(1) - c_fast%L, vel%R(1) - c_fast%R)
-                            s_R = max(vel%R(1) + c_fast%R, vel%L(1) + c_fast%L)
-
-                            pTot_L = pres%L + pres_mag%L
-                            pTot_R = pres%R + pres_mag%R
-
-                            s_M = (((s_R - vel%R(1))*rho%R*vel%R(1) - &
-                                    (s_L - vel%L(1))*rho%L*vel%L(1) - pTot_R + pTot_L)/ &
-                                   ((s_R - vel%R(1))*rho%R - (s_L - vel%L(1))*rho%L))
-
-                            ! (4) Compute star state variables
-                            rhoL_star = rho%L*(s_L - vel%L(1))/(s_L - s_M)
-                            rhoR_star = rho%R*(s_R - vel%R(1))/(s_R - s_M)
-                            p_star = pTot_L + rho%L*(s_L - vel%L(1))*(s_M - vel%L(1))/(s_L - s_M)
-                            E_starL = ((s_L - vel%L(1))*E%L - pTot_L*vel%L(1) + p_star*s_M)/(s_L - s_M)
-                            E_starR = ((s_R - vel%R(1))*E%R - pTot_R*vel%R(1) + p_star*s_M)/(s_R - s_M)
-
-                            ! (5) Compute left/right state vectors and fluxes
-                            U_L = [rho%L, rho%L*vel%L(1:3), B%L(2:3), E%L]
-                            U_starL = [rhoL_star, rhoL_star*s_M, rhoL_star*vel%L(2:3), B%L(2:3), E_starL]
-                            U_R = [rho%R, rho%R*vel%R(1:3), B%R(2:3), E%R]
-                            U_starR = [rhoR_star, rhoR_star*s_M, rhoR_star*vel%R(2:3), B%R(2:3), E_starR]
-
-                            ! Compute the left/right fluxes
-                            F_L(1) = U_L(2)
-                            F_L(2) = U_L(2)*vel%L(1) - B%L(1)*B%L(1) + pTot_L
-                            F_L(3:4) = U_L(2)*vel%L(2:3) - B%L(1)*B%L(2:3)
-                            F_L(5:6) = vel%L(1)*B%L(2:3) - vel%L(2:3)*B%L(1)
-                            F_L(7) = (E%L + pTot_L)*vel%L(1) - B%L(1)*(vel%L(1)*B%L(1) + vel%L(2)*B%L(2) + vel%L(3)*B%L(3))
-
-                            F_R(1) = U_R(2)
-                            F_R(2) = U_R(2)*vel%R(1) - B%R(1)*B%R(1) + pTot_R
-                            F_R(3:4) = U_R(2)*vel%R(2:3) - B%R(1)*B%R(2:3)
-                            F_R(5:6) = vel%R(1)*B%R(2:3) - vel%R(2:3)*B%R(1)
-                            F_R(7) = (E%R + pTot_R)*vel%R(1) - B%R(1)*(vel%R(1)*B%R(1) + vel%R(2)*B%R(2) + vel%R(3)*B%R(3))
-                            ! Compute the star flux using HLL relation
-                            F_starL = F_L + s_L*(U_starL - U_L)
-                            F_starR = F_R + s_R*(U_starR - U_R)
-                            ! Compute the rotational (Alfvén) speeds
-                            s_starL = s_M - abs(B%L(1))/sqrt(rhoL_star)
-                            s_starR = s_M + abs(B%L(1))/sqrt(rhoR_star)
-                            ! Compute the double–star states [Miyoshi Eqns. (59)-(62)]
-                            sqrt_rhoL_star = sqrt(rhoL_star); sqrt_rhoR_star = sqrt(rhoR_star)
-                            vL_star = vel%L(2); wL_star = vel%L(3)
-                            vR_star = vel%R(2); wR_star = vel%R(3)
-
-                            ! (6) Compute the double–star states [Miyoshi Eqns. (59)-(62)]
-                            denom_ds = sqrt_rhoL_star + sqrt_rhoR_star
-                            sign_Bx = sign(1._wp, B%L(1))
-                            v_double = (sqrt_rhoL_star*vL_star + sqrt_rhoR_star*vR_star + (B%R(2) - B%L(2))*sign_Bx)/denom_ds
-                            w_double = (sqrt_rhoL_star*wL_star + sqrt_rhoR_star*wR_star + (B%R(3) - B%L(3))*sign_Bx)/denom_ds
-                            By_double = (sqrt_rhoL_star*B%R(2) + sqrt_rhoR_star*B%L(2) + sqrt_rhoL_star*sqrt_rhoR_star*(vR_star - vL_star)*sign_Bx)/denom_ds
-                            Bz_double = (sqrt_rhoL_star*B%R(3) + sqrt_rhoR_star*B%L(3) + sqrt_rhoL_star*sqrt_rhoR_star*(wR_star - wL_star)*sign_Bx)/denom_ds
-
-                            E_doubleL = E_starL - sqrt_rhoL_star*((vL_star*B%L(2) + wL_star*B%L(3)) - (v_double*By_double + w_double*Bz_double))*sign_Bx
-                            E_doubleR = E_starR + sqrt_rhoR_star*((vR_star*B%R(2) + wR_star*B%R(3)) - (v_double*By_double + w_double*Bz_double))*sign_Bx
-                            E_double = 0.5_wp*(E_doubleL + E_doubleR)
-
-                            U_doubleL = [rhoL_star, rhoL_star*s_M, rhoL_star*v_double, rhoL_star*w_double, By_double, Bz_double, E_double]
-                            U_doubleR = [rhoR_star, rhoR_star*s_M, rhoR_star*v_double, rhoR_star*w_double, By_double, Bz_double, E_double]
-
-                            ! (11) Choose HLLD flux based on wave-speed regions
-                            if (0.0_wp <= s_L) then
-                                F_hlld = F_L
-                            else if (0.0_wp <= s_starL) then
-                                F_hlld = F_L + s_L*(U_starL - U_L)
-                            else if (0.0_wp <= s_M) then
-                                F_hlld = F_starL + s_starL*(U_doubleL - U_starL)
-                            else if (0.0_wp <= s_starR) then
-                                F_hlld = F_starR + s_starR*(U_doubleR - U_starR)
-                            else if (0.0_wp <= s_R) then
-                                F_hlld = F_R + s_R*(U_starR - U_R)
-                            else
-                                F_hlld = F_R
-                            end if
-=======
                                 pres_mag%L = 0.5_wp*sum(B%L**2._wp)
                                 pres_mag%R = 0.5_wp*sum(B%R**2._wp)
                                 E%L = gamma%L*pres%L + pi_inf%L + 0.5_wp*rho%L*vel_rms%L + qv%L + pres_mag%L
@@ -4523,7 +4403,6 @@
                                 else
                                     F_hlld = F_R
                                 end if
->>>>>>> 76d6a5c9
 
                                 ! (12) Reorder and write temporary variables to the flux array
                                 ! Mass
