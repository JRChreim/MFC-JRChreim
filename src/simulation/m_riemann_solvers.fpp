--- conflicted
+++ resolved
@@ -590,58 +590,6 @@
                                     end do
                                 end if
 
-<<<<<<< HEAD
-                            ! elastic energy update
-                            !if ( hyperelasticity ) then
-                            !    G_L = 0._wp
-                            !    G_R = 0._wp
-                            !
-                            !    $:GPU_LOOP(parallelism='[seq]')
-                            !    do i = 1, num_fluids
-                            !        G_L = G_L + alpha_L(i)*Gs(i)
-                            !        G_R = G_R + alpha_R(i)*Gs(i)
-                            !    end do
-                            !    ! Elastic contribution to energy if G large enough
-                            !    if ((G_L > 1.e-3_wp) .and. (G_R > 1.e-3_wp)) then
-                            !    E_L = E_L + G_L*qL_prim_rs${XYZ}$_vf(j, k, l, xiend + 1)
-                            !    E_R = E_R + G_R*qR_prim_rs${XYZ}$_vf(j + 1, k, l, xiend + 1)
-                            !    $:GPU_LOOP(parallelism='[seq]')
-                            !    do i = 1, b_size-1
-                            !        tau_e_L(i) = G_L*qL_prim_rs${XYZ}$_vf(j, k, l, strxb - 1 + i)
-                            !        tau_e_R(i) = G_R*qR_prim_rs${XYZ}$_vf(j + 1, k, l, strxb - 1 + i)
-                            !    end do
-                            !    $:GPU_LOOP(parallelism='[seq]')
-                            !    do i = 1, b_size-1
-                            !        tau_e_L(i) = 0._wp
-                            !        tau_e_R(i) = 0._wp
-                            !    end do
-                            !    $:GPU_LOOP(parallelism='[seq]')
-                            !    do i = 1, num_dims
-                            !        xi_field_L(i) = qL_prim_rs${XYZ}$_vf(j, k, l, xibeg - 1 + i)
-                            !        xi_field_R(i) = qR_prim_rs${XYZ}$_vf(j + 1, k, l, xibeg - 1 + i)
-                            !    end do
-                            !    end if
-                            !end if
-
-                            @:compute_average_state()
-
-                            call s_compute_speed_of_sound(pres_L, rho_L, gamma_L, pi_inf_L, H_L, alpha_L, &
-                                                          vel_L_rms, 0._wp, c_L, qv_L)
-
-                            call s_compute_speed_of_sound(pres_R, rho_R, gamma_R, pi_inf_R, H_R, alpha_R, &
-                                                          vel_R_rms, 0._wp, c_R, qv_R)
-
-                            !> The computation of c_avg does not require all the variables, and therefore the non '_avg'
-                            ! variables are placeholders to call the subroutine.
-
-                            call s_compute_speed_of_sound(pres_R, rho_avg, gamma_avg, pi_inf_R, H_avg, alpha_R, &
-                                                          vel_avg_rms, c_sum_Yi_Phi, c_avg, qv_avg)
-
-                            if (mhd) then
-                                call s_compute_fast_magnetosonic_speed(rho_L, c_L, B%L, norm_dir, c_fast%L, H_L)
-                                call s_compute_fast_magnetosonic_speed(rho_R, c_R, B%R, norm_dir, c_fast%R, H_R)
-                            end if
-=======
                                 ! elastic energy update
                                 !if ( hyperelasticity ) then
                                 !    G_L = 0._wp
@@ -673,7 +621,6 @@
                                 !    end do
                                 !    end if
                                 !end if
->>>>>>> 4f0704f8
 
                                 @:compute_average_state()
 
@@ -798,14 +745,8 @@
                                     end do
                                 end if
 
-<<<<<<< HEAD
-                            #:if (NORM_DIR == 2)
-                                if (cyl_coord .or. sph_coord) then
-                                    !Substituting the advective flux into the inviscid geometrical source flux
-=======
                                 ! Momentum
                                 if (mhd .and. (.not. relativity)) then
->>>>>>> 4f0704f8
                                     $:GPU_LOOP(parallelism='[seq]')
                                     do i = 1, 3
                                         ! Flux of rho*v_i in the ${XYZ}$ direction
@@ -1000,7 +941,7 @@
                                 end if
 
                                 #:if (NORM_DIR == 2)
-                                    if (cyl_coord) then
+                                    if (cyl_coord .or. sph_coord) then
                                         !Substituting the advective flux into the inviscid geometrical source flux
                                         $:GPU_LOOP(parallelism='[seq]')
                                         do i = 1, E_idx
@@ -1017,7 +958,7 @@
                                         end do
                                     end if
 
-                                    if (cyl_coord .and. hypoelasticity) then
+                                    if ((cyl_coord .or. sph_coord) .and. hypoelasticity) then
                                         ! += tau_sigmasigma using HLL
                                         flux_gsrc_rs${XYZ}$_vf(j, k, l, contxe + 2) = &
                                             flux_gsrc_rs${XYZ}$_vf(j, k, l, contxe + 2) + &
@@ -1409,10 +1350,10 @@
                                 end if
 
                                 call s_compute_speed_of_sound(pres_L, rho_L, gamma_L, pi_inf_L, H_L, alpha_L, &
-                                                              vel_L_rms, 0._wp, c_L)
+                                                              vel_L_rms, 0._wp, c_L, qv_L)
 
                                 call s_compute_speed_of_sound(pres_R, rho_R, gamma_R, pi_inf_R, H_R, alpha_R, &
-                                                              vel_R_rms, 0._wp, c_R)
+                                                              vel_R_rms, 0._wp, c_R, qv_R)
 
                                 if (mhd) then
                                     call s_compute_fast_magnetosonic_speed(rho_L, c_L, B%L, norm_dir, c_fast%L, H_L)
@@ -1628,13 +1569,6 @@
                                         Y_L = qL_prim_rs${XYZ}$_vf(j, k, l, i)
                                         Y_R = qR_prim_rs${XYZ}$_vf(j + 1, k, l, i)
 
-<<<<<<< HEAD
-                            call s_compute_speed_of_sound(pres_L, rho_L, gamma_L, pi_inf_L, H_L, alpha_L, &
-                                                          vel_L_rms, 0._wp, c_L, qv_L)
-
-                            call s_compute_speed_of_sound(pres_R, rho_R, gamma_R, pi_inf_R, H_R, alpha_R, &
-                                                          vel_R_rms, 0._wp, c_R, qv_R)
-=======
                                         flux_rs${XYZ}$_vf(j, k, l, i) = (s_M*Y_R*rho_R*vel_R(dir_idx(1)) &
                                                                          - s_P*Y_L*rho_L*vel_L(dir_idx(1)) &
                                                                          + s_M*s_P*(Y_L*rho_L - Y_R*rho_R)) &
@@ -1667,10 +1601,9 @@
                                     end if
                                     flux_src_rs${XYZ}$_vf(j, k, l, advxb) = 0._wp
                                 end if
->>>>>>> 4f0704f8
 
                                 #:if (NORM_DIR == 2)
-                                    if (cyl_coord) then
+                                    if (cyl_coord .or. sph_coord) then
                                         !Substituting the advective flux into the inviscid geometrical source flux
                                         $:GPU_LOOP(parallelism='[seq]')
                                         do i = 1, E_idx
@@ -1687,7 +1620,7 @@
                                         end do
                                     end if
 
-                                    if (cyl_coord .and. hypoelasticity) then
+                                    if ((cyl_coord .or. sph_coord) .and. hypoelasticity) then
                                         ! += tau_sigmasigma using HLL
                                         flux_gsrc_rs${XYZ}$_vf(j, k, l, contxe + 2) = &
                                             flux_gsrc_rs${XYZ}$_vf(j, k, l, contxe + 2) + &
@@ -2105,39 +2038,6 @@
 
                                     $:GPU_LOOP(parallelism='[seq]')
                                     do i = 1, num_fluids
-<<<<<<< HEAD
-                                        ! Mixture left and right shear modulus
-                                        G_L = G_L + alpha_L(i)*Gs(i)
-                                        G_R = G_R + alpha_R(i)*Gs(i)
-                                    end do
-                                    ! Elastic contribution to energy if G large enough
-                                    if (G_L > verysmall .and. G_R > verysmall) then
-                                        E_L = E_L + G_L*qL_prim_rs${XYZ}$_vf(j, k, l, xiend + 1)
-                                        E_R = E_R + G_R*qR_prim_rs${XYZ}$_vf(j + 1, k, l, xiend + 1)
-                                    end if
-                                    $:GPU_LOOP(parallelism='[seq]')
-                                    do i = 1, b_size - 1
-                                        tau_e_L(i) = qL_prim_rs${XYZ}$_vf(j, k, l, strxb - 1 + i)
-                                        tau_e_R(i) = qR_prim_rs${XYZ}$_vf(j + 1, k, l, strxb - 1 + i)
-                                    end do
-                                end if
-
-                                H_L = (E_L + pres_L)/rho_L
-                                H_R = (E_R + pres_R)/rho_R
-
-                                @:compute_average_state()
-
-                                call s_compute_speed_of_sound(pres_L, rho_L, gamma_L, pi_inf_L, H_L, alpha_L, &
-                                                              vel_L_rms, 0._wp, c_L, qv_L)
-
-                                call s_compute_speed_of_sound(pres_R, rho_R, gamma_R, pi_inf_R, H_R, alpha_R, &
-                                                              vel_R_rms, 0._wp, c_R, qv_R)
-
-                                !> The computation of c_avg does not require all the variables, and therefore the non '_avg'
-                                ! variables are placeholders to call the subroutine.
-                                call s_compute_speed_of_sound(pres_R, rho_avg, gamma_avg, pi_inf_R, H_avg, alpha_R, &
-                                                              vel_avg_rms, 0._wp, c_avg, qv_avg)
-=======
                                         rho_L = rho_L + qL_prim_rs${XYZ}$_vf(j, k, l, i)
                                         gamma_L = gamma_L + qL_prim_rs${XYZ}$_vf(j, k, l, E_idx + i)*gammas(i)
                                         pi_inf_L = pi_inf_L + qL_prim_rs${XYZ}$_vf(j, k, l, E_idx + i)*pi_infs(i)
@@ -2147,7 +2047,6 @@
                                         gamma_R = gamma_R + qR_prim_rs${XYZ}$_vf(j + 1, k, l, E_idx + i)*gammas(i)
                                         pi_inf_R = pi_inf_R + qR_prim_rs${XYZ}$_vf(j + 1, k, l, E_idx + i)*pi_infs(i)
                                         qv_R = qv_R + qR_prim_rs${XYZ}$_vf(j + 1, k, l, i)*qvs(i)
->>>>>>> 4f0704f8
 
                                         alpha_L(i) = qL_prim_rs${XYZ}$_vf(j, k, l, advxb + i - 1)
                                         alpha_R(i) = qR_prim_rs${XYZ}$_vf(j + 1, k, l, advxb + i - 1)
@@ -2235,15 +2134,15 @@
                                     @:compute_average_state()
 
                                     call s_compute_speed_of_sound(pres_L, rho_L, gamma_L, pi_inf_L, H_L, alpha_L, &
-                                                                  vel_L_rms, 0._wp, c_L)
+                                                                  vel_L_rms, 0._wp, c_L, qv_L)
 
                                     call s_compute_speed_of_sound(pres_R, rho_R, gamma_R, pi_inf_R, H_R, alpha_R, &
-                                                                  vel_R_rms, 0._wp, c_R)
+                                                                  vel_R_rms, 0._wp, c_R, qv_R)
 
                                     !> The computation of c_avg does not require all the variables, and therefore the non '_avg'
                                     ! variables are placeholders to call the subroutine.
                                     call s_compute_speed_of_sound(pres_R, rho_avg, gamma_avg, pi_inf_R, H_avg, alpha_R, &
-                                                                  vel_avg_rms, 0._wp, c_avg)
+                                                                  vel_avg_rms, 0._wp, c_avg, qv_avg)
 
                                     if (viscous) then
                                         $:GPU_LOOP(parallelism='[seq]')
@@ -2450,7 +2349,7 @@
 
                                     ! Geometrical source flux for cylindrical coordinates
                                     #:if (NORM_DIR == 2)
-                                        if (cyl_coord) then
+                                        if (cyl_coord .or. sph_coord) then
                                             !Substituting the advective flux into the inviscid geometrical source flux
                                             $:GPU_LOOP(parallelism='[seq]')
                                             do i = 1, E_idx
@@ -2490,77 +2389,6 @@
 
                 elseif (model_eqns == 4) then
                     !ME4
-<<<<<<< HEAD
-                    $:GPU_PARALLEL_LOOP(collapse=3, private='[alpha_rho_L, &
-                        & alpha_rho_R, vel_L, vel_R, alpha_L, alpha_R, &
-                        & rho_avg, h_avg, gamma_avg, s_L, s_R, s_S, &
-                        & vel_avg_rms, nbub_L, nbub_R, ptilde_L, ptilde_R]')
-                    do l = is3%beg, is3%end
-                        do k = is2%beg, is2%end
-                            do j = is1%beg, is1%end
-
-                                vel_L_rms = 0._wp; vel_R_rms = 0._wp
-                                rho_L = 0._wp; rho_R = 0._wp
-                                gamma_L = 0._wp; gamma_R = 0._wp
-                                pi_inf_L = 0._wp; pi_inf_R = 0._wp
-                                qv_L = 0._wp; qv_R = 0._wp
-
-                                $:GPU_LOOP(parallelism='[seq]')
-                                do i = 1, contxe
-                                    alpha_rho_L(i) = qL_prim_rs${XYZ}$_vf(j, k, l, i)
-                                    alpha_rho_R(i) = qR_prim_rs${XYZ}$_vf(j + 1, k, l, i)
-                                end do
-
-                                $:GPU_LOOP(parallelism='[seq]')
-                                do i = 1, num_dims
-                                    vel_L(i) = qL_prim_rs${XYZ}$_vf(j, k, l, contxe + i)
-                                    vel_R(i) = qR_prim_rs${XYZ}$_vf(j + 1, k, l, contxe + i)
-                                    vel_L_rms = vel_L_rms + vel_L(i)**2._wp
-                                    vel_R_rms = vel_R_rms + vel_R(i)**2._wp
-                                end do
-
-                                $:GPU_LOOP(parallelism='[seq]')
-                                do i = 1, num_fluids
-                                    alpha_L(i) = qL_prim_rs${XYZ}$_vf(j, k, l, E_idx + i)
-                                    alpha_R(i) = qR_prim_rs${XYZ}$_vf(j + 1, k, l, E_idx + i)
-                                end do
-
-                                $:GPU_LOOP(parallelism='[seq]')
-                                do i = 1, num_fluids
-                                    rho_L = rho_L + alpha_rho_L(i)
-                                    gamma_L = gamma_L + alpha_L(i)*gammas(i)
-                                    pi_inf_L = pi_inf_L + alpha_L(i)*pi_infs(i)
-                                    qv_L = qv_L + alpha_rho_L(i)*qvs(i)
-
-                                    rho_R = rho_R + alpha_rho_R(i)
-                                    gamma_R = gamma_R + alpha_R(i)*gammas(i)
-                                    pi_inf_R = pi_inf_R + alpha_R(i)*pi_infs(i)
-                                    qv_R = qv_R + alpha_rho_R(i)*qvs(i)
-                                end do
-
-                                pres_L = qL_prim_rs${XYZ}$_vf(j, k, l, E_idx)
-                                pres_R = qR_prim_rs${XYZ}$_vf(j + 1, k, l, E_idx)
-
-                                E_L = gamma_L*pres_L + pi_inf_L + 5.e-1_wp*rho_L*vel_L_rms + qv_L
-                                E_R = gamma_R*pres_R + pi_inf_R + 5.e-1_wp*rho_R*vel_R_rms + qv_R
-
-                                H_L = (E_L + pres_L)/rho_L
-                                H_R = (E_R + pres_R)/rho_R
-
-                                @:compute_average_state()
-
-                                call s_compute_speed_of_sound(pres_L, rho_L, gamma_L, pi_inf_L, H_L, alpha_L, &
-                                                              vel_L_rms, 0._wp, c_L, qv_L)
-
-                                call s_compute_speed_of_sound(pres_R, rho_R, gamma_R, pi_inf_R, H_R, alpha_R, &
-                                                              vel_R_rms, 0._wp, c_R, qv_R)
-
-                                !> The computation of c_avg does not require all the variables, and therefore the non '_avg'
-                                ! variables are placeholders to call the subroutine.
-
-                                call s_compute_speed_of_sound(pres_R, rho_avg, gamma_avg, pi_inf_R, H_avg, alpha_R, &
-                                                              vel_avg_rms, 0._wp, c_avg, qv_avg)
-=======
                     #:call GPU_PARALLEL_LOOP(collapse=3, private='[alpha_rho_L, alpha_rho_R, vel_L, vel_R, alpha_L, alpha_R, rho_avg, h_avg, gamma_avg, s_L, s_R, s_S, vel_avg_rms, nbub_L, nbub_R, ptilde_L, ptilde_R]')
                         do l = is3%beg, is3%end
                             do k = is2%beg, is2%end
@@ -2571,7 +2399,6 @@
                                     gamma_L = 0._wp; gamma_R = 0._wp
                                     pi_inf_L = 0._wp; pi_inf_R = 0._wp
                                     qv_L = 0._wp; qv_R = 0._wp
->>>>>>> 4f0704f8
 
                                     $:GPU_LOOP(parallelism='[seq]')
                                     do i = 1, contxe
@@ -2618,16 +2445,16 @@
                                     @:compute_average_state()
 
                                     call s_compute_speed_of_sound(pres_L, rho_L, gamma_L, pi_inf_L, H_L, alpha_L, &
-                                                                  vel_L_rms, 0._wp, c_L)
+                                                                  vel_L_rms, 0._wp, c_L, qv_L)
 
                                     call s_compute_speed_of_sound(pres_R, rho_R, gamma_R, pi_inf_R, H_R, alpha_R, &
-                                                                  vel_R_rms, 0._wp, c_R)
+                                                                  vel_R_rms, 0._wp, c_R, qv_R)
 
                                     !> The computation of c_avg does not require all the variables, and therefore the non '_avg'
                                     ! variables are placeholders to call the subroutine.
 
                                     call s_compute_speed_of_sound(pres_R, rho_avg, gamma_avg, pi_inf_R, H_avg, alpha_R, &
-                                                                  vel_avg_rms, 0._wp, c_avg)
+                                                                  vel_avg_rms, 0._wp, c_avg, qv_avg)
 
                                     if (wave_speeds == 1) then
                                         s_L = min(vel_L(dir_idx(1)) - c_L, vel_R(dir_idx(1)) - c_R)
@@ -2750,7 +2577,7 @@
                                     ! Geometrical source flux for cylindrical coordinates
 
                                     #:if (NORM_DIR == 2)
-                                        if (cyl_coord) then
+                                        if (cyl_coord .or. sph_coord) then
                                             ! Substituting the advective flux into the inviscid geometrical source flux
                                             $:GPU_LOOP(parallelism='[seq]')
                                             do i = 1, E_idx
@@ -2869,13 +2696,8 @@
                                                 Re_L(i) = dflt_real
                                                 Re_R(i) = dflt_real
 
-<<<<<<< HEAD
-                                E_L = gamma_L*pres_L + pi_inf_L + 5.e-1_wp*rho_L*vel_L_rms + qv_L
-                                E_R = gamma_R*pres_R + pi_inf_R + 5.e-1_wp*rho_R*vel_R_rms + qv_R
-=======
                                                 if (Re_size(i) > 0) Re_L(i) = 0._wp
                                                 if (Re_size(i) > 0) Re_R(i) = 0._wp
->>>>>>> 4f0704f8
 
                                                 $:GPU_LOOP(parallelism='[seq]')
                                                 do q = 1, Re_size(i)
@@ -2966,16 +2788,8 @@
                                             R3Lbar = 0._wp
                                             R3Rbar = 0._wp
 
-<<<<<<< HEAD
-                                    rho_avg = 5.e-1_wp*(rho_L + rho_R)
-                                    H_avg = 5.e-1_wp*(H_L + H_R)
-                                    gamma_avg = 5.e-1_wp*(gamma_L + gamma_R)
-                                    qv_avg = 5.e-1_wp*(qv_L + qv_R)
-                                    vel_avg_rms = 0._wp
-=======
                                             R3V2Lbar = 0._wp
                                             R3V2Rbar = 0._wp
->>>>>>> 4f0704f8
 
                                             $:GPU_LOOP(parallelism='[seq]')
                                             do i = 1, nb
@@ -2985,18 +2799,6 @@
                                                 R3Lbar = R3Lbar + (R0_L(i)**3._wp)*weight(i)
                                                 R3Rbar = R3Rbar + (R0_R(i)**3._wp)*weight(i)
 
-<<<<<<< HEAD
-                                call s_compute_speed_of_sound(pres_L, rho_L, gamma_L, pi_inf_L, H_L, alpha_L, &
-                                                              vel_L_rms, 0._wp, c_L, qv_L)
-
-                                call s_compute_speed_of_sound(pres_R, rho_R, gamma_R, pi_inf_R, H_R, alpha_R, &
-                                                              vel_R_rms, 0._wp, c_R, qv_R)
-
-                                !> The computation of c_avg does not require all the variables, and therefore the non '_avg'
-                                ! variables are placeholders to call the subroutine.
-                                call s_compute_speed_of_sound(pres_R, rho_avg, gamma_avg, pi_inf_R, H_avg, alpha_R, &
-                                                              vel_avg_rms, 0._wp, c_avg, qv_avg)
-=======
                                                 R3V2Lbar = R3V2Lbar + (R0_L(i)**3._wp)*(V0_L(i)**2._wp)*weight(i)
                                                 R3V2Rbar = R3V2Rbar + (R0_R(i)**3._wp)*(V0_R(i)**2._wp)*weight(i)
                                             end do
@@ -3015,7 +2817,6 @@
                                             ptilde_R = qR_prim_rs${XYZ}$_vf(j + 1, k, l, E_idx + num_fluids)*(pres_R - PbwR3Rbar/R3Rbar - &
                                                                                                               rho_R*R3V2Rbar/R3Rbar)
                                         end if
->>>>>>> 4f0704f8
 
                                         if ((.not. f_approx_equal(ptilde_L, ptilde_L)) .or. (.not. f_approx_equal(ptilde_R, ptilde_R))) then
                                         end if
@@ -3212,7 +3013,7 @@
 
                                     ! Geometrical source flux for cylindrical coordinates
                                     #:if (NORM_DIR == 2)
-                                        if (cyl_coord) then
+                                        if (cyl_coord .or. sph_coord) then
                                             ! Substituting the advective flux into the inviscid geometrical source flux
                                             $:GPU_LOOP(parallelism='[seq]')
                                             do i = 1, E_idx
@@ -3467,29 +3268,16 @@
 
                                     @:compute_average_state()
 
-<<<<<<< HEAD
-                                call s_compute_speed_of_sound(pres_L, rho_L, gamma_L, pi_inf_L, H_L, alpha_L, &
-                                                              vel_L_rms, 0._wp, c_L, qv_L)
-
-                                call s_compute_speed_of_sound(pres_R, rho_R, gamma_R, pi_inf_R, H_R, alpha_R, &
-                                                              vel_R_rms, 0._wp, c_R, qv_R)
-
-                                !> The computation of c_avg does not require all the variables, and therefore the non '_avg'
-                                ! variables are placeholders to call the subroutine.
-                                call s_compute_speed_of_sound(pres_R, rho_avg, gamma_avg, pi_inf_R, H_avg, alpha_R, &
-                                                              vel_avg_rms, c_sum_Yi_Phi, c_avg, qv_avg)
-=======
                                     call s_compute_speed_of_sound(pres_L, rho_L, gamma_L, pi_inf_L, H_L, alpha_L, &
-                                                                  vel_L_rms, 0._wp, c_L)
+                                                                  vel_L_rms, 0._wp, c_L, qv_L)
 
                                     call s_compute_speed_of_sound(pres_R, rho_R, gamma_R, pi_inf_R, H_R, alpha_R, &
-                                                                  vel_R_rms, 0._wp, c_R)
+                                                                  vel_R_rms, 0._wp, c_R, qv_R)
 
                                     !> The computation of c_avg does not require all the variables, and therefore the non '_avg'
                                     !  variables are placeholders to call the subroutine.
                                     call s_compute_speed_of_sound(pres_R, rho_avg, gamma_avg, pi_inf_R, H_avg, alpha_R, &
-                                                                  vel_avg_rms, c_sum_Yi_Phi, c_avg)
->>>>>>> 4f0704f8
+                                                                  vel_avg_rms, c_sum_Yi_Phi, c_avg, qv_avg)
 
                                     if (viscous) then
                                         if (chemistry) then
@@ -3667,29 +3455,6 @@
                                                     s_P*(xi_R - 1._wp))
                                     end do
 
-<<<<<<< HEAD
-                                ! Geometrical source flux for cylindrical coordinates
-                                #:if (NORM_DIR == 2)
-                                    if (cyl_coord .or. sph_coord) then
-                                        !Substituting the advective flux into the inviscid geometrical source flux
-                                        $:GPU_LOOP(parallelism='[seq]')
-                                        do i = 1, E_idx
-                                            flux_gsrc_rs${XYZ}$_vf(j, k, l, i) = flux_rs${XYZ}$_vf(j, k, l, i)
-                                        end do
-                                        ! Recalculating the radial momentum geometric source flux
-                                        flux_gsrc_rs${XYZ}$_vf(j, k, l, contxe + idx1) = &
-                                            xi_M*(rho_L*(vel_L(idx1)* &
-                                                         vel_L(idx1) + &
-                                                         s_M*(xi_L*(dir_flg(idx1)*s_S + &
-                                                                    (1._wp - dir_flg(idx1))* &
-                                                                    vel_L(idx1)) - vel_L(idx1)))) &
-                                            + xi_P*(rho_R*(vel_R(idx1)* &
-                                                           vel_R(idx1) + &
-                                                           s_P*(xi_R*(dir_flg(idx1)*s_S + &
-                                                                      (1._wp - dir_flg(idx1))* &
-                                                                      vel_R(idx1)) - vel_R(idx1))))
-                                        ! Geometrical source of the void fraction(s) is zero
-=======
                                     ! COLOR FUNCTION FLUX
                                     if (surface_tension) then
                                         flux_rs${XYZ}$_vf(j, k, l, c_idx) = &
@@ -3701,7 +3466,6 @@
 
                                     ! REFERENCE MAP FLUX.
                                     if (hyperelasticity) then
->>>>>>> 4f0704f8
                                         $:GPU_LOOP(parallelism='[seq]')
                                         do i = 1, num_dims
                                             flux_rs${XYZ}$_vf(j, k, l, xibeg - 1 + i) = &
@@ -3728,7 +3492,7 @@
 
                                     ! Geometrical source flux for cylindrical coordinates
                                     #:if (NORM_DIR == 2)
-                                        if (cyl_coord) then
+                                        if (cyl_coord .or. sph_coord) then
                                             !Substituting the advective flux into the inviscid geometrical source flux
                                             $:GPU_LOOP(parallelism='[seq]')
                                             do i = 1, E_idx
@@ -3952,97 +3716,6 @@
                                         qv%R = qv%R + alpha_rho_R(i)*qvs(i)
                                     end do
 
-<<<<<<< HEAD
-                            pres_mag%L = 0.5_wp*sum(B%L**2._wp)
-                            pres_mag%R = 0.5_wp*sum(B%R**2._wp)
-                            E%L = gamma%L*pres%L + pi_inf%L + 0.5_wp*rho%L*vel_rms%L + qv%L + pres_mag%L
-                            E%R = gamma%R*pres%R + pi_inf%R + 0.5_wp*rho%R*vel_rms%R + qv%R + pres_mag%R ! includes magnetic energy
-                            H_no_mag%L = (E%L + pres%L - pres_mag%L)/rho%L
-                            H_no_mag%R = (E%R + pres%R - pres_mag%R)/rho%R ! stagnation enthalpy here excludes magnetic energy (only used to find speed of sound)
-
-                            ! (2) Compute fast wave speeds
-                            call s_compute_speed_of_sound(pres%L, rho%L, gamma%L, pi_inf%L, H_no_mag%L, alpha_L, vel_rms%L, 0._wp, c%L, 0.0_wp)
-                            call s_compute_speed_of_sound(pres%R, rho%R, gamma%R, pi_inf%R, H_no_mag%R, alpha_R, vel_rms%R, 0._wp, c%R, 0.0_wp)
-                            call s_compute_fast_magnetosonic_speed(rho%L, c%L, B%L, norm_dir, c_fast%L, H_no_mag%L)
-                            call s_compute_fast_magnetosonic_speed(rho%R, c%R, B%R, norm_dir, c_fast%R, H_no_mag%R)
-
-                            ! (3) Compute contact speed s_M [Miyoshi Equ. (38)]
-                            s_L = min(vel%L(1) - c_fast%L, vel%R(1) - c_fast%R)
-                            s_R = max(vel%R(1) + c_fast%R, vel%L(1) + c_fast%L)
-
-                            pTot_L = pres%L + pres_mag%L
-                            pTot_R = pres%R + pres_mag%R
-
-                            s_M = (((s_R - vel%R(1))*rho%R*vel%R(1) - &
-                                    (s_L - vel%L(1))*rho%L*vel%L(1) - pTot_R + pTot_L)/ &
-                                   ((s_R - vel%R(1))*rho%R - (s_L - vel%L(1))*rho%L))
-
-                            ! (4) Compute star state variables
-                            rhoL_star = rho%L*(s_L - vel%L(1))/(s_L - s_M)
-                            rhoR_star = rho%R*(s_R - vel%R(1))/(s_R - s_M)
-                            p_star = pTot_L + rho%L*(s_L - vel%L(1))*(s_M - vel%L(1))/(s_L - s_M)
-                            E_starL = ((s_L - vel%L(1))*E%L - pTot_L*vel%L(1) + p_star*s_M)/(s_L - s_M)
-                            E_starR = ((s_R - vel%R(1))*E%R - pTot_R*vel%R(1) + p_star*s_M)/(s_R - s_M)
-
-                            ! (5) Compute left/right state vectors and fluxes
-                            U_L = [rho%L, rho%L*vel%L(1:3), B%L(2:3), E%L]
-                            U_starL = [rhoL_star, rhoL_star*s_M, rhoL_star*vel%L(2:3), B%L(2:3), E_starL]
-                            U_R = [rho%R, rho%R*vel%R(1:3), B%R(2:3), E%R]
-                            U_starR = [rhoR_star, rhoR_star*s_M, rhoR_star*vel%R(2:3), B%R(2:3), E_starR]
-
-                            ! Compute the left/right fluxes
-                            F_L(1) = U_L(2)
-                            F_L(2) = U_L(2)*vel%L(1) - B%L(1)*B%L(1) + pTot_L
-                            F_L(3:4) = U_L(2)*vel%L(2:3) - B%L(1)*B%L(2:3)
-                            F_L(5:6) = vel%L(1)*B%L(2:3) - vel%L(2:3)*B%L(1)
-                            F_L(7) = (E%L + pTot_L)*vel%L(1) - B%L(1)*(vel%L(1)*B%L(1) + vel%L(2)*B%L(2) + vel%L(3)*B%L(3))
-
-                            F_R(1) = U_R(2)
-                            F_R(2) = U_R(2)*vel%R(1) - B%R(1)*B%R(1) + pTot_R
-                            F_R(3:4) = U_R(2)*vel%R(2:3) - B%R(1)*B%R(2:3)
-                            F_R(5:6) = vel%R(1)*B%R(2:3) - vel%R(2:3)*B%R(1)
-                            F_R(7) = (E%R + pTot_R)*vel%R(1) - B%R(1)*(vel%R(1)*B%R(1) + vel%R(2)*B%R(2) + vel%R(3)*B%R(3))
-                            ! Compute the star flux using HLL relation
-                            F_starL = F_L + s_L*(U_starL - U_L)
-                            F_starR = F_R + s_R*(U_starR - U_R)
-                            ! Compute the rotational (Alfvén) speeds
-                            s_starL = s_M - abs(B%L(1))/sqrt(rhoL_star)
-                            s_starR = s_M + abs(B%L(1))/sqrt(rhoR_star)
-                            ! Compute the double–star states [Miyoshi Eqns. (59)-(62)]
-                            sqrt_rhoL_star = sqrt(rhoL_star); sqrt_rhoR_star = sqrt(rhoR_star)
-                            vL_star = vel%L(2); wL_star = vel%L(3)
-                            vR_star = vel%R(2); wR_star = vel%R(3)
-
-                            ! (6) Compute the double–star states [Miyoshi Eqns. (59)-(62)]
-                            denom_ds = sqrt_rhoL_star + sqrt_rhoR_star
-                            sign_Bx = sign(1._wp, B%L(1))
-                            v_double = (sqrt_rhoL_star*vL_star + sqrt_rhoR_star*vR_star + (B%R(2) - B%L(2))*sign_Bx)/denom_ds
-                            w_double = (sqrt_rhoL_star*wL_star + sqrt_rhoR_star*wR_star + (B%R(3) - B%L(3))*sign_Bx)/denom_ds
-                            By_double = (sqrt_rhoL_star*B%R(2) + sqrt_rhoR_star*B%L(2) + sqrt_rhoL_star*sqrt_rhoR_star*(vR_star - vL_star)*sign_Bx)/denom_ds
-                            Bz_double = (sqrt_rhoL_star*B%R(3) + sqrt_rhoR_star*B%L(3) + sqrt_rhoL_star*sqrt_rhoR_star*(wR_star - wL_star)*sign_Bx)/denom_ds
-
-                            E_doubleL = E_starL - sqrt_rhoL_star*((vL_star*B%L(2) + wL_star*B%L(3)) - (v_double*By_double + w_double*Bz_double))*sign_Bx
-                            E_doubleR = E_starR + sqrt_rhoR_star*((vR_star*B%R(2) + wR_star*B%R(3)) - (v_double*By_double + w_double*Bz_double))*sign_Bx
-                            E_double = 0.5_wp*(E_doubleL + E_doubleR)
-
-                            U_doubleL = [rhoL_star, rhoL_star*s_M, rhoL_star*v_double, rhoL_star*w_double, By_double, Bz_double, E_double]
-                            U_doubleR = [rhoR_star, rhoR_star*s_M, rhoR_star*v_double, rhoR_star*w_double, By_double, Bz_double, E_double]
-
-                            ! (11) Choose HLLD flux based on wave-speed regions
-                            if (0.0_wp <= s_L) then
-                                F_hlld = F_L
-                            else if (0.0_wp <= s_starL) then
-                                F_hlld = F_L + s_L*(U_starL - U_L)
-                            else if (0.0_wp <= s_M) then
-                                F_hlld = F_starL + s_starL*(U_doubleL - U_starL)
-                            else if (0.0_wp <= s_starR) then
-                                F_hlld = F_starR + s_starR*(U_doubleR - U_starR)
-                            else if (0.0_wp <= s_R) then
-                                F_hlld = F_R + s_R*(U_starR - U_R)
-                            else
-                                F_hlld = F_R
-                            end if
-=======
                                     pres_mag%L = 0.5_wp*sum(B%L**2._wp)
                                     pres_mag%R = 0.5_wp*sum(B%R**2._wp)
                                     E%L = gamma%L*pres%L + pi_inf%L + 0.5_wp*rho%L*vel_rms%L + qv%L + pres_mag%L
@@ -4132,7 +3805,6 @@
                                     else
                                         F_hlld = F_R
                                     end if
->>>>>>> 4f0704f8
 
                                     ! (12) Reorder and write temporary variables to the flux array
                                     ! Mass
@@ -5242,24 +4914,7 @@
 
         ! Reshaping Outputted Data in y-direction
         if (norm_dir == 2) then
-<<<<<<< HEAD
-            $:GPU_PARALLEL_LOOP(collapse=4)
-            do i = 1, sys_size
-                do l = is3%beg, is3%end
-                    do j = is1%beg, is1%end
-                        do k = is2%beg, is2%end
-                            flux_vf(i)%sf(k, j, l) = &
-                                flux_rsy_vf(j, k, l, i)
-                        end do
-                    end do
-                end do
-            end do
-
-            if (cyl_coord .or. sph_coord) then
-                $:GPU_PARALLEL_LOOP(collapse=4)
-=======
             #:call GPU_PARALLEL_LOOP(collapse=4)
->>>>>>> 4f0704f8
                 do i = 1, sys_size
                     do l = is3%beg, is3%end
                         do j = is1%beg, is1%end
@@ -5272,7 +4927,7 @@
                 end do
             #:endcall GPU_PARALLEL_LOOP
 
-            if (cyl_coord) then
+            if (cyl_coord .or. sph_coord) then
                 #:call GPU_PARALLEL_LOOP(collapse=4)
                     do i = 1, sys_size
                         do l = is3%beg, is3%end
