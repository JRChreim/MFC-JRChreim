--- conflicted
+++ resolved
@@ -796,20 +796,12 @@
                             mf(i) = alpha_rho(i)/rho
                         end do
 
-<<<<<<< HEAD
-                        E = gamma*pres + pi_inf + 5d-1*rho*vel_K_sum + qv
+                        E = gamma*pres + pi_inf + 5e-1_wp*rho*vel_K_sum + qv
                         H = (E + pres)/rho
 
                         ! Compute mixture sound speed
-                        call s_compute_speed_of_sound(pres, rho, gamma, pi_inf, H, adv, vel_K_sum, 0d0, c, qv)
+                        call s_compute_speed_of_sound(pres, rho, gamma, pi_inf, H, adv, vel_K_sum, 0._wp, c, qv)
                         ! ============================================================
-=======
-                        E = gamma*pres + pi_inf + 5e-1_wp*rho*vel_K_sum
-                        H = (E + pres)/rho
-
-                        ! Compute mixture sound speed
-                        call s_compute_speed_of_sound(pres, rho, gamma, pi_inf, H, adv, vel_K_sum, 0._wp, c)
->>>>>>> bae121f7
 
                         ! First-Order Spatial Derivatives of Primitive Variables
 
