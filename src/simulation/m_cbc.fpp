--- conflicted
+++ resolved
@@ -785,15 +785,9 @@
                 end if
 
                 ! FD2 or FD4 of RHS at j = 0
-<<<<<<< HEAD
-                #:call GPU_PARALLEL_LOOP(collapse=2, private='[alpha_rho, vel, adv_local, mf, dvel_ds, dadv_ds, qv, Re_cbc, dalpha_rho_ds,dvel_dt, dadv_dt, dalpha_rho_dt, L, lambda, Ys, dYs_dt, dYs_ds, h_k, Cp_i, Gamma_i, Xs]')
-                    do r = is3%beg, is3%end
-                        do k = is2%beg, is2%end
-=======
                 $:GPU_PARALLEL_LOOP(collapse=2, private='[r,k,alpha_rho, vel, adv_local, mf, dvel_ds, dadv_ds, Re_cbc, dalpha_rho_ds, dpres_ds, dvel_dt, dadv_dt, dalpha_rho_dt, L, lambda, Ys, dYs_dt, dYs_ds, h_k, Cp_i, Gamma_i, Xs, drho_dt, dpres_dt, dpi_inf_dt, dqv_dt, dgamma_dt, rho, pres, E, H, gamma, pi_inf, qv, c, Ma, T, sum_Enthalpies, Cv, Cp, e_mix, Mw, R_gas, vel_K_sum, vel_dv_dt_sum, i, j]', copyin='[dir_idx]')
                 do r = is3%beg, is3%end
                     do k = is2%beg, is2%end
->>>>>>> 22af239c
 
                         ! Transferring the Primitive Variables
                         $:GPU_LOOP(parallelism='[seq]')
@@ -860,7 +854,7 @@
                         H = (E + pres)/rho
 
                         ! Compute mixture sound speed
-                        call s_compute_speed_of_sound(pres, rho, gamma, pi_inf, H, adv_local, vel_K_sum, 0._wp, c)
+                        call s_compute_speed_of_sound(pres, rho, gamma, pi_inf, H, adv_local, vel_K_sum, 0._wp, c, qv)
 
                         ! First-Order Spatial Derivatives of Primitive Variables
 
@@ -869,15 +863,10 @@
                             dalpha_rho_ds(i) = 0._wp
                         end do
 
-<<<<<<< HEAD
-                            ! Compute mixture sound speed
-                            call s_compute_speed_of_sound(pres, rho, gamma, pi_inf, H, adv_local, vel_K_sum, 0._wp, c, qv)
-=======
                         $:GPU_LOOP(parallelism='[seq]')
                         do i = 1, num_dims
                             dvel_ds(i) = 0._wp
                         end do
->>>>>>> 22af239c
 
                         dpres_ds = 0._wp
                         $:GPU_LOOP(parallelism='[seq]')
