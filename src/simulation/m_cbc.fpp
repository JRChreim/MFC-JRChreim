--- conflicted
+++ resolved
@@ -829,11 +829,7 @@
                                 gamma = 1.0_wp/(Cp/Cv - 1.0_wp)
                             end if
                         else
-<<<<<<< HEAD
-                            E = gamma*pres + pi_inf + 5e-1_wp*rho*vel_K_sum + qv
-=======
-                            E = gamma*pres + pi_inf + 5.e-1_wp*rho*vel_K_sum
->>>>>>> f68bce13
+                            E = gamma*pres + pi_inf + 5.e-1_wp*rho*vel_K_sum + qv
                         end if
 
                         H = (E + pres)/rho
@@ -964,13 +960,8 @@
                         end if
 
                         ! Be careful about the cylindrical coordinate!
-<<<<<<< HEAD
                         if ((cyl_coord .or. sph_coord) .and. cbc_dir == 2 .and. cbc_loc == 1) then
-                            dpres_dt = -5e-1_wp*(L(advxe) + L(1)) + rho*c*c*vel(dir_idx(1)) &
-=======
-                        if (cyl_coord .and. cbc_dir == 2 .and. cbc_loc == 1) then
                             dpres_dt = -5.e-1_wp*(L(advxe) + L(1)) + rho*c*c*vel(dir_idx(1)) &
->>>>>>> f68bce13
                                        /y_cc(n)
                         else
                             dpres_dt = -5.e-1_wp*(L(advxe) + L(1))
