#:def arithmetic_avg()
    rho_avg = 5.e-1_wp*(rho_L + rho_R)
    vel_avg_rms = 0._wp
    !$acc loop seq
    do i = 1, num_vels
        vel_avg_rms = vel_avg_rms + (5.e-1_wp*(vel_L(i) + vel_R(i)))**2._wp
    end do

<<<<<<< HEAD
    H_avg = 5e-1_wp*(H_L + H_R)
    gamma_avg = 5e-1_wp*(gamma_L + gamma_R)
    qv_avg = 5e-1_wp*(qv_L + qv_R)
=======
    H_avg = 5.e-1_wp*(H_L + H_R)
    gamma_avg = 5.e-1_wp*(gamma_L + gamma_R)
>>>>>>> f68bce13

#:enddef arithmetic_avg

#:def roe_avg()

    rho_avg = sqrt(rho_L*rho_R)

    vel_avg_rms = 0._wp

    !$acc loop seq
    do i = 1, num_vels
        vel_avg_rms = vel_avg_rms + (sqrt(rho_L)*vel_L(i) + sqrt(rho_R)*vel_R(i))**2._wp/ &
                      (sqrt(rho_L) + sqrt(rho_R))**2._wp
    end do

    H_avg = (sqrt(rho_L)*H_L + sqrt(rho_R)*H_R)/ &
            (sqrt(rho_L) + sqrt(rho_R))

    gamma_avg = (sqrt(rho_L)*gamma_L + sqrt(rho_R)*gamma_R)/ &
                (sqrt(rho_L) + sqrt(rho_R))

    vel_avg_rms = (sqrt(rho_L)*vel_L(1) + sqrt(rho_R)*vel_R(1))**2._wp/ &
                  (sqrt(rho_L) + sqrt(rho_R))**2._wp

    if (chemistry) then
        eps = 0.001_wp
        call get_species_enthalpies_rt(T_L, h_iL)
        call get_species_enthalpies_rt(T_R, h_iR)

        h_iL = h_iL*gas_constant/molecular_weights*T_L
        h_iR = h_iR*gas_constant/molecular_weights*T_R
        call get_species_specific_heats_r(T_L, Cp_iL)
        call get_species_specific_heats_r(T_R, Cp_iR)

        h_avg_2 = (sqrt(rho_L)*h_iL + sqrt(rho_R)*h_iR)/(sqrt(rho_L) + sqrt(rho_R))
        Yi_avg = (sqrt(rho_L)*Ys_L + sqrt(rho_R)*Ys_R)/(sqrt(rho_L) + sqrt(rho_R))
        T_avg = (sqrt(rho_L)*T_L + sqrt(rho_R)*T_R)/(sqrt(rho_L) + sqrt(rho_R))

        if (abs(T_L - T_R) < eps) then
            ! Case when T_L and T_R are very close
            Cp_avg = sum(Yi_avg(:)*(0.5_wp*Cp_iL(:) + 0.5_wp*Cp_iR(:))*gas_constant/molecular_weights(:))
            Cv_avg = sum(Yi_avg(:)*((0.5_wp*Cp_iL(:) + 0.5_wp*Cp_iR(:))*gas_constant/molecular_weights(:) - gas_constant/molecular_weights(:)))
        else
            ! Normal calculation when T_L and T_R are sufficiently different
            Cp_avg = sum(Yi_avg(:)*(h_iR(:) - h_iL(:))/(T_R - T_L))
            Cv_avg = sum(Yi_avg(:)*((h_iR(:) - h_iL(:))/(T_R - T_L) - gas_constant/molecular_weights(:)))
        end if

        gamma_avg = Cp_avg/Cv_avg

        Phi_avg(:) = (gamma_avg - 1._wp)*(vel_avg_rms/2.0_wp - h_avg_2(:)) + gamma_avg*gas_constant/molecular_weights(:)*T_avg
        c_sum_Yi_Phi = sum(Yi_avg(:)*Phi_avg(:))
    end if

#:enddef roe_avg

#:def compute_average_state()

    if (avg_state == 1) then
        @:roe_avg()
    end if

    if (avg_state == 2) then
        @:arithmetic_avg()
    end if

#:enddef compute_average_state

#:def compute_low_Mach_correction()

    if (riemann_solver == 1) then

        zcoef = min(1._wp, max(vel_L_rms**5.e-1_wp/c_L, vel_R_rms**5.e-1_wp/c_R))
        pcorr = 0._wp

        if (low_Mach == 1) then
            pcorr = -(s_P - s_M)*(rho_L + rho_R)/8._wp*(zcoef - 1._wp)
        end if

    else if (riemann_solver == 2) then
        zcoef = min(1._wp, max(vel_L_rms**5.e-1_wp/c_L, vel_R_rms**5.e-1_wp/c_R))
        pcorr = 0._wp

        if (low_Mach == 1) then
            pcorr = rho_L*rho_R* &
                    (s_L - vel_L(dir_idx(1)))*(s_R - vel_R(dir_idx(1)))*(vel_R(dir_idx(1)) - vel_L(dir_idx(1)))/ &
                    (rho_R*(s_R - vel_R(dir_idx(1))) - rho_L*(s_L - vel_L(dir_idx(1))))* &
                    (zcoef - 1._wp)
        else if (low_Mach == 2) then
            vel_L_tmp = 5.e-1_wp*((vel_L(dir_idx(1)) + vel_R(dir_idx(1))) + zcoef*(vel_L(dir_idx(1)) - vel_R(dir_idx(1))))
            vel_R_tmp = 5.e-1_wp*((vel_L(dir_idx(1)) + vel_R(dir_idx(1))) + zcoef*(vel_R(dir_idx(1)) - vel_L(dir_idx(1))))
            vel_L(dir_idx(1)) = vel_L_tmp
            vel_R(dir_idx(1)) = vel_R_tmp
        end if
    end if

#:enddef compute_low_Mach_correction<|MERGE_RESOLUTION|>--- conflicted
+++ resolved
@@ -6,14 +6,9 @@
         vel_avg_rms = vel_avg_rms + (5.e-1_wp*(vel_L(i) + vel_R(i)))**2._wp
     end do
 
-<<<<<<< HEAD
-    H_avg = 5e-1_wp*(H_L + H_R)
-    gamma_avg = 5e-1_wp*(gamma_L + gamma_R)
-    qv_avg = 5e-1_wp*(qv_L + qv_R)
-=======
     H_avg = 5.e-1_wp*(H_L + H_R)
     gamma_avg = 5.e-1_wp*(gamma_L + gamma_R)
->>>>>>> f68bce13
+    qv_avg = 5.e-1_wp*(qv_L + qv_R)
 
 #:enddef arithmetic_avg
 
