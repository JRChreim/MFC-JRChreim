!>
!! @file m_global_parameters.f90
!! @brief Contains module m_global_parameters

#:include 'case.fpp'
#:include 'macros.fpp'

!> @brief The module contains all of the parameters describing the program
!!              logistics, the computational domain and the simulation algorithm.
!!              Additionally, for the volume fraction model, physical parameters
!!              of each of the fluids present in the flow are located here. They
!!              include stiffened gas equation of state parameters, the Reynolds
!!              numbers and the Weber numbers.
module m_global_parameters

#ifdef MFC_MPI
    use mpi                    !< Message passing interface (MPI) module
#endif

    use m_derived_types        !< Definitions of the derived types

    use m_helper_basic         !< Functions to compare floating point numbers

#ifdef MFC_OpenACC
    use openacc
#endif

    implicit none

    real(wp) :: time = 0

    ! Logistics
    integer :: num_procs             !< Number of processors
    character(LEN=path_len) :: case_dir              !< Case folder location
    logical :: run_time_info         !< Run-time output flag
    integer :: t_step_old            !< Existing IC/grid folder

    ! Computational Domain Parameters
    integer :: proc_rank !< Rank of the local processor

    !> @name Number of cells in the x-, y- and z-directions, respectively
    !> @{
    integer :: m, n, p
    !> @}

    !> @name Global number of cells in each direction
    !> @{
    integer :: m_glb, n_glb, p_glb
    !> @}

    !> @name Cylindrical coordinates (either axisymmetric or full 3D)
    !> @{
    logical :: cyl_coord
    logical :: sph_coord
    integer :: grid_geometry
    !> @}
    !$acc declare create(cyl_coord, grid_geometry, sph_coord)

    !> @name Cell-boundary (CB) locations in the x-, y- and z-directions, respectively
    !> @{

    real(wp), target, allocatable, dimension(:) :: x_cb, y_cb, z_cb
    !> @}

    !> @name Cell-center (CC) locations in the x-, y- and z-directions, respectively
    !> @{

    real(wp), target, allocatable, dimension(:) :: x_cc, y_cc, z_cc
    !> @}
    !type(bounds_info) :: x_domain, y_domain, z_domain !<
    !! Locations of the domain bounds in the x-, y- and z-coordinate directions
    !> @name Cell-width distributions in the x-, y- and z-directions, respectively
    !> @{

    real(wp), target, allocatable, dimension(:) :: dx, dy, dz
    !> @}

    real(wp) :: dt !< Size of the time-step

    !$acc declare create(x_cb, y_cb, z_cb, x_cc, y_cc, z_cc, dx, dy, dz, dt, m, n, p)

    !> @name Starting time-step iteration, stopping time-step iteration and the number
    !! of time-step iterations between successive solution backups, respectively
    !> @{
    integer :: t_step_start, t_step_stop, t_step_save
    !> @}

    !> @name Starting time, stopping time, and time between backups, simulation time,
    !! and prescribed cfl respectively
    !> @{
    real(wp) :: t_stop, t_save, cfl_target
    integer :: n_start
    !> @}
    !$acc declare create(cfl_target)

    logical :: cfl_adap_dt, cfl_const_dt, cfl_dt

    integer :: t_step_print !< Number of time-steps between printouts

    ! Simulation Algorithm Parameters
    integer :: model_eqns     !< Multicomponent flow model
    #:if MFC_CASE_OPTIMIZATION
        integer, parameter :: num_dims = ${num_dims}$       !< Number of spatial dimensions
        integer, parameter :: num_vels = ${num_vels}$       !< Number of velocity components (different from num_dims for mhd)
    #:else
        integer :: num_dims       !< Number of spatial dimensions
        integer :: num_vels       !< Number of velocity components (different from num_dims for mhd)
    #:endif
    logical :: mpp_lim        !< Mixture physical parameters (MPP) limits
    integer :: time_stepper   !< Time-stepper algorithm
    logical :: prim_vars_wrt

    #:if MFC_CASE_OPTIMIZATION
        integer, parameter :: weno_polyn = ${weno_polyn}$ !< Degree of the WENO polynomials (polyn)
        integer, parameter :: weno_order = ${weno_order}$ !< Order of the WENO reconstruction
        integer, parameter :: weno_num_stencils = ${weno_num_stencils}$ !< Number of stencils for WENO reconstruction (only different from weno_polyn for TENO(>5))
        integer, parameter :: num_fluids = ${num_fluids}$           !< number of fluids in the simulation
        logical, parameter :: wenojs = (${wenojs}$ /= 0)            !< WENO-JS (default)
        logical, parameter :: mapped_weno = (${mapped_weno}$ /= 0)  !< WENO-M (WENO with mapping of nonlinear weights)
        logical, parameter :: wenoz = (${wenoz}$ /= 0)              !< WENO-Z
        logical, parameter :: teno = (${teno}$ /= 0)                !< TENO (Targeted ENO)
        real(wp), parameter :: wenoz_q = ${wenoz_q}$                !< Power constant for WENO-Z
        logical, parameter :: mhd = (${mhd}$ /= 0)                  !< Magnetohydrodynamics
        logical, parameter :: relativity = (${relativity}$ /= 0)    !< Relativity (only for MHD)
    #:else
        integer :: weno_polyn     !< Degree of the WENO polynomials (polyn)
        integer :: weno_order     !< Order of the WENO reconstruction
        integer :: weno_num_stencils    !< Number of stencils for WENO reconstruction (only different from weno_polyn for TENO(>5))
        integer :: num_fluids     !< number of fluids in the simulation
        logical :: wenojs         !< WENO-JS (default)
        logical :: mapped_weno    !< WENO-M (WENO with mapping of nonlinear weights)
        logical :: wenoz          !< WENO-Z
        logical :: teno           !< TENO (Targeted ENO)
        real(wp) :: wenoz_q       !< Power constant for WENO-Z
        logical :: mhd            !< Magnetohydrodynamics
        logical :: relativity     !< Relativity (only for MHD)
    #:endif

    real(wp) :: weno_eps       !< Binding for the WENO nonlinear weights
    real(wp) :: teno_CT        !< Smoothness threshold for TENO
    logical :: mp_weno        !< Monotonicity preserving (MP) WENO
    logical :: weno_avg       ! Average left/right cell-boundary states
    logical :: weno_Re_flux   !< WENO reconstruct velocity gradients for viscous stress tensor
    integer :: riemann_solver !< Riemann solver algorithm
    integer :: low_Mach       !< Low Mach number fix to HLLC Riemann solver
    integer :: wave_speeds    !< Wave speeds estimation method
    integer :: avg_state      !< Average state evaluation method
    logical :: alt_soundspeed !< Alternate mixture sound speed
    logical :: null_weights    !< Null undesired WENO weights
    logical :: mixture_err     !< Mixture properties correction
    logical :: hypoelasticity  !< hypoelasticity modeling
    logical :: hyperelasticity !< hyperelasticity modeling
    integer :: hyper_model     !< hyperelasticity solver algorithm
    logical :: elasticity      !< elasticity modeling, true for hyper or hypo
    logical, parameter :: chemistry = .${chemistry}$. !< Chemistry modeling
    logical :: cu_tensor
    logical :: viscous       !< Viscous effects
    logical :: shear_stress  !< Shear stresses
    logical :: bulk_stress   !< Bulk stresses

    !$acc declare create(chemistry)

    logical :: bodyForces
    logical :: bf_x, bf_y, bf_z !< body force toggle in three directions
    !< amplitude, frequency, and phase shift sinusoid in each direction
    #:for dir in {'x', 'y', 'z'}
        #:for param in {'k','w','p','g'}
            real(wp) :: ${param}$_${dir}$
        #:endfor
    #:endfor
    real(wp), dimension(3) :: accel_bf
    !$acc declare create(accel_bf)

    integer :: cpu_start, cpu_end, cpu_rate

    #:if not MFC_CASE_OPTIMIZATION
        !$acc declare create(num_dims, num_vels, weno_polyn, weno_order, weno_num_stencils, num_fluids, wenojs, mapped_weno, wenoz, teno, wenoz_q, mhd, relativity)
    #:endif

    !$acc declare create(mpp_lim, model_eqns, mixture_err, alt_soundspeed, avg_state, mp_weno, weno_eps, teno_CT, hypoelasticity, hyperelasticity, hyper_model, elasticity, low_Mach, viscous, shear_stress, bulk_stress)

    logical :: relax          !< activate phase change
    integer :: relax_model    !< Relaxation model
    real(wp) :: palpha_eps     !< trigger parameter for the p relaxation procedure, phase change model
    real(wp) :: ptgalpha_eps   !< trigger parameter for the pTg relaxation procedure, phase change model

!#ifndef _CRAYFTN
!$acc declare create(relax, relax_model, palpha_eps,ptgalpha_eps)
!#endif

    !> @name Boundary conditions (BC) in the x-, y- and z-directions, respectively
    !> @{
    type(int_bounds_info) :: bc_x, bc_y, bc_z
    !> @}
    type(bounds_info) :: x_domain, y_domain, z_domain
    real(wp) :: x_a, y_a, z_a
    real(wp) :: x_b, y_b, z_b

    logical :: parallel_io !< Format of the data files
    logical :: file_per_process !< shared file or not when using parallel io
    integer :: precision !< Precision of output files

    integer, allocatable, dimension(:) :: proc_coords !<
    !! Processor coordinates in MPI_CART_COMM

    integer, allocatable, dimension(:) :: start_idx !<
    !! Starting cell-center index of local processor in global grid

    type(mpi_io_var), public :: MPI_IO_DATA
    type(mpi_io_ib_var), public :: MPI_IO_IB_DATA
    type(mpi_io_airfoil_ib_var), public :: MPI_IO_airfoil_IB_DATA
    type(mpi_io_levelset_var), public :: MPI_IO_levelset_DATA
    type(mpi_io_levelset_norm_var), public :: MPI_IO_levelsetnorm_DATA
    real(wp), allocatable, dimension(:, :), public :: MPI_IO_DATA_lag_bubbles

    !> @name MPI info for parallel IO with Lustre file systems
    !> @{
    character(LEN=name_len) :: mpiiofs
    integer :: mpi_info_int
    !> @}

    integer, private :: ierr

    !> @name Annotations of the structure of the state and flux vectors in terms of the
    !! size and the configuration of the system of equations to which they belong
    !> @{
    integer :: sys_size                                !< Number of unknowns in system of eqns.
    type(int_bounds_info) :: cont_idx                  !< Indexes of first & last continuity eqns.
    type(int_bounds_info) :: mom_idx                   !< Indexes of first & last momentum eqns.
    integer :: E_idx                                   !< Index of energy equation
    integer :: n_idx                                   !< Index of number density
    type(int_bounds_info) :: adv_idx                   !< Indexes of first & last advection eqns.
    type(int_bounds_info) :: internalEnergies_idx      !< Indexes of first & last internal energy eqns.
    type(bub_bounds_info) :: bub_idx                   !< Indexes of first & last bubble variable eqns.
    integer :: alf_idx                                 !< Index of void fraction
    integer :: gamma_idx                               !< Index of specific heat ratio func. eqn.
    integer :: pi_inf_idx                              !< Index of liquid stiffness func. eqn.
    type(int_bounds_info) :: B_idx                     !< Indexes of first and last magnetic field eqns.
    type(int_bounds_info) :: stress_idx                !< Indexes of first and last shear stress eqns.
    type(int_bounds_info) :: xi_idx                    !< Indexes of first and last reference map eqns.
    integer :: b_size                                  !< Number of elements in the symmetric b tensor, plus one
    integer :: tensor_size                             !< Number of elements in the full tensor plus one
    type(int_bounds_info) :: species_idx               !< Indexes of first & last concentration eqns.
    integer :: c_idx                                   !< Index of color function
    !> @}

    !$acc declare create(bub_idx)

    ! Cell Indices for the (local) interior points (O-m, O-n, 0-p).
    ! Stands for "InDices With INTerior".
    type(int_bounds_info) :: idwint(1:3)
    !$acc declare create(idwint)

    ! Cell Indices for the entire (local) domain. In simulation and post_process,
    ! this includes the buffer region. idwbuff and idwint are the same otherwise.
    ! Stands for "InDices With BUFFer".
    type(int_bounds_info) :: idwbuff(1:3)
    !$acc declare create(idwbuff)

    !> @name The number of fluids, along with their identifying indexes, respectively,
    !! for which viscous effects, e.g. the shear and/or the volume Reynolds (Re)
    !! numbers, will be non-negligible.
    !> @{
    integer, dimension(2) :: Re_size
    integer, allocatable, dimension(:, :) :: Re_idx
    !> @}

    !$acc declare create(Re_size, Re_idx)

    ! The WENO average (WA) flag regulates whether the calculation of any cell-
    ! average spatial derivatives is carried out in each cell by utilizing the
    ! arithmetic mean of the left and right, WENO-reconstructed, cell-boundary
    ! values or simply, the unaltered left and right, WENO-reconstructed, cell-
    ! boundary values.
    !> @{
    real(wp) :: wa_flg
    !> @{

    !$acc declare create(wa_flg)

    !> @name The coordinate direction indexes and flags (flg), respectively, for which
    !! the configurations will be determined with respect to a working direction
    !! and that will be used to isolate the contributions, in that direction, in
    !! the dimensionally split system of equations.
    !> @{
    integer, dimension(3) :: dir_idx
    real(wp), dimension(3) :: dir_flg
    integer, dimension(3) :: dir_idx_tau !!used for hypoelasticity=true
    !> @}

    !$acc declare create(dir_idx, dir_flg, dir_idx_tau)

    integer :: buff_size !<
    !! The number of cells that are necessary to be able to store enough boundary
    !! conditions data to march the solution in the physical computational domain
    !! to the next time-step.

    !$acc declare create(sys_size, buff_size, E_idx, gamma_idx, pi_inf_idx, alf_idx, n_idx, stress_idx, b_size, tensor_size, xi_idx, species_idx, B_idx)

    ! END: Simulation Algorithm Parameters

    ! Fluids Physical Parameters

    type(physical_parameters), dimension(num_fluids_max) :: fluid_pp !<
    !! Database of the physical parameters of each of the fluids that is present
    !! in the flow. These include the stiffened gas equation of state parameters,
    !! the Reynolds numbers and the Weber numbers.

    !$acc declare create(bc_x%vb1, bc_x%vb2, bc_x%vb3, bc_x%ve1, bc_x%ve2, bc_x%ve3)
    !$acc declare create(bc_y%vb1, bc_y%vb2, bc_y%vb3, bc_y%ve1, bc_y%ve2, bc_y%ve3)
    !$acc declare create(bc_z%vb1, bc_z%vb2, bc_z%vb3, bc_z%ve1, bc_z%ve2, bc_z%ve3)

    integer :: fd_order !<
    !! The order of the finite-difference (fd) approximations of the first-order
    !! derivatives that need to be evaluated when the CoM or flow probe data
    !! files are to be written at each time step

    integer :: fd_number !<
    !! The finite-difference number is given by MAX(1, fd_order/2). Essentially,
    !! it is a measure of the half-size of the finite-difference stencil for the
    !! selected order of accuracy.
    !$acc declare create(fd_order,fd_number)

    logical :: probe_wrt
    logical :: integral_wrt
    integer :: num_probes
    integer :: num_integrals
    type(vec3_dt), dimension(num_probes_max) :: probe
    type(integral_parameters), dimension(num_probes_max) :: integral

    !> @name Reference density and pressure for Tait EOS
    !> @{
    real(wp) :: rhoref, pref
    !> @}
    !$acc declare create(rhoref, pref)

    !> @name Immersed Boundaries
    !> @{
    logical :: ib
    integer :: num_ibs

    type(ib_patch_parameters), dimension(num_patches_max) :: patch_ib
    type(vec3_dt), allocatable, dimension(:) :: airfoil_grid_u, airfoil_grid_l
    integer :: Np
    !! Database of the immersed boundary patch parameters for each of the
    !! patches employed in the configuration of the initial condition. Note that
    !! the maximum allowable number of patches, num_patches_max, may be changed
    !! in the module m_derived_types.f90.

    !$acc declare create(ib, num_ibs, patch_ib)
    !> @}

    !> @name Bubble modeling
    !> @{
    #:if MFC_CASE_OPTIMIZATION
        integer, parameter :: nb = ${nb}$ !< Number of eq. bubble sizes
    #:else
        integer :: nb       !< Number of eq. bubble sizes
    #:endif

    real(wp) :: R0ref    !< Reference bubble size
    real(wp) :: Ca       !< Cavitation number
    real(wp) :: Web      !< Weber number
    real(wp) :: Re_inv   !< Inverse Reynolds number

    real(wp), dimension(:), allocatable :: weight !< Simpson quadrature weights
    real(wp), dimension(:), allocatable :: R0     !< Bubble sizes
    real(wp), dimension(:), allocatable :: V0     !< Bubble velocities
    !$acc declare create(weight, R0, V0)

    logical :: bubbles_euler      !< Bubbles euler on/off
    logical :: polytropic   !< Polytropic  switch
    logical :: polydisperse !< Polydisperse bubbles
    logical :: adv_n        !< Solve the number density equation and compute alpha from number density
    logical :: adap_dt      !< Adaptive step size control

    integer :: bubble_model !< Gilmore or Keller--Miksis bubble model
    integer :: thermal      !< Thermal behavior. 1 = adiabatic, 2 = isotherm, 3 = transfer

    real(wp), allocatable, dimension(:, :, :) :: ptil  !< Pressure modification
    !$acc declare create(ptil)

    real(wp) :: poly_sigma  !< log normal sigma for polydisperse PDF

    logical :: qbmm      !< Quadrature moment method
    integer, parameter :: nmom = 6 !< Number of carried moments per R0 location
    integer :: nmomsp    !< Number of moments required by ensemble-averaging
    integer :: nmomtot   !< Total number of carried moments moments/transport equations
    integer :: R0_type

    real(wp) :: pi_fac   !< Factor for artificial pi_inf

    #:if not MFC_CASE_OPTIMIZATION
        !$acc declare create(nb)
    #:endif

    !$acc declare create(R0ref, Ca, Web, Re_inv, bubbles_euler, polytropic, polydisperse, qbmm, nmomsp, nmomtot, R0_type, bubble_model, thermal, poly_sigma, adv_n, adap_dt, pi_fac)

    type(scalar_field), allocatable, dimension(:) :: mom_sp
    type(scalar_field), allocatable, dimension(:, :, :) :: mom_3d
    !$acc declare create(mom_sp, mom_3d)

    !> @}

    type(chemistry_parameters) :: chem_params
    !$acc declare create(chem_params)

    !> @name Physical bubble parameters (see Ando 2010, Preston 2007)
    !> @{

    real(wp) :: R_n, R_v, phi_vn, phi_nv, Pe_c, Tw, pv, M_n, M_v, k_vl, k_nl, cp_n, cp_v
    !$acc declare create(R_n, R_v, phi_vn, phi_nv, Pe_c, Tw, pv, M_n, M_v, k_vl, k_nl, cp_n, cp_v)

    real(wp), dimension(:), allocatable :: k_n, k_v, pb0, mass_n0, mass_v0, Pe_T
    real(wp), dimension(:), allocatable :: Re_trans_T, Re_trans_c, Im_trans_T, Im_trans_c, omegaN
    !$acc declare create( k_n, k_v, pb0, mass_n0, mass_v0, Pe_T, Re_trans_T, Re_trans_c, Im_trans_T, Im_trans_c, omegaN)

    real(wp) :: mul0, ss, gamma_v, mu_v
    real(wp) :: gamma_m, gamma_n, mu_n
    real(wp) :: gam
    !> @}

    !$acc declare create(mul0, ss, gamma_v, mu_v, gamma_m, gamma_n, mu_n, gam)

    !> @name Acoustic acoustic_source parameters
    !> @{
    logical :: acoustic_source !< Acoustic source switch
    type(acoustic_parameters), dimension(num_probes_max) :: acoustic !< Acoustic source parameters
    integer :: num_source !< Number of acoustic sources
    !> @}
    !$acc declare create(acoustic_source, acoustic, num_source)

    !> @name Surface tension parameters
    !> @{

    real(wp) :: sigma
    logical :: surface_tension
    !$acc declare create(sigma, surface_tension)
    !> @}

    integer :: momxb, momxe
    integer :: advxb, advxe
    integer :: contxb, contxe
    integer :: intxb, intxe
    integer :: bubxb, bubxe
    integer :: strxb, strxe
    integer :: chemxb, chemxe
    integer :: xibeg, xiend
    !$acc declare create(momxb, momxe, advxb, advxe, contxb, contxe, intxb, intxe, bubxb, bubxe, strxb, strxe, chemxb, chemxe)
    !$acc declare create(xibeg,xiend)

    real(wp), allocatable, dimension(:) :: gammas, gs_min, pi_infs, ps_inf, cvs, qvs, qvps
    !$acc declare create(gammas, gs_min, pi_infs, ps_inf, cvs, qvs, qvps)

    integer :: max_iter_pc_ts !< maximum number of iterations for phase change at each time-step
    !$acc declare create(max_iter_pc_ts)

    real(wp) :: mytime       !< Current simulation time
    real(wp) :: finaltime    !< Final simulation time

    logical :: weno_flat, riemann_flat, rdma_mpi

    type(pres_field), allocatable, dimension(:) :: pb_ts

    type(pres_field), allocatable, dimension(:) :: mv_ts

    !$acc declare create(pb_ts, mv_ts)

    !> @name lagrangian subgrid bubble parameters
    !> @{!
    logical :: bubbles_lagrange                         !< Lagrangian subgrid bubble model switch
    type(bubbles_lagrange_parameters) :: lag_params     !< Lagrange bubbles' parameters
    logical :: rkck_adap_dt                             !< Activates the adaptive rkck time stepping algorithm
    real(wp) :: rkck_time_tmp, rkck_tolerance    !Temp time (in rkck stepper) and tolerance error
    real(wp) :: dt_max                           !< Maximum time step size
    !$acc declare create(bubbles_lagrange, lag_params, rkck_adap_dt, dt_max, rkck_time_tmp, rkck_tolerance)
    !> @}

    real(wp) :: Bx0 !< Constant magnetic field in the x-direction (1D)
    logical :: powell !< Powell‐correction for div B = 0
    !$acc declare create(Bx0, powell)

contains

    !> Assigns default values to the user inputs before reading
        !!  them in. This enables for an easier consistency check of
        !!  these parameters once they are read from the input file.
    subroutine s_assign_default_values_to_user_inputs

        integer :: i, j !< Generic loop iterator

        ! Logistics
        case_dir = '.'
        run_time_info = .false.
        t_step_old = dflt_int

        ! Computational domain parameters
        m = dflt_int; n = 0; p = 0

        cyl_coord = .false.
        sph_coord = .false.

        dt = dflt_real

        cfl_adap_dt = .false.
        cfl_const_dt = .false.
        cfl_dt = .false.
        cfl_target = dflt_real

        t_step_start = dflt_int
        t_step_stop = dflt_int
        t_step_save = dflt_int
        t_step_print = 1

        n_start = dflt_int
        t_stop = dflt_real
        t_save = dflt_real

        ! Simulation algorithm parameters
        model_eqns = dflt_int
        mpp_lim = .false.
        time_stepper = dflt_int
        weno_eps = dflt_real
        teno_CT = dflt_real
        mp_weno = .false.
        weno_avg = .false.
        weno_Re_flux = .false.
        riemann_solver = dflt_int
        low_Mach = 0
        wave_speeds = dflt_int
        avg_state = dflt_int
        alt_soundspeed = .false.
        null_weights = .false.
        mixture_err = .false.
        parallel_io = .false.
        file_per_process = .false.
        precision = 2
        relax = .false.
        relax_model = dflt_int
        palpha_eps = dflt_real
        ptgalpha_eps = dflt_real
        hypoelasticity = .false.
        hyperelasticity = .false.
        elasticity = .false.
        hyper_model = dflt_int
        b_size = dflt_int
        tensor_size = dflt_int
        weno_flat = .true.
        riemann_flat = .true.
        rdma_mpi = .false.
        viscous = .false.
        shear_stress = .false.
        bulk_stress = .false.

        #:if not MFC_CASE_OPTIMIZATION
            mapped_weno = .false.
            wenoz = .false.
            teno = .false.
            wenoz_q = dflt_real
        #:endif

        chem_params%diffusion = .false.
        chem_params%reactions = .false.
        chem_params%gamma_method = 1

        bc_x%beg = dflt_int; bc_x%end = dflt_int
        bc_y%beg = dflt_int; bc_y%end = dflt_int
        bc_z%beg = dflt_int; bc_z%end = dflt_int

        #:for DIM in ['x', 'y', 'z']
            #:for DIR in [1, 2, 3]
                bc_${DIM}$%vb${DIR}$ = 0._wp
                bc_${DIM}$%ve${DIR}$ = 0._wp
            #:endfor
        #:endfor

        x_domain%beg = dflt_int; x_domain%end = dflt_int
        y_domain%beg = dflt_int; y_domain%end = dflt_int
        z_domain%beg = dflt_int; z_domain%end = dflt_int

        ! Fluids physical parameters
        do i = 1, num_fluids_max
            fluid_pp(i)%gamma = dflt_real
            fluid_pp(i)%pi_inf = dflt_real
            fluid_pp(i)%cv = 0._wp
            fluid_pp(i)%qv = 0._wp
            fluid_pp(i)%qvp = 0._wp
            fluid_pp(i)%Re(:) = dflt_real
            fluid_pp(i)%mul0 = dflt_real
            fluid_pp(i)%ss = dflt_real
            fluid_pp(i)%pv = dflt_real
            fluid_pp(i)%gamma_v = dflt_real
            fluid_pp(i)%M_v = dflt_real
            fluid_pp(i)%mu_v = dflt_real
            fluid_pp(i)%k_v = dflt_real
            fluid_pp(i)%cp_v = dflt_real
            fluid_pp(i)%G = 0._wp
        end do

        ! Tait EOS
        rhoref = dflt_real
        pref = dflt_real

        ! Immersed Boundaries
        ib = .false.
        num_ibs = dflt_int

        ! Bubble modeling
        bubbles_euler = .false.
        bubble_model = 1
        polytropic = .true.
        polydisperse = .false.
        thermal = dflt_int
        R0ref = dflt_real

        #:if not MFC_CASE_OPTIMIZATION
            nb = 1
            weno_order = dflt_int
            num_fluids = dflt_int
        #:endif

        R0_type = dflt_int

        adv_n = .false.
        adap_dt = .false.

        pi_fac = 1._wp

        ! User inputs for qbmm for simulation code
        qbmm = .false.

        Ca = dflt_real
        Re_inv = dflt_real
        Web = dflt_real
        poly_sigma = dflt_real

        ! Acoustic source
        acoustic_source = .false.
        num_source = dflt_int

        ! Surface tension
        sigma = dflt_real
        surface_tension = .false.

        ! Cuda aware MPI
        cu_tensor = .false.

        bodyForces = .false.
        bf_x = .false.; bf_y = .false.; bf_z = .false.
        !< amplitude, frequency, and phase shift sinusoid in each direction
        #:for dir in {'x', 'y', 'z'}
            #:for param in {'k','w','p','g'}
                ${param}$_${dir}$ = dflt_real
            #:endfor
        #:endfor

        do j = 1, num_probes_max
            acoustic(j)%pulse = dflt_int
            acoustic(j)%support = dflt_int
            acoustic(j)%dipole = .false.
            do i = 1, 3
                acoustic(j)%loc(i) = dflt_real
            end do
            acoustic(j)%mag = dflt_real
            acoustic(j)%length = dflt_real
            acoustic(j)%height = dflt_real
            acoustic(j)%wavelength = dflt_real
            acoustic(j)%frequency = dflt_real
            acoustic(j)%gauss_sigma_dist = dflt_real
            acoustic(j)%gauss_sigma_time = dflt_real
            acoustic(j)%npulse = dflt_real
            acoustic(j)%dir = dflt_real
            acoustic(j)%delay = dflt_real
            acoustic(j)%foc_length = dflt_real
            acoustic(j)%aperture = dflt_real
            acoustic(j)%element_spacing_angle = dflt_real
            acoustic(j)%element_polygon_ratio = dflt_real
            acoustic(j)%rotate_angle = dflt_real
            acoustic(j)%num_elements = dflt_int
            acoustic(j)%element_on = dflt_int
            acoustic(j)%bb_num_freq = dflt_int
            acoustic(j)%bb_lowest_freq = dflt_real
            acoustic(j)%bb_bandwidth = dflt_real
        end do

        fd_order = dflt_int
        probe_wrt = .false.
        integral_wrt = .false.
        num_probes = dflt_int
        num_integrals = dflt_int

        do i = 1, num_probes_max
            probe(i)%x = dflt_real
            probe(i)%y = dflt_real
            probe(i)%z = dflt_real
        end do

        do i = 1, num_probes_max
            integral(i)%xmin = dflt_real
            integral(i)%xmax = dflt_real
            integral(i)%ymin = dflt_real
            integral(i)%ymax = dflt_real
            integral(i)%ymin = dflt_real
            integral(i)%ymax = dflt_real
        end do

        ! GRCBC flags
        #:for dir in {'x', 'y', 'z'}
            bc_${dir}$%grcbc_in = .false.
            bc_${dir}$%grcbc_out = .false.
            bc_${dir}$%grcbc_vel_out = .false.
        #:endfor

        ! Lagrangian subgrid bubble model
        bubbles_lagrange = .false.
        lag_params%solver_approach = dflt_int
        lag_params%cluster_type = dflt_int
        lag_params%pressure_corrector = .false.
        lag_params%smooth_type = dflt_int
        lag_params%heatTransfer_model = .false.
        lag_params%massTransfer_model = .false.
        lag_params%write_bubbles = .false.
        lag_params%write_bubbles_stats = .false.
        lag_params%nBubs_glb = dflt_int
        lag_params%epsilonb = 1._wp
        lag_params%charwidth = dflt_real
        lag_params%valmaxvoid = dflt_real
        lag_params%c0 = dflt_real
        lag_params%rho0 = dflt_real
        lag_params%T0 = dflt_real
        lag_params%Thost = dflt_real
        lag_params%x0 = dflt_real
        lag_params%diffcoefvap = dflt_real
        rkck_adap_dt = .false.
        rkck_time_tmp = dflt_real
        rkck_tolerance = dflt_real
        dt_max = dflt_real

        Bx0 = dflt_real
        powell = .false.

        #:if not MFC_CASE_OPTIMIZATION
            mhd = .false.
            relativity = .false.
        #:endif

    end subroutine s_assign_default_values_to_user_inputs

    !>  The computation of parameters, the allocation of memory,
        !!      the association of pointers and/or the execution of any
        !!      other procedures that are necessary to setup the module.
    subroutine s_initialize_global_parameters_module

        integer :: i, j, k
        integer :: fac

        #:if not MFC_CASE_OPTIMIZATION
            ! Determining the degree of the WENO polynomials
            weno_polyn = (weno_order - 1)/2
            if (teno) then
                weno_num_stencils = weno_order - 3
            else
                weno_num_stencils = weno_polyn
            end if
            !$acc update device(weno_polyn)
            !$acc update device(weno_num_stencils)
            !$acc update device(nb)
            !$acc update device(num_dims, num_vels, num_fluids)
        #:endif

        ! Initializing the number of fluids for which viscous effects will
        ! be non-negligible, the number of distinctive material interfaces
        ! for which surface tension will be important and also, the number
        ! of fluids for which the physical and geometric curvatures of the
        ! interfaces will be computed
        Re_size = 0

        ! Gamma/Pi_inf Model
        if (model_eqns == 1) then

            ! Annotating structure of the state and flux vectors belonging
            ! to the system of equations defined by the selected number of
            ! spatial dimensions and the gamma/pi_inf model
            cont_idx%beg = 1
            cont_idx%end = cont_idx%beg
            mom_idx%beg = cont_idx%end + 1
            mom_idx%end = cont_idx%end + num_vels
            E_idx = mom_idx%end + 1
            adv_idx%beg = E_idx + 1
            adv_idx%end = adv_idx%beg + 1
            gamma_idx = adv_idx%beg
            pi_inf_idx = adv_idx%end
            sys_size = adv_idx%end

            ! Volume Fraction Model
        else

            ! Annotating structure of the state and flux vectors belonging
            ! to the system of equations defined by the selected number of
            ! spatial dimensions and the volume fraction model
            if (model_eqns == 2) then
                cont_idx%beg = 1
                cont_idx%end = num_fluids
                mom_idx%beg = cont_idx%end + 1
                mom_idx%end = cont_idx%end + num_vels
                E_idx = mom_idx%end + 1
                adv_idx%beg = E_idx + 1
                adv_idx%end = E_idx + num_fluids

                sys_size = adv_idx%end

                if (bubbles_euler) then
                    alf_idx = adv_idx%end
                else
                    alf_idx = 1
                end if

                if (bubbles_euler) then
                    bub_idx%beg = sys_size + 1
                    if (qbmm) then
                        nmomsp = 4 !number of special moments
                        if (nnode == 4) then
                            ! nmom = 6 : It is already a parameter
                            nmomtot = nmom*nb
                        end if
                        bub_idx%end = adv_idx%end + nb*nmom
                    else
                        if (.not. polytropic) then
                            bub_idx%end = sys_size + 4*nb
                        else
                            bub_idx%end = sys_size + 2*nb
                        end if
                    end if
                    sys_size = bub_idx%end
                    ! print*, 'alf idx', alf_idx
                    ! print*, 'bub -idx beg end', bub_idx%beg, bub_idx%end

                    if (adv_n) then
                        n_idx = bub_idx%end + 1
                        sys_size = n_idx
                    end if

                    @:ALLOCATE(weight(nb), R0(nb), V0(nb))
                    @:ALLOCATE(bub_idx%rs(nb), bub_idx%vs(nb))
                    @:ALLOCATE(bub_idx%ps(nb), bub_idx%ms(nb))

                    if (num_fluids == 1) then
                        gam = 1._wp/fluid_pp(num_fluids + 1)%gamma + 1._wp
                    else
                        gam = 1._wp/fluid_pp(num_fluids)%gamma + 1._wp
                    end if

                    if (qbmm) then
                        @:ALLOCATE(bub_idx%moms(nb, nmom))
                        do i = 1, nb
                            do j = 1, nmom
                                bub_idx%moms(i, j) = bub_idx%beg + (j - 1) + (i - 1)*nmom
                            end do
                            bub_idx%rs(i) = bub_idx%moms(i, 2)
                            bub_idx%vs(i) = bub_idx%moms(i, 3)
                        end do

                    else
                        do i = 1, nb
                            if (.not. polytropic) then
                                fac = 4
                            else
                                fac = 2
                            end if

                            bub_idx%rs(i) = bub_idx%beg + (i - 1)*fac
                            bub_idx%vs(i) = bub_idx%rs(i) + 1

                            if (.not. polytropic) then
                                bub_idx%ps(i) = bub_idx%vs(i) + 1
                                bub_idx%ms(i) = bub_idx%ps(i) + 1
                            end if
                        end do
                    end if

                    if (nb == 1) then
                        weight(:) = 1._wp
                        R0(:) = 1._wp
                        V0(:) = 1._wp
                    else if (nb > 1) then
                        V0(:) = 1._wp
                        !R0 and weight initialized in s_simpson
                    else
                        stop 'Invalid value of nb'
                    end if

                    !Initialize pref,rhoref for polytropic qbmm (done in s_initialize_nonpoly for non-polytropic)
                    if (.not. qbmm) then
                        if (polytropic) then
                            rhoref = 1._wp
                            pref = 1._wp
                        end if
                    end if

                    !Initialize pb0, pv, pref, rhoref for polytropic qbmm (done in s_initialize_nonpoly for non-polytropic)
                    if (qbmm) then
                        if (polytropic) then
                            pv = fluid_pp(1)%pv
                            pv = pv/pref
                            @:ALLOCATE(pb0(nb))
                            if ((f_is_default(Web))) then
                                pb0 = pref
                                pb0 = pb0/pref
                                pref = 1._wp
                            end if
                            rhoref = 1._wp
                        end if
                    end if
                end if

                if (mhd) then
                    B_idx%beg = sys_size + 1
                    if (n == 0) then
                        B_idx%end = sys_size + 2 ! 1D: By, Bz
                    else
                        B_idx%end = sys_size + 3 ! 2D/3D: Bx, By, Bz
                    end if
                    sys_size = B_idx%end
                end if

                if (hypoelasticity .or. hyperelasticity) then
                    elasticity = .true.
                    stress_idx%beg = sys_size + 1
                    stress_idx%end = sys_size + (num_dims*(num_dims + 1))/2
                    ! number of distinct stresses is 1 in 1D, 3 in 2D, 6 in 3D
                    sys_size = stress_idx%end
                end if

                if (hyperelasticity) then
                    ! number of entries in the symmetric btensor plus the jacobian
                    b_size = (num_dims*(num_dims + 1))/2 + 1
                    ! storing the jacobian in the last entry
                    tensor_size = num_dims**2 + 1
                    xi_idx%beg = sys_size + 1
                    xi_idx%end = sys_size + num_dims
                    ! adding three more equations for the \xi field and the elastic energy
                    sys_size = xi_idx%end + 1
                    hyper_model = 1
                end if

                if (surface_tension) then
                    c_idx = sys_size + 1
                    sys_size = c_idx
                end if

            else if (model_eqns == 3) then
                cont_idx%beg = 1
                cont_idx%end = num_fluids
                mom_idx%beg = cont_idx%end + 1
                mom_idx%end = cont_idx%end + num_vels
                E_idx = mom_idx%end + 1
                adv_idx%beg = E_idx + 1
                adv_idx%end = E_idx + num_fluids
                alf_idx = adv_idx%end
                internalEnergies_idx%beg = adv_idx%end + 1
                internalEnergies_idx%end = adv_idx%end + num_fluids
                sys_size = internalEnergies_idx%end

                if (hypoelasticity .or. hyperelasticity) then
                    elasticity = .true.
                    stress_idx%beg = sys_size + 1
                    stress_idx%end = sys_size + (num_dims*(num_dims + 1))/2
                    ! number of stresses is 1 in 1D, 3 in 2D, 6 in 3D
                    sys_size = stress_idx%end
                end if

                if (hyperelasticity) then
                    ! number of entries in the symmetric btensor plus the jacobian
                    b_size = (num_dims*(num_dims + 1))/2 + 1
                    ! storing the jacobian in the last entry
                    tensor_size = num_dims**2 + 1
                    xi_idx%beg = sys_size + 1
                    xi_idx%end = sys_size + num_dims
                    ! adding three more equations for the \xi field and the elastic energy
                    sys_size = xi_idx%end + 1
                end if

                if (surface_tension) then
                    c_idx = sys_size + 1
                    sys_size = c_idx
                end if

            else if (model_eqns == 4) then
                cont_idx%beg = 1 ! one continuity equation
                cont_idx%end = 1 !num_fluids
                mom_idx%beg = cont_idx%end + 1 ! one momentum equation in each direction
                mom_idx%end = cont_idx%end + num_vels
                E_idx = mom_idx%end + 1 ! one energy equation
                adv_idx%beg = E_idx + 1
                adv_idx%end = adv_idx%beg !one volume advection equation
                alf_idx = adv_idx%end
                sys_size = adv_idx%end

                if (bubbles_euler) then
                    bub_idx%beg = sys_size + 1
                    bub_idx%end = sys_size + 2*nb
                    if (.not. polytropic) then
                        bub_idx%end = sys_size + 4*nb
                    end if
                    sys_size = bub_idx%end

                    @:ALLOCATE(bub_idx%rs(nb), bub_idx%vs(nb))
                    @:ALLOCATE(bub_idx%ps(nb), bub_idx%ms(nb))
                    @:ALLOCATE(weight(nb), R0(nb), V0(nb))

                    do i = 1, nb
                        if (polytropic) then
                            fac = 2
                        else
                            fac = 4
                        end if

                        bub_idx%rs(i) = bub_idx%beg + (i - 1)*fac
                        bub_idx%vs(i) = bub_idx%rs(i) + 1

                        if (.not. polytropic) then
                            bub_idx%ps(i) = bub_idx%vs(i) + 1
                            bub_idx%ms(i) = bub_idx%ps(i) + 1
                        end if
                    end do
                    if (nb == 1) then
                        weight(:) = 1._wp
                        R0(:) = 1._wp
                        V0(:) = 0._wp
                    else if (nb > 1) then
                        V0(:) = 1._wp
                    else
                        stop 'Invalid value of nb'
                    end if

                    if (polytropic) then
                        rhoref = 1._wp
                        pref = 1._wp
                    end if
                end if
            end if

            ! Determining the number of fluids for which the shear and the
            ! volume Reynolds numbers, e.g. viscous effects, are important
            do i = 1, num_fluids
                if (fluid_pp(i)%Re(1) > 0) Re_size(1) = Re_size(1) + 1
                if (fluid_pp(i)%Re(2) > 0) Re_size(2) = Re_size(2) + 1
            end do

            if (Re_size(1) > 0._wp) shear_stress = .true.
            if (Re_size(2) > 0._wp) bulk_stress = .true.

            !$acc update device(Re_size, viscous, shear_stress, bulk_stress)

            ! Bookkeeping the indexes of any viscous fluids and any pairs of
            ! fluids whose interface will support effects of surface tension
            if (viscous) then

                @:ALLOCATE(Re_idx(1:2, 1:maxval(Re_size)))

                k = 0
                do i = 1, num_fluids
                    if (fluid_pp(i)%Re(1) > 0) then
                        k = k + 1; Re_idx(1, k) = i
                    end if
                end do

                k = 0
                do i = 1, num_fluids
                    if (fluid_pp(i)%Re(2) > 0) then
                        k = k + 1; Re_idx(2, k) = i
                    end if
                end do

            end if

        end if
        ! END: Volume Fraction Model

        if (chemistry) then
            species_idx%beg = sys_size + 1
            species_idx%end = sys_size + num_species
            sys_size = species_idx%end
        end if

        if (bubbles_euler .and. qbmm .and. .not. polytropic) then
            allocate (MPI_IO_DATA%view(1:sys_size + 2*nb*4))
            allocate (MPI_IO_DATA%var(1:sys_size + 2*nb*4))
        elseif (bubbles_lagrange) then
            allocate (MPI_IO_DATA%view(1:sys_size + 1))
            allocate (MPI_IO_DATA%var(1:sys_size + 1))
        else
            allocate (MPI_IO_DATA%view(1:sys_size))
            allocate (MPI_IO_DATA%var(1:sys_size))
        end if

        do i = 1, sys_size
            allocate (MPI_IO_DATA%var(i)%sf(0:m, 0:n, 0:p))
            MPI_IO_DATA%var(i)%sf => null()
        end do
        if (bubbles_euler .and. qbmm .and. .not. polytropic) then
            do i = sys_size + 1, sys_size + 2*nb*4
                allocate (MPI_IO_DATA%var(i)%sf(0:m, 0:n, 0:p))
                MPI_IO_DATA%var(i)%sf => null()
            end do
        elseif (bubbles_lagrange) then
            do i = 1, sys_size + 1
                allocate (MPI_IO_DATA%var(i)%sf(0:m, 0:n, 0:p))
                MPI_IO_DATA%var(i)%sf => null()
            end do
        end if

        ! Configuring the WENO average flag that will be used to regulate
        ! whether any spatial derivatives are to computed in each cell by
        ! using the arithmetic mean of left and right, WENO-reconstructed,
        ! cell-boundary values or otherwise, the unaltered left and right,
        ! WENO-reconstructed, cell-boundary values
        wa_flg = 0._wp; if (weno_avg) wa_flg = 1._wp
        !$acc update device(wa_flg)

        ! Resort to default WENO-JS if no other WENO scheme is selected
        #:if not MFC_CASE_OPTIMIZATION
            wenojs = .not. (mapped_weno .or. wenoz .or. teno)
        #:endif

        if (ib) allocate (MPI_IO_IB_DATA%var%sf(0:m, 0:n, 0:p))
        Np = 0

        !$acc update device(Re_size)

        if (elasticity) then
            fd_number = max(1, fd_order/2)
        end if

        if (mhd) then ! TODO merge with above; waiting for hyperelasticity PR
            fd_number = max(1, fd_order/2)
        end if

        if (probe_wrt) then
            fd_number = max(1, fd_order/2)
        end if

        call s_configure_coordinate_bounds(weno_polyn, buff_size, &
                                           idwint, idwbuff, viscous, &
                                           bubbles_lagrange, m, n, p, &
                                           num_dims)
        !$acc update device(idwint, idwbuff)

        ! Configuring Coordinate Direction Indexes
        if (bubbles_euler) then
            @:ALLOCATE(ptil(&
                & idwbuff(1)%beg:idwbuff(1)%end, &
                & idwbuff(2)%beg:idwbuff(2)%end, &
                & idwbuff(3)%beg:idwbuff(3)%end))
        end if

        !$acc update device(fd_order,fd_number)

        if ((cyl_coord .or. sph_coord) .neqv. .true.) then ! Cartesian grid
            grid_geometry = 1
        elseif ((cyl_coord .or. sph_coord) .and. p == 0) then ! Axisymmetric cylindrical grid
            grid_geometry = 2
        else ! Fully 3D cylindrical grid
            grid_geometry = 3
        end if

        momxb = mom_idx%beg
        momxe = mom_idx%end
        advxb = adv_idx%beg
        advxe = adv_idx%end
        contxb = cont_idx%beg
        contxe = cont_idx%end
        bubxb = bub_idx%beg
        bubxe = bub_idx%end
        strxb = stress_idx%beg
        strxe = stress_idx%end
        intxb = internalEnergies_idx%beg
        intxe = internalEnergies_idx%end
        xibeg = xi_idx%beg
        xiend = xi_idx%end
        chemxb = species_idx%beg
        chemxe = species_idx%end

        !$acc update device(momxb, momxe, advxb, advxe, contxb, contxe, bubxb, bubxe, intxb, intxe, sys_size, buff_size, E_idx, alf_idx, n_idx, adv_n, adap_dt, pi_fac, strxb, strxe, chemxb, chemxe)
        !$acc update device(b_size, xibeg, xiend, tensor_size)

        !$acc update device(species_idx)
        !$acc update device(cfl_target, m, n, p)

        !$acc update device(alt_soundspeed, acoustic_source, num_source)
<<<<<<< HEAD
        !$acc update device(dt, sys_size, buff_size, pref, rhoref, gamma_idx, pi_inf_idx, E_idx, alf_idx, stress_idx, mpp_lim, bubbles_euler, hypoelasticity, alt_soundspeed, avg_state, num_fluids, model_eqns, num_dims, mixture_err, grid_geometry, cyl_coord, mp_weno, weno_eps, teno_CT, hyperelasticity, hyper_model, elasticity, xi_idx, low_Mach, sph_coord)
=======
        !$acc update device(dt, sys_size, buff_size, pref, rhoref, gamma_idx, pi_inf_idx, E_idx, alf_idx, stress_idx, mpp_lim, bubbles_euler, hypoelasticity, alt_soundspeed, avg_state, num_fluids, model_eqns, num_dims, num_vels, mixture_err, grid_geometry, cyl_coord, mp_weno, weno_eps, teno_CT, hyperelasticity, hyper_model, elasticity, xi_idx, B_idx, low_Mach)

        !$acc update device(Bx0, powell)
>>>>>>> 4298db0f

        #:if not MFC_CASE_OPTIMIZATION
            !$acc update device(wenojs, mapped_weno, wenoz, teno)
            !$acc update device(wenoz_q)
            !$acc update device(mhd, relativity)
        #:endif

        !$acc enter data copyin(nb, R0ref, Ca, Web, Re_inv, weight, R0, V0, bubbles_euler, polytropic, polydisperse, qbmm, R0_type, ptil, bubble_model, thermal, poly_sigma)
        !$acc enter data copyin(R_n, R_v, phi_vn, phi_nv, Pe_c, Tw, pv, M_n, M_v, k_n, k_v, pb0, mass_n0, mass_v0, Pe_T, Re_trans_T, Re_trans_c, Im_trans_T, Im_trans_c, omegaN, mul0, ss, gamma_v, mu_v, gamma_m, gamma_n, mu_n, gam)
        !$acc enter data copyin(dir_idx, dir_flg, dir_idx_tau)

        !$acc enter data copyin(relax, relax_model, palpha_eps,ptgalpha_eps)

        ! Allocating grid variables for the x-, y- and z-directions
        @:ALLOCATE(x_cb(-1 - buff_size:m + buff_size))
        @:ALLOCATE(x_cc(-buff_size:m + buff_size))
        @:ALLOCATE(dx(-buff_size:m + buff_size))

        if (n == 0) return; 
        @:ALLOCATE(y_cb(-1 - buff_size:n + buff_size))
        @:ALLOCATE(y_cc(-buff_size:n + buff_size))
        @:ALLOCATE(dy(-buff_size:n + buff_size))

        if (p == 0) return; 
        @:ALLOCATE(z_cb(-1 - buff_size:p + buff_size))
        @:ALLOCATE(z_cc(-buff_size:p + buff_size))
        @:ALLOCATE(dz(-buff_size:p + buff_size))

    end subroutine s_initialize_global_parameters_module

    !> Initializes parallel infrastructure
    subroutine s_initialize_parallel_io

        #:if not MFC_CASE_OPTIMIZATION
            num_dims = 1 + min(1, n) + min(1, p)

            if (mhd) then
                num_vels = 3
            else
                num_vels = num_dims
            end if
        #:endif

        allocate (proc_coords(1:num_dims))

        if (parallel_io .neqv. .true.) return

#ifdef MFC_MPI

        ! Option for Lustre file system (Darter/Comet/Stampede)
        write (mpiiofs, '(A)') '/lustre_'
        mpiiofs = trim(mpiiofs)

        call MPI_INFO_CREATE(mpi_info_int, ierr)
        call MPI_INFO_SET(mpi_info_int, 'romio_ds_write', 'disable', ierr)

        ! Option for UNIX file system (Hooke/Thomson)
        ! WRITE(mpiiofs, '(A)') '/ufs_'
        ! mpiiofs = TRIM(mpiiofs)
        ! mpi_info_int = MPI_INFO_NULL

        allocate (start_idx(1:num_dims))

#endif

    end subroutine s_initialize_parallel_io

    !> Module deallocation and/or disassociation procedures
    subroutine s_finalize_global_parameters_module

        integer :: i

        ! Deallocating the variables bookkeeping the indexes of any viscous
        ! fluids and any pairs of fluids whose interfaces supported effects
        ! of surface tension
        if (viscous) then
            @:DEALLOCATE(Re_idx)
        end if

        deallocate (proc_coords)
        if (parallel_io) then
            deallocate (start_idx)

            if (bubbles_lagrange) then
                do i = 1, sys_size + 1
                    MPI_IO_DATA%var(i)%sf => null()
                end do
            else
                do i = 1, sys_size
                    MPI_IO_DATA%var(i)%sf => null()
                end do
            end if

            deallocate (MPI_IO_DATA%var)
            deallocate (MPI_IO_DATA%view)
        end if

        if (ib) MPI_IO_IB_DATA%var%sf => null()

        ! Deallocating grid variables for the x-, y- and z-directions
        @:DEALLOCATE(x_cb, x_cc, dx)

        if (n == 0) return; 
        @:DEALLOCATE(y_cb, y_cc, dy)

        if (p == 0) return; 
        @:DEALLOCATE(z_cb, z_cc, dz)

    end subroutine s_finalize_global_parameters_module

end module m_global_parameters<|MERGE_RESOLUTION|>--- conflicted
+++ resolved
@@ -1188,13 +1188,9 @@
         !$acc update device(cfl_target, m, n, p)
 
         !$acc update device(alt_soundspeed, acoustic_source, num_source)
-<<<<<<< HEAD
-        !$acc update device(dt, sys_size, buff_size, pref, rhoref, gamma_idx, pi_inf_idx, E_idx, alf_idx, stress_idx, mpp_lim, bubbles_euler, hypoelasticity, alt_soundspeed, avg_state, num_fluids, model_eqns, num_dims, mixture_err, grid_geometry, cyl_coord, mp_weno, weno_eps, teno_CT, hyperelasticity, hyper_model, elasticity, xi_idx, low_Mach, sph_coord)
-=======
-        !$acc update device(dt, sys_size, buff_size, pref, rhoref, gamma_idx, pi_inf_idx, E_idx, alf_idx, stress_idx, mpp_lim, bubbles_euler, hypoelasticity, alt_soundspeed, avg_state, num_fluids, model_eqns, num_dims, num_vels, mixture_err, grid_geometry, cyl_coord, mp_weno, weno_eps, teno_CT, hyperelasticity, hyper_model, elasticity, xi_idx, B_idx, low_Mach)
+        !$acc update device(dt, sys_size, buff_size, pref, rhoref, gamma_idx, pi_inf_idx, E_idx, alf_idx, stress_idx, mpp_lim, bubbles_euler, hypoelasticity, alt_soundspeed, avg_state, num_fluids, model_eqns, num_dims, num_vels, mixture_err, grid_geometry, cyl_coord, mp_weno, weno_eps, teno_CT, hyperelasticity, hyper_model, elasticity, xi_idx, B_idx, low_Mach, sph_coord)
 
         !$acc update device(Bx0, powell)
->>>>>>> 4298db0f
 
         #:if not MFC_CASE_OPTIMIZATION
             !$acc update device(wenojs, mapped_weno, wenoz, teno)
