--- conflicted
+++ resolved
@@ -1286,11 +1286,7 @@
         $:GPU_UPDATE(device='[dt,sys_size,buff_size, &
             & gamma_idx,pi_inf_idx,E_idx,alf_idx,stress_idx, &
             & mpp_lim,bubbles_euler,hypoelasticity,alt_soundspeed, &
-<<<<<<< HEAD
-            & avg_state,num_fluids,model_eqns,icsg,num_dims,num_vels, &
-=======
-            & avg_state,model_eqns, &
->>>>>>> 76d6a5c9
+            & avg_state,model_eqns,icsg, &
             & mixture_err,grid_geometry,cyl_coord,mp_weno,weno_eps, &
             & teno_CT,hyperelasticity,hyper_model,elasticity,xi_idx, &
             & B_idx,low_Mach,sph_coord]')
@@ -1310,7 +1306,6 @@
             $:GPU_UPDATE(device='[num_fluids,num_dims,viscous,num_vels,nb,muscl_lim]')
         #:endif
 
-<<<<<<< HEAD
         $:GPU_ENTER_DATA(copyin='[nb,Eu,Ca,Web,Re_inv,weight,R0, &
             & V0,bubbles_euler,polytropic,polydisperse,qbmm, &
             & ptil,bubble_model,thermal,poly_sigma]')
@@ -1321,11 +1316,6 @@
         $:GPU_ENTER_DATA(copyin='[dir_idx,dir_flg,dir_idx_tau]')
 
         $:GPU_ENTER_DATA(copyin='[relax,relax_model,palpha_eps,ptgalpha_eps,under_relax]')
-=======
-        $:GPU_UPDATE(device='[dir_idx,dir_flg,dir_idx_tau]')
-
-        $:GPU_UPDATE(device='[relax,relax_model,palpha_eps,ptgalpha_eps]')
->>>>>>> 76d6a5c9
 
         ! Allocating grid variables for the x-, y- and z-directions
         @:ALLOCATE(x_cb(-1 - buff_size:m + buff_size))
