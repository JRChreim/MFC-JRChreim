!>
!! @file m_global_parameters.f90
!! @brief Contains module m_global_parameters

#:include 'case.fpp'
#:include 'macros.fpp'

!> @brief The module contains all of the parameters describing the program
!!              logistics, the computational domain and the simulation algorithm.
!!              Additionally, for the volume fraction model, physical parameters
!!              of each of the fluids present in the flow are located here. They
!!              include stiffened gas equation of state parameters, the Reynolds
!!              numbers and the Weber numbers.
module m_global_parameters

#ifdef MFC_MPI
    use mpi                    !< Message passing interface (MPI) module
#endif

    use m_derived_types        !< Definitions of the derived types

    use m_helper_basic         !< Functions to compare floating point numbers

    ! $:USE_GPU_MODULE()

    implicit none

    real(wp) :: wall_time = 0
    real(wp) :: wall_time_avg = 0

    ! Logistics
    integer :: num_procs             !< Number of processors
    character(LEN=path_len) :: case_dir              !< Case folder location
    logical :: run_time_info         !< Run-time output flag
    integer :: t_step_old            !< Existing IC/grid folder

    ! Computational Domain Parameters
    integer :: proc_rank !< Rank of the local processor

    !> @name Number of cells in the x-, y- and z-directions, respectively
    !> @{
    integer :: m, n, p
    !> @}

    !> @name Max and min number of cells in a direction of each combination of x-,y-, and z-
    type(cell_num_bounds) :: cells_bounds

    !> @name Global number of cells in each direction
    !> @{
    integer :: m_glb, n_glb, p_glb
    !> @}

    !> @name Cylindrical coordinates (either axisymmetric or full 3D)
    !> @{
    logical :: cyl_coord
    logical :: sph_coord
    integer :: grid_geometry
    !> @}
    $:GPU_DECLARE(create='[cyl_coord,grid_geometry]')

    !> @name Cell-boundary (CB) locations in the x-, y- and z-directions, respectively
    !> @{

    real(wp), target, allocatable, dimension(:) :: x_cb, y_cb, z_cb
    !> @}

    !> @name Cell-center (CC) locations in the x-, y- and z-directions, respectively
    !> @{

    real(wp), target, allocatable, dimension(:) :: x_cc, y_cc, z_cc
    !> @}
    !type(bounds_info) :: x_domain, y_domain, z_domain !<
    !! Locations of the domain bounds in the x-, y- and z-coordinate directions
    !> @name Cell-width distributions in the x-, y- and z-directions, respectively
    !> @{

    real(wp), target, allocatable, dimension(:) :: dx, dy, dz
    !> @}

    real(wp) :: dt !< Size of the time-step

    $:GPU_DECLARE(create='[x_cb,y_cb,z_cb,x_cc,y_cc,z_cc,dx,dy,dz,dt,m,n,p]')

    !> @name Starting time-step iteration, stopping time-step iteration and the number
    !! of time-step iterations between successive solution backups, respectively
    !> @{
    integer :: t_step_start, t_step_stop, t_step_save
    !> @}

    !> @name Starting time, stopping time, and time between backups, simulation time,
    !! and prescribed cfl respectively
    !> @{
    real(wp) :: t_stop, t_save, cfl_target
    integer :: n_start
    !> @}
    $:GPU_DECLARE(create='[cfl_target]')

    logical :: cfl_adap_dt, cfl_const_dt, cfl_dt

    integer :: t_step_print !< Number of time-steps between printouts

    ! Simulation Algorithm Parameters
    integer :: model_eqns     !< Multicomponent flow model
    logical :: icsg
    #:if MFC_CASE_OPTIMIZATION
        integer, parameter :: num_dims = ${num_dims}$       !< Number of spatial dimensions
        integer, parameter :: num_vels = ${num_vels}$       !< Number of velocity components (different from num_dims for mhd)
    #:else
        integer :: num_dims       !< Number of spatial dimensions
        integer :: num_vels       !< Number of velocity components (different from num_dims for mhd)
    #:endif
    logical :: mpp_lim        !< Mixture physical parameters (MPP) limits
    integer :: time_stepper   !< Time-stepper algorithm
    logical :: prim_vars_wrt

    #:if MFC_CASE_OPTIMIZATION
        integer, parameter :: recon_type = ${recon_type}$ !< Reconstruction type
        integer, parameter :: weno_polyn = ${weno_polyn}$ !< Degree of the WENO polynomials (polyn)
        integer, parameter :: muscl_polyn = ${muscl_polyn}$ !< Degree of the MUSCL polynomials (polyn)
        integer, parameter :: weno_order = ${weno_order}$ !< Order of the WENO reconstruction
        integer, parameter :: muscl_order = ${muscl_order}$ !< Order of the MUSCL order
        integer, parameter :: weno_num_stencils = ${weno_num_stencils}$ !< Number of stencils for WENO reconstruction (only different from weno_polyn for TENO(>5))
        integer, parameter :: muscl_lim = ${muscl_lim}$ !< MUSCL Limiter
        integer, parameter :: num_fluids = ${num_fluids}$           !< number of fluids in the simulation
        logical, parameter :: wenojs = (${wenojs}$ /= 0)            !< WENO-JS (default)
        logical, parameter :: mapped_weno = (${mapped_weno}$ /= 0)  !< WENO-M (WENO with mapping of nonlinear weights)
        logical, parameter :: wenoz = (${wenoz}$ /= 0)              !< WENO-Z
        logical, parameter :: teno = (${teno}$ /= 0)                !< TENO (Targeted ENO)
        real(wp), parameter :: wenoz_q = ${wenoz_q}$                !< Power constant for WENO-Z
        logical, parameter :: mhd = (${mhd}$ /= 0)                  !< Magnetohydrodynamics
        logical, parameter :: relativity = (${relativity}$ /= 0)    !< Relativity (only for MHD)
        integer, parameter :: igr_iter_solver = ${igr_iter_solver}$ !< IGR elliptic solver
        integer, parameter :: igr_order = ${igr_order}$             !< Reconstruction order for IGR
        logical, parameter :: igr = (${igr}$ /= 0)                  !< use information geometric regularization
        logical, parameter :: igr_pres_lim = (${igr_pres_lim}$ /= 0)!< Limit to positive pressures for IGR
        logical, parameter :: viscous = (${viscous}$ /= 0)          !< Viscous effects
    #:else
        integer :: recon_type     !< Reconstruction Type
        integer :: weno_polyn     !< Degree of the WENO polynomials (polyn)
        integer :: muscl_polyn    !< Degree of the MUSCL polynomials (polyn)i
        integer :: weno_order     !< Order of the WENO reconstruction
        integer :: muscl_order    !< Order of the MUSCL reconstruction
        integer :: weno_num_stencils    !< Number of stencils for WENO reconstruction (only different from weno_polyn for TENO(>5))
        integer :: muscl_lim      !< MUSCL Limiter
        integer :: num_fluids     !< number of fluids in the simulation
        logical :: wenojs         !< WENO-JS (default)
        logical :: mapped_weno    !< WENO-M (WENO with mapping of nonlinear weights)
        logical :: wenoz          !< WENO-Z
        logical :: teno           !< TENO (Targeted ENO)
        real(wp) :: wenoz_q       !< Power constant for WENO-Z
        logical :: mhd            !< Magnetohydrodynamics
        logical :: relativity     !< Relativity (only for MHD)
        integer :: igr_iter_solver!< IGR elliptic solver
        integer :: igr_order      !< Reconstruction order for IGR
        logical :: igr            !< Use information geometric regularization
        logical :: igr_pres_lim   !< Limit to positive pressures for IGR
        logical :: viscous        !< Viscous effects
    #:endif

    !> @name Variables for our of core IGR computation on NVIDIA
    !> @{
    logical :: nv_uvm_out_of_core ! Enable out-of-core storage of q_cons_ts(2) in timestepping (default FALSE)
    integer :: nv_uvm_igr_temps_on_gpu ! 0 => jac, jac_rhs, and jac_old on CPU
    ! 1 => jac on GPU, jac_rhs and jac_old on CPU
    ! 2 => jac and jac_rhs on GPU, jac_old on CPU
    ! 3 => jac, jac_rhs, and jac_old on GPU (default)
    logical :: nv_uvm_pref_gpu ! Enable explicit gpu memory hints (default FALSE)
    !> @}

    real(wp) :: weno_eps       !< Binding for the WENO nonlinear weights
    real(wp) :: teno_CT        !< Smoothness threshold for TENO
    logical :: mp_weno        !< Monotonicity preserving (MP) WENO
    logical :: weno_avg       ! Average left/right cell-boundary states
    logical :: weno_Re_flux   !< WENO reconstruct velocity gradients for viscous stress tensor
    integer :: riemann_solver !< Riemann solver algorithm
    integer :: low_Mach       !< Low Mach number fix to HLLC Riemann solver
    integer :: wave_speeds    !< Wave speeds estimation method
    integer :: avg_state      !< Average state evaluation method
    logical :: alt_soundspeed !< Alternate mixture sound speed
    logical :: null_weights    !< Null undesired WENO weights
    logical :: mixture_err     !< Mixture properties correction
    logical :: hypoelasticity  !< hypoelasticity modeling
    logical :: hyperelasticity !< hyperelasticity modeling
    logical :: int_comp        !< THINC interface compression
    real(wp) :: ic_eps         !< THINC Epsilon to compress on surface cells
    real(wp) :: ic_beta        !< THINC Sharpness Parameter
    integer :: hyper_model     !< hyperelasticity solver algorithm
    logical :: elasticity      !< elasticity modeling, true for hyper or hypo
    logical, parameter :: chemistry = .${chemistry}$. !< Chemistry modeling
    logical :: shear_stress  !< Shear stresses
    logical :: bulk_stress   !< Bulk stresses
    logical :: cont_damage   !< Continuum damage modeling
    integer :: num_igr_iters !< number of iterations for elliptic solve
    integer :: num_igr_warm_start_iters !< number of warm start iterations for elliptic solve
    real(wp) :: alf_factor  !< alpha factor for IGR

    logical :: bodyForces
    logical :: bf_x, bf_y, bf_z !< body force toggle in three directions
    !< amplitude, frequency, and phase shift sinusoid in each direction
    #:for dir in {'x', 'y', 'z'}
        #:for param in {'k','w','p','g'}
            real(wp) :: ${param}$_${dir}$
        #:endfor
    #:endfor
    real(wp), dimension(3) :: accel_bf
    $:GPU_DECLARE(create='[accel_bf]')
    ! $:GPU_DECLARE(create='[k_x,w_x,p_x,g_x,k_y,w_y,p_y,g_y,k_z,w_z,p_z,g_z]')

    integer :: cpu_start, cpu_end, cpu_rate

    #:if not MFC_CASE_OPTIMIZATION
        $:GPU_DECLARE(create='[num_dims,num_vels,weno_polyn,weno_order]')
        $:GPU_DECLARE(create='[weno_num_stencils,num_fluids,wenojs]')
        $:GPU_DECLARE(create='[mapped_weno, wenoz,teno,wenoz_q,mhd,relativity]')
        $:GPU_DECLARE(create='[igr_iter_solver,igr_order,viscous,igr_pres_lim,igr]')
        $:GPU_DECLARE(create='[recon_type, muscl_order, muscl_polyn, muscl_lim]')
    #:endif

    $:GPU_DECLARE(create='[mpp_lim,model_eqns,icsg,mixture_err,alt_soundspeed]')
    $:GPU_DECLARE(create='[avg_state,mp_weno,weno_eps,teno_CT,hypoelasticity]')
    $:GPU_DECLARE(create='[hyperelasticity,hyper_model,elasticity,low_Mach]')
    $:GPU_DECLARE(create='[shear_stress,bulk_stress,cont_damage]')

    logical :: relax          !< activate phase change
    integer :: relax_model    !< Relaxation model
    real(wp) :: palpha_eps     !< trigger parameter for the p relaxation procedure, phase change model
    real(wp) :: ptgalpha_eps   !< trigger parameter for the pTg relaxation procedure, phase change model
    real(wp) :: under_relax   !< under relaxation factor for both p-relaxation and pTg-relaxation solvers, phase change model

    $:GPU_DECLARE(create='[relax, relax_model, palpha_eps, ptgalpha_eps, under_relax]')

    integer :: num_bc_patches
    logical :: bc_io
    !> @name Boundary conditions (BC) in the x-, y- and z-directions, respectively
    !> @{
    type(int_bounds_info) :: bc_x, bc_y, bc_z
    !> @}
#if defined(MFC_OpenACC)
    $:GPU_DECLARE(create='[bc_x%vb1, bc_x%vb2, bc_x%vb3, bc_x%ve1, bc_x%ve2, bc_x%ve3]')
    $:GPU_DECLARE(create='[bc_y%vb1, bc_y%vb2, bc_y%vb3, bc_y%ve1, bc_y%ve2, bc_y%ve3]')
    $:GPU_DECLARE(create='[bc_z%vb1, bc_z%vb2, bc_z%vb3, bc_z%ve1, bc_z%ve2, bc_z%ve3]')
#elif defined(MFC_OpenMP)
    $:GPU_DECLARE(create='[bc_x, bc_y, bc_z]')
#endif
    type(bounds_info) :: x_domain, y_domain, z_domain
    real(wp) :: x_a, y_a, z_a
    real(wp) :: x_b, y_b, z_b

    logical :: parallel_io !< Format of the data files
    logical :: file_per_process !< shared file or not when using parallel io
    integer :: precision !< Precision of output files
    logical :: down_sample !< down sample the output files
    $:GPU_DECLARE(create='[down_sample]')

    integer, allocatable, dimension(:) :: proc_coords !<
    !! Processor coordinates in MPI_CART_COMM

    integer, allocatable, dimension(:) :: start_idx !<
    !! Starting cell-center index of local processor in global grid

    type(mpi_io_var), public :: MPI_IO_DATA
    type(mpi_io_ib_var), public :: MPI_IO_IB_DATA
    type(mpi_io_airfoil_ib_var), public :: MPI_IO_airfoil_IB_DATA
    type(mpi_io_levelset_var), public :: MPI_IO_levelset_DATA
    type(mpi_io_levelset_norm_var), public :: MPI_IO_levelsetnorm_DATA
    real(wp), allocatable, dimension(:, :), public :: MPI_IO_DATA_lag_bubbles

    !> @name MPI info for parallel IO with Lustre file systems
    !> @{
    character(LEN=name_len) :: mpiiofs
    integer :: mpi_info_int
    !> @}

    !> @name Annotations of the structure of the state and flux vectors in terms of the
    !! size and the configuration of the system of equations to which they belong
    !> @{
    integer :: sys_size                                !< Number of unknowns in system of eqns.
    type(int_bounds_info) :: cont_idx                  !< Indexes of first & last continuity eqns.
    type(int_bounds_info) :: mom_idx                   !< Indexes of first & last momentum eqns.
    integer :: E_idx                                   !< Index of energy equation
    integer :: n_idx                                   !< Index of number density
    type(int_bounds_info) :: adv_idx                   !< Indexes of first & last advection eqns.
    type(int_bounds_info) :: internalEnergies_idx      !< Indexes of first & last internal energy eqns.
    type(bub_bounds_info) :: bub_idx                   !< Indexes of first & last bubble variable eqns.
    integer :: alf_idx                                 !< Index of void fraction
    integer :: gamma_idx                               !< Index of specific heat ratio func. eqn.
    integer :: pi_inf_idx                              !< Index of liquid stiffness func. eqn.
    type(int_bounds_info) :: B_idx                     !< Indexes of first and last magnetic field eqns.
    type(int_bounds_info) :: stress_idx                !< Indexes of first and last shear stress eqns.
    type(int_bounds_info) :: xi_idx                    !< Indexes of first and last reference map eqns.
    integer :: b_size                                  !< Number of elements in the symmetric b tensor, plus one
    integer :: tensor_size                             !< Number of elements in the full tensor plus one
    type(int_bounds_info) :: species_idx               !< Indexes of first & last concentration eqns.
    integer :: c_idx                                   !< Index of color function
    integer :: damage_idx                              !< Index of damage state variable (D) for continuum damage model
    !> @}
    $:GPU_DECLARE(create='[sys_size,E_idx,n_idx,bub_idx,alf_idx,gamma_idx]')
    $:GPU_DECLARE(create='[pi_inf_idx,B_idx,stress_idx,xi_idx,b_size]')
    $:GPU_DECLARE(create='[tensor_size,species_idx,c_idx]')

    ! Cell Indices for the (local) interior points (O-m, O-n, 0-p).
    ! Stands for "InDices With INTerior".
    type(int_bounds_info) :: idwint(1:3)
    $:GPU_DECLARE(create='[idwint]')

    ! Cell Indices for the entire (local) domain. In simulation and post_process,
    ! this includes the buffer region. idwbuff and idwint are the same otherwise.
    ! Stands for "InDices With BUFFer".
    type(int_bounds_info) :: idwbuff(1:3)
    $:GPU_DECLARE(create='[idwbuff]')

    !> @name The number of fluids, along with their identifying indexes, respectively,
    !! for which viscous effects, e.g. the shear and/or the volume Reynolds (Re)
    !! numbers, will be non-negligible.
    !> @{
    integer, dimension(2) :: Re_size
    integer :: Re_size_max
    integer, allocatable, dimension(:, :) :: Re_idx
    !> @}

    $:GPU_DECLARE(create='[Re_size,Re_size_max,Re_idx]')

    ! The WENO average (WA) flag regulates whether the calculation of any cell-
    ! average spatial derivatives is carried out in each cell by utilizing the
    ! arithmetic mean of the left and right, WENO-reconstructed, cell-boundary
    ! values or simply, the unaltered left and right, WENO-reconstructed, cell-
    ! boundary values.
    !> @{
    real(wp) :: wa_flg
    !> @{

    $:GPU_DECLARE(create='[wa_flg]')

    !> @name The coordinate direction indexes and flags (flg), respectively, for which
    !! the configurations will be determined with respect to a working direction
    !! and that will be used to isolate the contributions, in that direction, in
    !! the dimensionally split system of equations.
    !> @{
    integer, dimension(3) :: dir_idx
    real(wp), dimension(3) :: dir_flg
    integer, dimension(3) :: dir_idx_tau !!used for hypoelasticity=true
    !> @}

    $:GPU_DECLARE(create='[dir_idx,dir_flg,dir_idx_tau]')

    integer :: buff_size !<
    !! The number of cells that are necessary to be able to store enough boundary
    !! conditions data to march the solution in the physical computational domain
    !! to the next time-step.

    $:GPU_DECLARE(create='[buff_size]')

    integer :: shear_num !! Number of shear stress components
    integer, dimension(3) :: shear_indices !<
    !! Indices of the stress components that represent shear stress
    integer :: shear_BC_flip_num !<
    !! Number of shear stress components to reflect for boundary conditions
    integer, dimension(3, 2) :: shear_BC_flip_indices !<
    !! Indices of shear stress components to reflect for boundary conditions.
    !! Size: (1:3, 1:shear_BC_flip_num) for (x/y/z, [indices])

    $:GPU_DECLARE(create='[shear_num,shear_indices,shear_BC_flip_num,shear_BC_flip_indices]')

    ! END: Simulation Algorithm Parameters

    ! Fluids Physical Parameters

    type(physical_parameters), dimension(num_fluids_max) :: fluid_pp !<
    !! Database of the physical parameters of each of the fluids that is present
    !! in the flow. These include the stiffened gas equation of state parameters,
    !! the Reynolds numbers and the Weber numbers.

    integer :: fd_order !<
    !! The order of the finite-difference (fd) approximations of the first-order
    !! derivatives that need to be evaluated when the CoM or flow probe data
    !! files are to be written at each time step

    integer :: fd_number !<
    !! The finite-difference number is given by MAX(1, fd_order/2). Essentially,
    !! it is a measure of the half-size of the finite-difference stencil for the
    !! selected order of accuracy.
    $:GPU_DECLARE(create='[fd_order,fd_number]')

    logical :: probe_wrt
    logical :: integral_wrt
    integer :: num_probes
    integer :: num_integrals
    type(vec3_dt), dimension(num_probes_max) :: probe
    type(integral_parameters), dimension(num_probes_max) :: integral

    !> @name Immersed Boundaries
    !> @{
    logical :: ib
    integer :: num_ibs

    type(ib_patch_parameters), dimension(num_patches_max) :: patch_ib
    type(vec3_dt), allocatable, dimension(:) :: airfoil_grid_u, airfoil_grid_l
    integer :: Np
    !! Database of the immersed boundary patch parameters for each of the
    !! patches employed in the configuration of the initial condition. Note that
    !! the maximum allowable number of patches, num_patches_max, may be changed
    !! in the module m_derived_types.f90.

    $:GPU_DECLARE(create='[ib,num_ibs,patch_ib]')
    !> @}

    !> @name Bubble modeling - EE/EL
    !> @{
    type(bubbles_ref_scales) :: bub_refs     !< Bubble reference scales
    $:GPU_DECLARE(create='[bub_refs]')

    real(wp) :: Eu       !< Euler number
    real(wp) :: Ca       !< Cavitation number
    real(wp) :: Web      !< Weber number
    real(wp) :: Re_inv   !< Inverse Reynolds number
    $:GPU_DECLARE(create='[Eu,Ca,Web,Re_inv]')

    logical :: bub_ss    !< Surface tension switch
    logical :: bub_visc  !< Viscous effect switch
    $:GPU_DECLARE(create='[bub_ss,bub_visc]')

    logical :: polytropic   !< Polytropic  switch
    $:GPU_DECLARE(create='[polytropic]')

    logical :: adv_n        !< Solve the number density equation and compute alpha from number density
    logical :: adap_dt      !< Adaptive step size control
    real(wp) :: adap_dt_tol !< Tolerance to control adaptive step size
    integer :: adap_dt_max_iters !< Maximum number of iterations
    $:GPU_DECLARE(create='[adv_n,adap_dt,adap_dt_tol,adap_dt_max_iters]')

    integer :: bubble_model !< Gilmore or Keller--Miksis bubble model
    integer :: thermal      !< Thermal behavior. 1 = adiabatic, 2 = isotherm, 3 = transfer
    $:GPU_DECLARE(create='[bubble_model,thermal]')
    !> @}

    !> @name Bubble modeling - EE specific
    !> @{
    logical :: bubbles_euler      !< Bubbles euler on/off
    logical :: polydisperse !< Polydisperse bubbles
    $:GPU_DECLARE(create='[bubbles_euler,polydisperse]')

    #:if MFC_CASE_OPTIMIZATION
        integer, parameter :: nb = ${nb}$ !< Number of eq. bubble sizes
    #:else
        integer :: nb       !< Number of eq. bubble sizes
        $:GPU_DECLARE(create='[nb]')
    #:endif

    real(wp), dimension(:), allocatable :: weight !< Simpson quadrature weights
    real(wp), dimension(:), allocatable :: R0     !< Bubble sizes
    $:GPU_DECLARE(create='[weight,R0]')

    real(wp) :: poly_sigma  !< log normal sigma for polydisperse PDF
    $:GPU_DECLARE(create='[poly_sigma]')

    real(wp), allocatable, dimension(:, :, :) :: ptil  !< Pressure modification - should be removed
    $:GPU_DECLARE(create='[ptil]')

    logical :: qbmm      !< Quadrature moment method
    integer, parameter :: nmom = 6 !< Number of carried moments per R0 location
    integer :: nmomsp    !< Number of moments required by ensemble-averaging
    integer :: nmomtot   !< Total number of carried moments moments/transport equations
    $:GPU_DECLARE(create='[qbmm,nmomsp,nmomtot]')

    type(scalar_field), allocatable, dimension(:) :: mom_sp
    type(scalar_field), allocatable, dimension(:, :, :) :: mom_3d
    $:GPU_DECLARE(create='[mom_sp,mom_3d]')

    type(pres_field), allocatable, dimension(:) :: pb_ts
    type(pres_field), allocatable, dimension(:) :: mv_ts
    $:GPU_DECLARE(create='[pb_ts,mv_ts]')

    real(wp) :: pi_fac   !< Factor for artificial pi_inf
    $:GPU_DECLARE(create='[pi_fac]')
    !> @}

    !> @name Bubble modeling - EL specific
    !> @{
    logical :: bubbles_lagrange                         !< Lagrangian subgrid bubble model switch
    type(bubbles_lagrange_parameters) :: lag_params     !< Lagrange bubbles' parameters
    $:GPU_DECLARE(create='[bubbles_lagrange,lag_params]')
    !> @}

    !> @name Physical bubble parameters (see Ando 2010, Preston 2007)
    !> @{
    real(wp) :: R_n, R_v, phi_vn, phi_nv, Pe_c, Tw, pv, M_n, M_v, k_vl, k_nl, cp_n, cp_v
    $:GPU_DECLARE(create='[R_n,R_v,phi_vn,phi_nv,Pe_c,Tw]')
    $:GPU_DECLARE(create='[pv,M_n,M_v,k_vl,k_nl,cp_n,cp_v]')

    real(wp), dimension(:), allocatable :: k_n, k_v, pb0, mass_n0, mass_v0, Pe_T
    real(wp), dimension(:), allocatable :: Re_trans_T, Re_trans_c, Im_trans_T, Im_trans_c
    $:GPU_DECLARE(create='[k_n,k_v,pb0,mass_n0,mass_v0,Pe_T]')
    $:GPU_DECLARE(create='[Re_trans_T,Re_trans_c,Im_trans_T,Im_trans_c]')

    real(wp) :: mul0, ss, gamma_v, mu_v
    real(wp) :: gamma_m, gamma_n, mu_n
    real(wp) :: gam
    $:GPU_DECLARE(create='[mul0,ss,gamma_v,mu_v,gamma_m,gamma_n,mu_n,gam]')
    !> @}

    type(chemistry_parameters) :: chem_params
    $:GPU_DECLARE(create='[chem_params]')

    !> @name Acoustic acoustic_source parameters
    !> @{
    logical :: acoustic_source !< Acoustic source switch
    type(acoustic_parameters), dimension(num_probes_max) :: acoustic !< Acoustic source parameters
    integer :: num_source !< Number of acoustic sources
    !> @}
    $:GPU_DECLARE(create='[acoustic_source,acoustic,num_source]')

    !> @name Surface tension parameters
    !> @{
    real(wp) :: sigma
    logical :: surface_tension
    $:GPU_DECLARE(create='[sigma,surface_tension]')
    !> @}

    integer :: momxb, momxe
    integer :: advxb, advxe
    integer :: contxb, contxe
    integer :: intxb, intxe
    integer :: bubxb, bubxe
    integer :: strxb, strxe
    integer :: chemxb, chemxe
    integer :: xibeg, xiend
    $:GPU_DECLARE(create='[momxb,momxe,advxb,advxe,contxb,contxe]')
    $:GPU_DECLARE(create='[intxb,intxe, bubxb,bubxe]')
    $:GPU_DECLARE(create='[strxb,strxe,chemxb,chemxe]')
    $:GPU_DECLARE(create='[xibeg,xiend]')

    real(wp), allocatable, dimension(:) :: gammas, gs_min, pi_infs, ps_inf, cvs, qvs, qvps
    $:GPU_DECLARE(create='[gammas,gs_min,pi_infs,ps_inf,cvs,qvs,qvps]')

    integer :: max_iter_pc_ts !< maximum number of iterations for phase change at each time-step
    $:GPU_DECLARE(create='[max_iter_pc_ts]')

    real(wp) :: mytime       !< Current simulation time
    real(wp) :: finaltime    !< Final simulation time

    logical :: rdma_mpi

    real(wp) :: Bx0 !< Constant magnetic field in the x-direction (1D)
    logical :: powell !< Powell‐correction for div B = 0
    $:GPU_DECLARE(create='[Bx0,powell]')

    logical :: fft_wrt

    !> @name Continuum damage model parameters
    !> @{!
    real(wp) :: tau_star        !< Stress threshold for continuum damage modeling
    real(wp) :: cont_damage_s   !< Exponent s for continuum damage modeling
    real(wp) :: alpha_bar       !< Damage rate factor for continuum damage modeling
    $:GPU_DECLARE(create='[tau_star,cont_damage_s,alpha_bar]')
    !> @}

contains

    !> Assigns default values to the user inputs before reading
        !!  them in. This enables for an easier consistency check of
        !!  these parameters once they are read from the input file.
    impure subroutine s_assign_default_values_to_user_inputs

        integer :: i, j !< Generic loop iterator

        ! Logistics
        case_dir = '.'
        run_time_info = .false.
        t_step_old = dflt_int

        ! Computational domain parameters
        m = dflt_int; n = 0; p = 0
        call s_update_cell_bounds(cells_bounds, m, n, p)

        cyl_coord = .false.
        sph_coord = .false.

        dt = dflt_real

        cfl_adap_dt = .false.
        cfl_const_dt = .false.
        cfl_dt = .false.
        cfl_target = dflt_real

        t_step_start = dflt_int
        t_step_stop = dflt_int
        t_step_save = dflt_int
        t_step_print = 1

        n_start = dflt_int
        t_stop = dflt_real
        t_save = dflt_real

        ! NVIDIA UVM options
        nv_uvm_out_of_core = .false.
        nv_uvm_igr_temps_on_gpu = 3 ! => jac, jac_rhs, and jac_old on GPU (default)
        nv_uvm_pref_gpu = .false.

        ! Simulation algorithm parameters
        model_eqns = dflt_int
        icsg = .false.
        mpp_lim = .false.
        time_stepper = dflt_int
        weno_eps = dflt_real
        teno_CT = dflt_real
        mp_weno = .false.
        weno_avg = .false.
        weno_Re_flux = .false.
        riemann_solver = dflt_int
        low_Mach = 0
        wave_speeds = dflt_int
        avg_state = dflt_int
        alt_soundspeed = .false.
        null_weights = .false.
        mixture_err = .false.
        parallel_io = .false.
        file_per_process = .false.
        precision = 2
        down_sample = .false.
        relax = .false.
        relax_model = dflt_int
        palpha_eps = dflt_real
        ptgalpha_eps = dflt_real
        under_relax = dflt_real
        hypoelasticity = .false.
        hyperelasticity = .false.
        int_comp = .false.
        ic_eps = dflt_ic_eps
        ic_beta = dflt_ic_beta
        elasticity = .false.
        hyper_model = dflt_int
        b_size = dflt_int
        tensor_size = dflt_int
        rdma_mpi = .false.
        shear_stress = .false.
        bulk_stress = .false.
        cont_damage = .false.
        num_igr_iters = dflt_num_igr_iters
        num_igr_warm_start_iters = dflt_num_igr_warm_start_iters
        alf_factor = dflt_alf_factor

        #:if not MFC_CASE_OPTIMIZATION
            mapped_weno = .false.
            wenoz = .false.
            teno = .false.
            wenoz_q = dflt_real
            igr = .false.
            igr_order = dflt_int
            igr_pres_lim = .false.
            viscous = .false.
            igr_iter_solver = 1
        #:endif

        chem_params%diffusion = .false.
        chem_params%reactions = .false.
        chem_params%gamma_method = 1

        num_bc_patches = 0
        bc_io = .false.

        bc_x%beg = dflt_int; bc_x%end = dflt_int
        bc_y%beg = dflt_int; bc_y%end = dflt_int
        bc_z%beg = dflt_int; bc_z%end = dflt_int

        #:for DIM in ['x', 'y', 'z']
            #:for DIR in [1, 2, 3]
                bc_${DIM}$%vb${DIR}$ = 0._wp
                bc_${DIM}$%ve${DIR}$ = 0._wp
            #:endfor
        #:endfor

        x_domain%beg = dflt_int; x_domain%end = dflt_int
        y_domain%beg = dflt_int; y_domain%end = dflt_int
        z_domain%beg = dflt_int; z_domain%end = dflt_int

        ! Fluids physical parameters
        do i = 1, num_fluids_max
            fluid_pp(i)%gamma = dflt_real
            fluid_pp(i)%pi_inf = dflt_real
            fluid_pp(i)%cv = 0._wp
            fluid_pp(i)%qv = 0._wp
            fluid_pp(i)%qvp = 0._wp
            fluid_pp(i)%Re(:) = dflt_real
            fluid_pp(i)%mul0 = dflt_real
            fluid_pp(i)%ss = dflt_real
            fluid_pp(i)%pv = dflt_real
            fluid_pp(i)%gamma_v = dflt_real
            fluid_pp(i)%M_v = dflt_real
            fluid_pp(i)%mu_v = dflt_real
            fluid_pp(i)%k_v = dflt_real
            fluid_pp(i)%cp_v = dflt_real
            fluid_pp(i)%G = 0._wp
<<<<<<< HEAD
            fluid_pp(i)%D = dflt_real
=======
            fluid_pp(i)%D_v = dflt_real
>>>>>>> 987888c6
        end do

        ! Immersed Boundaries
        ib = .false.
        num_ibs = dflt_int

        ! Bubble modeling
        bubbles_euler = .false.
        bubble_model = 1
        polytropic = .true.
        polydisperse = .false.
        thermal = dflt_int

        bub_refs%rho0 = dflt_real
        bub_refs%x0 = dflt_real
        bub_refs%u0 = dflt_real
        bub_refs%p0 = dflt_real
        bub_refs%T0 = dflt_real
        bub_refs%Tw = dflt_real
        bub_refs%rhol0 = dflt_real
        bub_refs%R0ref = dflt_real
        bub_refs%ub0 = dflt_real
        bub_refs%p0eq = dflt_real
        bub_refs%rescale = .false.

        #:if not MFC_CASE_OPTIMIZATION
            nb = 1
            recon_type = WENO_TYPE
            weno_order = dflt_int
            muscl_order = dflt_int
            muscl_lim = dflt_int
            num_fluids = dflt_int
        #:endif

        adv_n = .false.
        adap_dt = .false.
        adap_dt_tol = dflt_real
        adap_dt_max_iters = dflt_adap_dt_max_iters

        pi_fac = 1._wp

        ! User inputs for qbmm for simulation code
        qbmm = .false.

        Eu = dflt_real
        Ca = dflt_real
        Re_inv = dflt_real
        Web = dflt_real

        bub_ss = .false.
        bub_visc = .false.

        poly_sigma = dflt_real

        ! Acoustic source
        acoustic_source = .false.
        num_source = dflt_int

        ! Surface tension
        sigma = dflt_real
        surface_tension = .false.

        bodyForces = .false.
        bf_x = .false.; bf_y = .false.; bf_z = .false.
        !< amplitude, frequency, and phase shift sinusoid in each direction
        #:for dir in {'x', 'y', 'z'}
            #:for param in {'k','w','p','g'}
                ${param}$_${dir}$ = dflt_real
            #:endfor
        #:endfor

        fft_wrt = .false.

        do j = 1, num_probes_max
            acoustic(j)%pulse = dflt_int
            acoustic(j)%support = dflt_int
            acoustic(j)%dipole = .false.
            do i = 1, 3
                acoustic(j)%loc(i) = dflt_real
            end do
            acoustic(j)%mag = dflt_real
            acoustic(j)%length = dflt_real
            acoustic(j)%height = dflt_real
            acoustic(j)%wavelength = dflt_real
            acoustic(j)%frequency = dflt_real
            acoustic(j)%gauss_sigma_dist = dflt_real
            acoustic(j)%gauss_sigma_time = dflt_real
            acoustic(j)%npulse = dflt_real
            acoustic(j)%dir = dflt_real
            acoustic(j)%delay = dflt_real
            acoustic(j)%foc_length = dflt_real
            acoustic(j)%aperture = dflt_real
            acoustic(j)%element_spacing_angle = dflt_real
            acoustic(j)%element_polygon_ratio = dflt_real
            acoustic(j)%rotate_angle = dflt_real
            acoustic(j)%num_elements = dflt_int
            acoustic(j)%element_on = dflt_int
            acoustic(j)%bb_num_freq = dflt_int
            acoustic(j)%bb_lowest_freq = dflt_real
            acoustic(j)%bb_bandwidth = dflt_real
        end do

        fd_order = dflt_int
        probe_wrt = .false.
        integral_wrt = .false.
        num_probes = dflt_int
        num_integrals = dflt_int

        do i = 1, num_probes_max
            probe(i)%x = dflt_real
            probe(i)%y = dflt_real
            probe(i)%z = dflt_real
        end do

        do i = 1, num_probes_max
            integral(i)%xmin = dflt_real
            integral(i)%xmax = dflt_real
            integral(i)%ymin = dflt_real
            integral(i)%ymax = dflt_real
            integral(i)%ymin = dflt_real
            integral(i)%ymax = dflt_real
        end do

        ! GRCBC flags
        #:for dir in {'x', 'y', 'z'}
            bc_${dir}$%grcbc_in = .false.
            bc_${dir}$%grcbc_out = .false.
            bc_${dir}$%grcbc_vel_out = .false.
        #:endfor

        ! Lagrangian subgrid bubble model
        bubbles_lagrange = .false.
        lag_params%solver_approach = dflt_int
        lag_params%cluster_type = dflt_int
        lag_params%pressure_corrector = .false.
        lag_params%smooth_type = dflt_int
        lag_params%heatTransfer_model = .false.
        lag_params%massTransfer_model = .false.
        lag_params%write_bubbles = .false.
        lag_params%write_bubbles_stats = .false.
        lag_params%nBubs_glb = dflt_int
        lag_params%epsilonb = 1._wp
        lag_params%charwidth = dflt_real
        lag_params%valmaxvoid = dflt_real
<<<<<<< HEAD
=======
        lag_params%c0 = dflt_real
        lag_params%rho0 = dflt_real
        lag_params%T0 = dflt_real
        lag_params%Thost = dflt_real
        lag_params%x0 = dflt_real
>>>>>>> 987888c6

        ! Continuum damage model
        tau_star = dflt_real
        cont_damage_s = dflt_real
        alpha_bar = dflt_real

        ! MHD
        Bx0 = dflt_real
        powell = .false.

        #:if not MFC_CASE_OPTIMIZATION
            mhd = .false.
            relativity = .false.
        #:endif

    end subroutine s_assign_default_values_to_user_inputs

    !>  The computation of parameters, the allocation of memory,
        !!      the association of pointers and/or the execution of any
        !!      other procedures that are necessary to setup the module.
    impure subroutine s_initialize_global_parameters_module

        integer :: i, j, k
        integer :: fac

        #:if not MFC_CASE_OPTIMIZATION
            ! Determining the degree of the WENO polynomials
            if (recon_type == WENO_TYPE) then
                weno_polyn = (weno_order - 1)/2
                if (teno) then
                    weno_num_stencils = weno_order - 3
                else
                    weno_num_stencils = weno_polyn
                end if
            elseif (recon_type == MUSCL_TYPE) then
                muscl_polyn = muscl_order
            end if
            $:GPU_UPDATE(device='[weno_polyn, muscl_polyn]')
            $:GPU_UPDATE(device='[weno_num_stencils]')
            $:GPU_UPDATE(device='[nb]')
            $:GPU_UPDATE(device='[num_dims,num_vels,num_fluids]')
            $:GPU_UPDATE(device='[igr,igr_order,igr_iter_solver]')
        #:endif

        ! Initializing the number of fluids for which viscous effects will
        ! be non-negligible, the number of distinctive material interfaces
        ! for which surface tension will be important and also, the number
        ! of fluids for which the physical and geometric curvatures of the
        ! interfaces will be computed
        Re_size = 0
        Re_size_max = 0

        ! Gamma/Pi_inf Model
        if (model_eqns == 1) then

            ! Annotating structure of the state and flux vectors belonging
            ! to the system of equations defined by the selected number of
            ! spatial dimensions and the gamma/pi_inf model
            cont_idx%beg = 1
            cont_idx%end = cont_idx%beg
            mom_idx%beg = cont_idx%end + 1
            mom_idx%end = cont_idx%end + num_vels
            E_idx = mom_idx%end + 1
            adv_idx%beg = E_idx + 1
            adv_idx%end = adv_idx%beg + 1
            gamma_idx = adv_idx%beg
            pi_inf_idx = adv_idx%end
            sys_size = adv_idx%end

            ! Volume Fraction Model
        else

            ! Annotating structure of the state and flux vectors belonging
            ! to the system of equations defined by the selected number of
            ! spatial dimensions and the volume fraction model
            if (model_eqns == 2) then
                cont_idx%beg = 1
                cont_idx%end = num_fluids
                mom_idx%beg = cont_idx%end + 1
                mom_idx%end = cont_idx%end + num_vels
                E_idx = mom_idx%end + 1

                if (igr) then
                    ! Volume fractions are stored in the indices immediately following
                    ! the energy equation. IGR tracks a total of (N-1) volume fractions
                    ! for N fluids, hence the "-1" in adv_idx%end. If num_fluids = 1
                    ! then adv_idx%end < adv_idx%beg, which skips all loops over the
                    ! volume fractions since there is no volume fraction to track
                    adv_idx%beg = E_idx + 1 ! Alpha for fluid 1
                    adv_idx%end = E_idx + num_fluids - 1
                else
                    ! Volume fractions are stored in the indices immediately following
                    ! the energy equation. WENO/MUSCL + Riemann tracks a total of (N)
                    ! volume fractions for N fluids, hence the lack of  "-1" in adv_idx%end
                    adv_idx%beg = E_idx + 1
                    adv_idx%end = E_idx + num_fluids
                end if

                sys_size = adv_idx%end

                if (bubbles_euler) then
                    if (icsg) then
                        alf_idx = adv_idx%end + 1
                        sys_size = sys_size + 1
                    else
                        alf_idx = adv_idx%end
                    end if
                else
                    alf_idx = 1
                end if

                if (bubbles_euler) then
                    bub_idx%beg = sys_size + 1
                    if (qbmm) then
                        nmomsp = 4 !number of special moments
                        if (nnode == 4) then
                            ! nmom = 6 : It is already a parameter
                            nmomtot = nmom*nb
                        end if
                        bub_idx%end = adv_idx%end + nb*nmom
                    else
                        if (.not. polytropic) then
                            bub_idx%end = sys_size + 4*nb
                        else
                            bub_idx%end = sys_size + 2*nb
                        end if
                    end if
                    sys_size = bub_idx%end

                    if (adv_n) then
                        n_idx = bub_idx%end + 1
                        sys_size = n_idx
                    end if

                    @:ALLOCATE(weight(nb), R0(nb))
                    @:ALLOCATE(bub_idx%rs(nb), bub_idx%vs(nb))
                    @:ALLOCATE(bub_idx%ps(nb), bub_idx%ms(nb))

                    if (num_fluids == 1) then
                        gam = 1._wp/fluid_pp(num_fluids + 1)%gamma + 1._wp
                    else
                        gam = 1._wp/fluid_pp(num_fluids)%gamma + 1._wp
                    end if

                    if (qbmm) then
                        @:ALLOCATE(bub_idx%moms(nb, nmom))
                        do i = 1, nb
                            do j = 1, nmom
                                bub_idx%moms(i, j) = bub_idx%beg + (j - 1) + (i - 1)*nmom
                            end do
                            bub_idx%rs(i) = bub_idx%moms(i, 2)
                            bub_idx%vs(i) = bub_idx%moms(i, 3)
                        end do

                    else
                        do i = 1, nb
                            if (.not. polytropic) then
                                fac = 4
                            else
                                fac = 2
                            end if

                            bub_idx%rs(i) = bub_idx%beg + (i - 1)*fac
                            bub_idx%vs(i) = bub_idx%rs(i) + 1

                            if (.not. polytropic) then
                                bub_idx%ps(i) = bub_idx%vs(i) + 1
                                bub_idx%ms(i) = bub_idx%ps(i) + 1
                            end if
                        end do
                    end if
                end if

                if (mhd) then
                    B_idx%beg = sys_size + 1
                    if (n == 0) then
                        B_idx%end = sys_size + 2 ! 1D: By, Bz
                    else
                        B_idx%end = sys_size + 3 ! 2D/3D: Bx, By, Bz
                    end if
                    sys_size = B_idx%end
                end if

            else if (model_eqns == 3) then
                cont_idx%beg = 1
                cont_idx%end = num_fluids
                mom_idx%beg = cont_idx%end + 1
                mom_idx%end = cont_idx%end + num_vels
                E_idx = mom_idx%end + 1
                adv_idx%beg = E_idx + 1
                adv_idx%end = E_idx + num_fluids
                alf_idx = adv_idx%end
                internalEnergies_idx%beg = adv_idx%end + 1
                internalEnergies_idx%end = adv_idx%end + num_fluids
                sys_size = internalEnergies_idx%end

            else if (model_eqns == 4) then
                cont_idx%beg = 1 ! one continuity equation
                cont_idx%end = 1 !num_fluids
                mom_idx%beg = cont_idx%end + 1 ! one momentum equation in each direction
                mom_idx%end = cont_idx%end + num_vels
                E_idx = mom_idx%end + 1 ! one energy equation
                adv_idx%beg = E_idx + 1
                adv_idx%end = adv_idx%beg !one volume advection equation
                alf_idx = adv_idx%end
                sys_size = adv_idx%end

                if (bubbles_euler) then
                    bub_idx%beg = sys_size + 1
                    bub_idx%end = sys_size + 2*nb
                    if (.not. polytropic) then
                        bub_idx%end = sys_size + 4*nb
                    end if
                    sys_size = bub_idx%end

                    @:ALLOCATE(bub_idx%rs(nb), bub_idx%vs(nb))
                    @:ALLOCATE(bub_idx%ps(nb), bub_idx%ms(nb))
                    @:ALLOCATE(weight(nb), R0(nb))

                    do i = 1, nb
                        if (polytropic) then
                            fac = 2
                        else
                            fac = 4
                        end if

                        bub_idx%rs(i) = bub_idx%beg + (i - 1)*fac
                        bub_idx%vs(i) = bub_idx%rs(i) + 1

                        if (.not. polytropic) then
                            bub_idx%ps(i) = bub_idx%vs(i) + 1
                            bub_idx%ms(i) = bub_idx%ps(i) + 1
                        end if
                    end do
                end if
            end if

            ! Determining the number of fluids for which the shear and the
            ! volume Reynolds numbers, e.g. viscous effects, are important
            do i = 1, num_fluids
                if (fluid_pp(i)%Re(1) > 0) Re_size(1) = Re_size(1) + 1
                if (fluid_pp(i)%Re(2) > 0) Re_size(2) = Re_size(2) + 1
            end do

            if (Re_size(1) > 0._wp) shear_stress = .true.
            if (Re_size(2) > 0._wp) bulk_stress = .true.

            Re_size_max = maxval(Re_size)

            $:GPU_UPDATE(device='[Re_size,Re_size_max,shear_stress,bulk_stress]')

            ! Bookkeeping the indexes of any viscous fluids and any pairs of
            ! fluids whose interface will support effects of surface tension
            if (viscous) then

                @:ALLOCATE(Re_idx(1:2, 1:Re_size_max))

                k = 0
                do i = 1, num_fluids
                    if (fluid_pp(i)%Re(1) > 0) then
                        k = k + 1; Re_idx(1, k) = i
                    end if
                end do

                k = 0
                do i = 1, num_fluids
                    if (fluid_pp(i)%Re(2) > 0) then
                        k = k + 1; Re_idx(2, k) = i
                    end if
                end do

            end if

        end if

        if (model_eqns == 2 .or. model_eqns == 3) then

            if (hypoelasticity .or. hyperelasticity) then
                elasticity = .true.
                stress_idx%beg = sys_size + 1
                stress_idx%end = sys_size + (num_dims*(num_dims + 1))/2
                if (cyl_coord) stress_idx%end = stress_idx%end + 1
                ! number of stresses is 1 in 1D, 3 in 2D, 4 in 2D-Axisym, 6 in 3D
                sys_size = stress_idx%end

                ! shear stress index is 2 for 2D and 2,4,5 for 3D
                if (num_dims == 1) then
                    shear_num = 0
                else if (num_dims == 2) then
                    shear_num = 1
                    shear_indices(1) = stress_idx%beg - 1 + 2
                    shear_BC_flip_num = 1
                    shear_BC_flip_indices(1:2, 1) = shear_indices(1)
                    ! Both x-dir and y-dir: flip tau_xy only
                else if (num_dims == 3) then
                    shear_num = 3
                    shear_indices(1:3) = stress_idx%beg - 1 + (/2, 4, 5/)
                    shear_BC_flip_num = 2
                    shear_BC_flip_indices(1, 1:2) = shear_indices((/1, 2/))
                    shear_BC_flip_indices(2, 1:2) = shear_indices((/1, 3/))
                    shear_BC_flip_indices(3, 1:2) = shear_indices((/2, 3/))
                    ! x-dir: flip tau_xy and tau_xz
                    ! y-dir: flip tau_xy and tau_yz
                    ! z-dir: flip tau_xz and tau_yz
                end if
                $:GPU_UPDATE(device='[shear_num,shear_indices,shear_BC_flip_num,shear_BC_flip_indices]')
            end if

            if (hyperelasticity) then
                ! number of entries in the symmetric btensor plus the jacobian
                b_size = (num_dims*(num_dims + 1))/2 + 1
                ! storing the jacobian in the last entry
                tensor_size = num_dims**2 + 1
                xi_idx%beg = sys_size + 1
                xi_idx%end = sys_size + num_dims
                ! adding three more equations for the \xi field and the elastic energy
                sys_size = xi_idx%end + 1
            end if

            if (surface_tension) then
                c_idx = sys_size + 1
                sys_size = c_idx
            end if

            if (cont_damage) then
                damage_idx = sys_size + 1
                sys_size = damage_idx
            end if

        end if

        ! END: Volume Fraction Model

        if (chemistry) then
            species_idx%beg = sys_size + 1
            species_idx%end = sys_size + num_species
            sys_size = species_idx%end
        end if

        if (bubbles_euler .and. qbmm .and. .not. polytropic) then
            allocate (MPI_IO_DATA%view(1:sys_size + 2*nb*4))
            allocate (MPI_IO_DATA%var(1:sys_size + 2*nb*4))
        elseif (bubbles_lagrange) then
            allocate (MPI_IO_DATA%view(1:sys_size + 1))
            allocate (MPI_IO_DATA%var(1:sys_size + 1))
        else
            allocate (MPI_IO_DATA%view(1:sys_size))
            allocate (MPI_IO_DATA%var(1:sys_size))
        end if

        if (.not. down_sample) then
            do i = 1, sys_size
                allocate (MPI_IO_DATA%var(i)%sf(0:m, 0:n, 0:p))
                MPI_IO_DATA%var(i)%sf => null()
            end do
        end if
        if (bubbles_euler .and. qbmm .and. .not. polytropic) then
            do i = sys_size + 1, sys_size + 2*nb*4
                allocate (MPI_IO_DATA%var(i)%sf(0:m, 0:n, 0:p))
                MPI_IO_DATA%var(i)%sf => null()
            end do
        elseif (bubbles_lagrange) then
            do i = 1, sys_size + 1
                allocate (MPI_IO_DATA%var(i)%sf(0:m, 0:n, 0:p))
                MPI_IO_DATA%var(i)%sf => null()
            end do
        end if

        ! Configuring the WENO average flag that will be used to regulate
        ! whether any spatial derivatives are to computed in each cell by
        ! using the arithmetic mean of left and right, WENO-reconstructed,
        ! cell-boundary values or otherwise, the unaltered left and right,
        ! WENO-reconstructed, cell-boundary values
        wa_flg = 0._wp; if (weno_avg) wa_flg = 1._wp
        $:GPU_UPDATE(device='[wa_flg]')

        ! Resort to default WENO-JS if no other WENO scheme is selected
        #:if not MFC_CASE_OPTIMIZATION
            wenojs = .not. (mapped_weno .or. wenoz .or. teno)
        #:endif

        if (ib) allocate (MPI_IO_IB_DATA%var%sf(0:m, 0:n, 0:p))
        Np = 0

        if (elasticity) then
            fd_number = max(1, fd_order/2)
        end if

        if (mhd) then ! TODO merge with above; waiting for hyperelasticity PR
            fd_number = max(1, fd_order/2)
        end if

        if (probe_wrt) then
            fd_number = max(1, fd_order/2)
        end if

        call s_configure_coordinate_bounds(recon_type, weno_polyn, muscl_polyn, &
                                           igr_order, buff_size, &
                                           idwint, idwbuff, viscous, &
                                           bubbles_lagrange, m, n, p, &
                                           num_dims, igr, ib)
        $:GPU_UPDATE(device='[idwint, idwbuff]')

        ! Configuring Coordinate Direction Indexes
        if (bubbles_euler) then
            @:ALLOCATE(ptil(&
                & idwbuff(1)%beg:idwbuff(1)%end, &
                & idwbuff(2)%beg:idwbuff(2)%end, &
                & idwbuff(3)%beg:idwbuff(3)%end))
        end if

        $:GPU_UPDATE(device='[fd_order, fd_number]')

        if ((cyl_coord .or. sph_coord) .neqv. .true.) then ! Cartesian grid
            grid_geometry = 1
        elseif ((cyl_coord .or. sph_coord) .and. p == 0) then ! Axisymmetric cylindrical grid
            grid_geometry = 2
        else ! Fully 3D cylindrical grid
            grid_geometry = 3
        end if

        momxb = mom_idx%beg
        momxe = mom_idx%end
        advxb = adv_idx%beg
        advxe = adv_idx%end
        contxb = cont_idx%beg
        contxe = cont_idx%end
        bubxb = bub_idx%beg
        bubxe = bub_idx%end
        strxb = stress_idx%beg
        strxe = stress_idx%end
        intxb = internalEnergies_idx%beg
        intxe = internalEnergies_idx%end
        xibeg = xi_idx%beg
        xiend = xi_idx%end
        chemxb = species_idx%beg
        chemxe = species_idx%end

        $:GPU_UPDATE(device='[momxb,momxe,advxb,advxe,contxb,contxe, &
            & bubxb,bubxe,intxb,intxe,sys_size,buff_size,E_idx, &
            & alf_idx,n_idx,adv_n,adap_dt,pi_fac,strxb,strxe, &
            & chemxb,chemxe,c_idx,adap_dt_tol,adap_dt_max_iters]')
        $:GPU_UPDATE(device='[b_size,xibeg,xiend,tensor_size]')

        $:GPU_UPDATE(device='[species_idx]')
        $:GPU_UPDATE(device='[cfl_target,m,n,p]')

        $:GPU_UPDATE(device='[alt_soundspeed,acoustic_source,num_source]')
        $:GPU_UPDATE(device='[dt,sys_size,buff_size, &
            & gamma_idx,pi_inf_idx,E_idx,alf_idx,stress_idx, &
            & mpp_lim,bubbles_euler,hypoelasticity,alt_soundspeed, &
            & avg_state,model_eqns,icsg, &
            & mixture_err,grid_geometry,cyl_coord,mp_weno,weno_eps, &
            & teno_CT,hyperelasticity,hyper_model,elasticity,xi_idx, &
            & B_idx,low_Mach,sph_coord]')

        $:GPU_UPDATE(device='[Bx0, powell]')

        $:GPU_UPDATE(device='[chem_params]')

        $:GPU_UPDATE(device='[cont_damage,tau_star,cont_damage_s,alpha_bar]')

        #:if not MFC_CASE_OPTIMIZATION
            $:GPU_UPDATE(device='[wenojs,mapped_weno,wenoz,teno]')
            $:GPU_UPDATE(device='[wenoz_q]')
            $:GPU_UPDATE(device='[mhd, relativity]')
            $:GPU_UPDATE(device='[muscl_order, muscl_lim]')
            $:GPU_UPDATE(device='[igr, igr_order]')
            $:GPU_UPDATE(device='[num_fluids,num_dims,viscous,num_vels,nb,muscl_lim]')
        #:endif

        $:GPU_ENTER_DATA(copyin='[nb,Eu,Ca,Web,Re_inv,weight,R0, &
            & V0,bubbles_euler,polytropic,polydisperse,qbmm, &
            & ptil,bubble_model,thermal,poly_sigma]')
        $:GPU_ENTER_DATA(copyin='[R_n,R_v,phi_vn,phi_nv,Pe_c,Tw,pv, &
            & M_n,M_v,k_n,k_v,pb0,mass_n0,mass_v0,Pe_T, &
            & Re_trans_T,Re_trans_c,Im_trans_T,Im_trans_c, &
            & mul0,ss,gamma_v,mu_v,gamma_m,gamma_n,mu_n,gam]')
        $:GPU_ENTER_DATA(copyin='[dir_idx,dir_flg,dir_idx_tau]')

        $:GPU_ENTER_DATA(copyin='[relax,relax_model,palpha_eps,ptgalpha_eps,under_relax]')

        ! Allocating grid variables for the x-, y- and z-directions
        @:ALLOCATE(x_cb(-1 - buff_size:m + buff_size))
        @:ALLOCATE(x_cc(-buff_size:m + buff_size))
        @:ALLOCATE(dx(-buff_size:m + buff_size))
        @:PREFER_GPU(x_cb)
        @:PREFER_GPU(x_cc)
        @:PREFER_GPU(dx)

        if (n == 0) return; 
        @:ALLOCATE(y_cb(-1 - buff_size:n + buff_size))
        @:ALLOCATE(y_cc(-buff_size:n + buff_size))
        @:ALLOCATE(dy(-buff_size:n + buff_size))
        @:PREFER_GPU(y_cb)
        @:PREFER_GPU(y_cc)
        @:PREFER_GPU(dy)

        if (p == 0) return; 
        @:ALLOCATE(z_cb(-1 - buff_size:p + buff_size))
        @:ALLOCATE(z_cc(-buff_size:p + buff_size))
        @:ALLOCATE(dz(-buff_size:p + buff_size))
        @:PREFER_GPU(z_cb)
        @:PREFER_GPU(z_cc)
        @:PREFER_GPU(dz)

    end subroutine s_initialize_global_parameters_module

    !> Initializes parallel infrastructure
    impure subroutine s_initialize_parallel_io

#ifdef MFC_MPI
        integer :: ierr !< Generic flag used to identify and report MPI errors
#endif

        #:if not MFC_CASE_OPTIMIZATION
            num_dims = 1 + min(1, n) + min(1, p)

            if (mhd) then
                num_vels = 3
            else
                num_vels = num_dims
            end if
        #:endif

        allocate (proc_coords(1:num_dims))

        if (parallel_io .neqv. .true.) return

#ifdef MFC_MPI

        ! Option for Lustre file system (Darter/Comet/Stampede)
        write (mpiiofs, '(A)') '/lustre_'
        mpiiofs = trim(mpiiofs)

        call MPI_INFO_CREATE(mpi_info_int, ierr)
        call MPI_INFO_SET(mpi_info_int, 'romio_ds_write', 'disable', ierr)

        ! Option for UNIX file system (Hooke/Thomson)
        ! WRITE(mpiiofs, '(A)') '/ufs_'
        ! mpiiofs = TRIM(mpiiofs)
        ! mpi_info_int = MPI_INFO_NULL

        allocate (start_idx(1:num_dims))

#endif

    end subroutine s_initialize_parallel_io

    !> Module deallocation and/or disassociation procedures
    impure subroutine s_finalize_global_parameters_module

        integer :: i

        ! Deallocating the variables bookkeeping the indexes of any viscous
        ! fluids and any pairs of fluids whose interfaces supported effects
        ! of surface tension
        if (viscous) then
            @:DEALLOCATE(Re_idx)
        end if

        deallocate (proc_coords)
        if (parallel_io) then
            deallocate (start_idx)

            if (bubbles_lagrange) then
                do i = 1, sys_size + 1
                    MPI_IO_DATA%var(i)%sf => null()
                end do
            else
                do i = 1, sys_size
                    MPI_IO_DATA%var(i)%sf => null()
                end do
            end if

            deallocate (MPI_IO_DATA%var)
            deallocate (MPI_IO_DATA%view)
        end if

        if (ib) MPI_IO_IB_DATA%var%sf => null()

        ! Deallocating grid variables for the x-, y- and z-directions
        @:DEALLOCATE(x_cb, x_cc, dx)

        if (n == 0) return; 
        @:DEALLOCATE(y_cb, y_cc, dy)

        if (p == 0) return; 
        @:DEALLOCATE(z_cb, z_cc, dz)

    end subroutine s_finalize_global_parameters_module

end module m_global_parameters<|MERGE_RESOLUTION|>--- conflicted
+++ resolved
@@ -690,11 +690,7 @@
             fluid_pp(i)%k_v = dflt_real
             fluid_pp(i)%cp_v = dflt_real
             fluid_pp(i)%G = 0._wp
-<<<<<<< HEAD
-            fluid_pp(i)%D = dflt_real
-=======
             fluid_pp(i)%D_v = dflt_real
->>>>>>> 987888c6
         end do
 
         ! Immersed Boundaries
@@ -839,14 +835,11 @@
         lag_params%epsilonb = 1._wp
         lag_params%charwidth = dflt_real
         lag_params%valmaxvoid = dflt_real
-<<<<<<< HEAD
-=======
         lag_params%c0 = dflt_real
         lag_params%rho0 = dflt_real
         lag_params%T0 = dflt_real
         lag_params%Thost = dflt_real
         lag_params%x0 = dflt_real
->>>>>>> 987888c6
 
         ! Continuum damage model
         tau_star = dflt_real
