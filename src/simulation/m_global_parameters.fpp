!>
!! @file m_global_parameters.f90
!! @brief Contains module m_global_parameters

#:include 'case.fpp'
#:include 'macros.fpp'

!> @brief The module contains all of the parameters describing the program
!!              logistics, the computational domain and the simulation algorithm.
!!              Additionally, for the volume fraction model, physical parameters
!!              of each of the fluids present in the flow are located here. They
!!              include stiffened gas equation of state parameters, the Reynolds
!!              numbers and the Weber numbers.
module m_global_parameters

#ifdef MFC_MPI
    use mpi                    !< Message passing interface (MPI) module
#endif

    use m_derived_types        !< Definitions of the derived types

    use m_helper_basic         !< Functions to compare floating point numbers

#ifdef MFC_OpenACC
    use openacc
#endif

    implicit none

    real(wp) :: time = 0

    ! Logistics
    integer :: num_procs             !< Number of processors
    character(LEN=path_len) :: case_dir              !< Case folder location
    logical :: run_time_info         !< Run-time output flag
    integer :: t_step_old            !< Existing IC/grid folder

    ! Computational Domain Parameters
    integer :: proc_rank !< Rank of the local processor

    !> @name Number of cells in the x-, y- and z-directions, respectively
    !> @{
    integer :: m, n, p
    !> @}

    !> @name Global number of cells in each direction
    !> @{
    integer :: m_glb, n_glb, p_glb
    !> @}

    !> @name Cylindrical coordinates (either axisymmetric or full 3D)
    !> @{
    logical :: cyl_coord
    integer :: grid_geometry
    !> @}
    !$acc declare create(cyl_coord, grid_geometry)

    !> @name Cell-boundary (CB) locations in the x-, y- and z-directions, respectively
    !> @{

    real(wp), target, allocatable, dimension(:) :: x_cb, y_cb, z_cb
    !> @}

    !> @name Cell-center (CC) locations in the x-, y- and z-directions, respectively
    !> @{

    real(wp), target, allocatable, dimension(:) :: x_cc, y_cc, z_cc
    !> @}
    !type(bounds_info) :: x_domain, y_domain, z_domain !<
    !! Locations of the domain bounds in the x-, y- and z-coordinate directions
    !> @name Cell-width distributions in the x-, y- and z-directions, respectively
    !> @{

    real(wp), target, allocatable, dimension(:) :: dx, dy, dz
    !> @}

    real(wp) :: dt !< Size of the time-step

    !$acc declare create(x_cb, y_cb, z_cb, x_cc, y_cc, z_cc, dx, dy, dz, dt, m, n, p)

    !> @name Starting time-step iteration, stopping time-step iteration and the number
    !! of time-step iterations between successive solution backups, respectively
    !> @{
    integer :: t_step_start, t_step_stop, t_step_save
    !> @}

    !> @name Starting time, stopping time, and time between backups, simulation time,
    !! and prescribed cfl respectively
    !> @{
    real(wp) :: t_stop, t_save, cfl_target
    integer :: n_start
    !> @}
    !$acc declare create(cfl_target)

    logical :: cfl_adap_dt, cfl_const_dt, cfl_dt

    integer :: t_step_print !< Number of time-steps between printouts

    ! Simulation Algorithm Parameters
    integer :: model_eqns     !< Multicomponent flow model
    #:if MFC_CASE_OPTIMIZATION
        integer, parameter :: num_dims = ${num_dims}$       !< Number of spatial dimensions
    #:else
        integer :: num_dims       !< Number of spatial dimensions
    #:endif
    logical :: mpp_lim        !< Mixture physical parameters (MPP) limits
    integer :: time_stepper   !< Time-stepper algorithm
    logical :: prim_vars_wrt

    #:if MFC_CASE_OPTIMIZATION
        integer, parameter :: weno_polyn = ${weno_polyn}$ !< Degree of the WENO polynomials (polyn)
        integer, parameter :: weno_order = ${weno_order}$ !< Order of the WENO reconstruction
        integer, parameter :: weno_num_stencils = ${weno_num_stencils}$ !< Number of stencils for WENO reconstruction (only different from weno_polyn for TENO(>5))
        integer, parameter :: num_fluids = ${num_fluids}$ !< number of fluids in the simulation
        logical, parameter :: wenojs = (${wenojs}$ /= 0)            !< WENO-JS (default)
        logical, parameter :: mapped_weno = (${mapped_weno}$ /= 0)  !< WENO-M (WENO with mapping of nonlinear weights)
        logical, parameter :: wenoz = (${wenoz}$ /= 0)              !< WENO-Z
        logical, parameter :: teno = (${teno}$ /= 0)                !< TENO (Targeted ENO)
        real(wp), parameter :: wenoz_q = ${wenoz_q}$         !< Power constant for WENO-Z
    #:else
        integer :: weno_polyn     !< Degree of the WENO polynomials (polyn)
        integer :: weno_order     !< Order of the WENO reconstruction
        integer :: weno_num_stencils    !< Number of stencils for WENO reconstruction (only different from weno_polyn for TENO(>5))
        integer :: num_fluids     !< number of fluids in the simulation
        logical :: wenojs         !< WENO-JS (default)
        logical :: mapped_weno    !< WENO-M (WENO with mapping of nonlinear weights)
        logical :: wenoz          !< WENO-Z
        logical :: teno           !< TENO (Targeted ENO)
        real(wp) :: wenoz_q  !< Power constant for WENO-Z
    #:endif

    real(wp) :: weno_eps       !< Binding for the WENO nonlinear weights
    real(wp) :: teno_CT        !< Smoothness threshold for TENO
    logical :: mp_weno        !< Monotonicity preserving (MP) WENO
    logical :: weno_avg       ! Average left/right cell-boundary states
    logical :: weno_Re_flux   !< WENO reconstruct velocity gradients for viscous stress tensor
    integer :: riemann_solver !< Riemann solver algorithm
    integer :: low_Mach       !< Low Mach number fix to HLLC Riemann solver
    integer :: wave_speeds    !< Wave speeds estimation method
    integer :: avg_state      !< Average state evaluation method
    logical :: alt_soundspeed !< Alternate mixture sound speed
    logical :: null_weights    !< Null undesired WENO weights
    logical :: mixture_err     !< Mixture properties correction
    logical :: hypoelasticity  !< hypoelasticity modeling
    logical :: hyperelasticity !< hyperelasticity modeling
    integer :: hyper_model     !< hyperelasticity solver algorithm
    logical :: elasticity      !< elasticity modeling, true for hyper or hypo
    logical, parameter :: chemistry = .${chemistry}$. !< Chemistry modeling
    logical :: cu_tensor
    logical :: viscous       !< Viscous effects
    logical :: shear_stress  !< Shear stresses
    logical :: bulk_stress   !< Bulk stresses

    !$acc declare create(chemistry)

    logical :: bodyForces
    logical :: bf_x, bf_y, bf_z !< body force toggle in three directions
    !< amplitude, frequency, and phase shift sinusoid in each direction
    #:for dir in {'x', 'y', 'z'}
        #:for param in {'k','w','p','g'}
            real(wp) :: ${param}$_${dir}$
        #:endfor
    #:endfor
    real(wp), dimension(3) :: accel_bf
    !$acc declare create(accel_bf)

    integer :: cpu_start, cpu_end, cpu_rate

    #:if not MFC_CASE_OPTIMIZATION
        !$acc declare create(num_dims, weno_polyn, weno_order, weno_num_stencils, num_fluids, wenojs, mapped_weno, wenoz, teno, wenoz_q)
    #:endif

    !$acc declare create(mpp_lim, model_eqns, mixture_err, alt_soundspeed, avg_state, mp_weno, weno_eps, teno_CT, hypoelasticity, hyperelasticity, hyper_model, elasticity, low_Mach, viscous, shear_stress, bulk_stress)

    logical :: relax          !< activate phase change
    integer :: relax_model    !< Relaxation model
    real(wp) :: palpha_eps     !< trigger parameter for the p relaxation procedure, phase change model
    real(wp) :: ptgalpha_eps   !< trigger parameter for the pTg relaxation procedure, phase change model

!#ifndef _CRAYFTN
!$acc declare create(relax, relax_model, palpha_eps,ptgalpha_eps)
!#endif

    !> @name Boundary conditions (BC) in the x-, y- and z-directions, respectively
    !> @{
    type(int_bounds_info) :: bc_x, bc_y, bc_z
    !> @}
    type(bounds_info) :: x_domain, y_domain, z_domain
    real(wp) :: x_a, y_a, z_a
    real(wp) :: x_b, y_b, z_b

    logical :: parallel_io !< Format of the data files
    logical :: file_per_process !< shared file or not when using parallel io
    integer :: precision !< Precision of output files

    integer, allocatable, dimension(:) :: proc_coords !<
    !! Processor coordinates in MPI_CART_COMM

    integer, allocatable, dimension(:) :: start_idx !<
    !! Starting cell-center index of local processor in global grid

    type(mpi_io_var), public :: MPI_IO_DATA
    type(mpi_io_ib_var), public :: MPI_IO_IB_DATA
    type(mpi_io_airfoil_ib_var), public :: MPI_IO_airfoil_IB_DATA
    type(mpi_io_levelset_var), public :: MPI_IO_levelset_DATA
    type(mpi_io_levelset_norm_var), public :: MPI_IO_levelsetnorm_DATA
    real(wp), allocatable, dimension(:, :), public :: MPI_IO_DATA_lag_bubbles

    !> @name MPI info for parallel IO with Lustre file systems
    !> @{
    character(LEN=name_len) :: mpiiofs
    integer :: mpi_info_int
    !> @}

    integer, private :: ierr

    !> @name Annotations of the structure of the state and flux vectors in terms of the
    !! size and the configuration of the system of equations to which they belong
    !> @{
    integer :: sys_size                                !< Number of unknowns in system of eqns.
    type(int_bounds_info) :: cont_idx                  !< Indexes of first & last continuity eqns.
    type(int_bounds_info) :: mom_idx                   !< Indexes of first & last momentum eqns.
    integer :: E_idx                                   !< Index of energy equation
    integer :: n_idx                                   !< Index of number density
    type(int_bounds_info) :: adv_idx                   !< Indexes of first & last advection eqns.
    type(int_bounds_info) :: internalEnergies_idx      !< Indexes of first & last internal energy eqns.
    type(bub_bounds_info) :: bub_idx                   !< Indexes of first & last bubble variable eqns.
    integer :: alf_idx                                 !< Index of void fraction
    integer :: gamma_idx                               !< Index of specific heat ratio func. eqn.
    integer :: pi_inf_idx                              !< Index of liquid stiffness func. eqn.
    type(int_bounds_info) :: stress_idx                !< Indexes of first and last shear stress eqns.
    type(int_bounds_info) :: xi_idx                    !< Indexes of first and last reference map eqns.
    integer :: b_size                                  !< Number of elements in the symmetric b tensor, plus one
    integer :: tensor_size                             !< Number of elements in the full tensor plus one
    type(int_bounds_info) :: species_idx               !< Indexes of first & last concentration eqns.
    integer :: c_idx                                   !< Index of color function
    !> @}

    !$acc declare create(bub_idx)

    ! Cell Indices for the (local) interior points (O-m, O-n, 0-p).
    ! Stands for "InDices With INTerior".
    type(int_bounds_info) :: idwint(1:3)
    !$acc declare create(idwint)

    ! Cell Indices for the entire (local) domain. In simulation and post_process,
    ! this includes the buffer region. idwbuff and idwint are the same otherwise.
    ! Stands for "InDices With BUFFer".
    type(int_bounds_info) :: idwbuff(1:3)
    !$acc declare create(idwbuff)

    !> @name The number of fluids, along with their identifying indexes, respectively,
    !! for which viscous effects, e.g. the shear and/or the volume Reynolds (Re)
    !! numbers, will be non-negligible.
    !> @{
    integer, dimension(2) :: Re_size
    integer, allocatable, dimension(:, :) :: Re_idx
    !> @}

    !$acc declare create(Re_size, Re_idx)

    ! The WENO average (WA) flag regulates whether the calculation of any cell-
    ! average spatial derivatives is carried out in each cell by utilizing the
    ! arithmetic mean of the left and right, WENO-reconstructed, cell-boundary
    ! values or simply, the unaltered left and right, WENO-reconstructed, cell-
    ! boundary values.
    !> @{
    real(wp) :: wa_flg
    !> @{

    !$acc declare create(wa_flg)

    !> @name The coordinate direction indexes and flags (flg), respectively, for which
    !! the configurations will be determined with respect to a working direction
    !! and that will be used to isolate the contributions, in that direction, in
    !! the dimensionally split system of equations.
    !> @{
    integer, dimension(3) :: dir_idx
    real(wp), dimension(3) :: dir_flg
    integer, dimension(3) :: dir_idx_tau !!used for hypoelasticity=true
    !> @}

    !$acc declare create(dir_idx, dir_flg, dir_idx_tau)

    integer :: buff_size !<
    !! The number of cells that are necessary to be able to store enough boundary
    !! conditions data to march the solution in the physical computational domain
    !! to the next time-step.

    integer :: startx, starty, startz

    !$acc declare create(sys_size, buff_size, startx, starty, startz, E_idx, gamma_idx, pi_inf_idx, alf_idx, n_idx, stress_idx, b_size, tensor_size, xi_idx, species_idx)

    ! END: Simulation Algorithm Parameters

    ! Fluids Physical Parameters

    type(physical_parameters), dimension(num_fluids_max) :: fluid_pp !<
    !! Database of the physical parameters of each of the fluids that is present
    !! in the flow. These include the stiffened gas equation of state parameters,
    !! the Reynolds numbers and the Weber numbers.

    !$acc declare create(bc_x%vb1, bc_x%vb2, bc_x%vb3, bc_x%ve1, bc_x%ve2, bc_x%ve3)
    !$acc declare create(bc_y%vb1, bc_y%vb2, bc_y%vb3, bc_y%ve1, bc_y%ve2, bc_y%ve3)
    !$acc declare create(bc_z%vb1, bc_z%vb2, bc_z%vb3, bc_z%ve1, bc_z%ve2, bc_z%ve3)

    integer :: fd_order !<
    !! The order of the finite-difference (fd) approximations of the first-order
    !! derivatives that need to be evaluated when the CoM or flow probe data
    !! files are to be written at each time step

    integer :: fd_number !<
    !! The finite-difference number is given by MAX(1, fd_order/2). Essentially,
    !! it is a measure of the half-size of the finite-difference stencil for the
    !! selected order of accuracy.
    !$acc declare create(fd_order,fd_number)

    logical :: probe_wrt
    logical :: integral_wrt
    integer :: num_probes
    integer :: num_integrals
    type(probe_parameters), dimension(num_probes_max) :: probe
    type(integral_parameters), dimension(num_probes_max) :: integral

    !> @name Reference density and pressure for Tait EOS
    !> @{
    real(wp) :: rhoref, pref
    !> @}
    !$acc declare create(rhoref, pref)

    !> @name Immersed Boundaries
    !> @{
    logical :: ib
    integer :: num_ibs

    type(ib_patch_parameters), dimension(num_patches_max) :: patch_ib
    type(probe_parameters), allocatable, dimension(:) :: airfoil_grid_u, airfoil_grid_l
    integer :: Np
    !! Database of the immersed boundary patch parameters for each of the
    !! patches employed in the configuration of the initial condition. Note that
    !! the maximum allowable number of patches, num_patches_max, may be changed
    !! in the module m_derived_types.f90.

    !$acc declare create(ib, num_ibs, patch_ib)
    !> @}

    !> @name Bubble modeling
    !> @{
    #:if MFC_CASE_OPTIMIZATION
        integer, parameter :: nb = ${nb}$ !< Number of eq. bubble sizes
    #:else
        integer :: nb       !< Number of eq. bubble sizes
    #:endif

    real(wp) :: R0ref    !< Reference bubble size
    real(wp) :: Ca       !< Cavitation number
    real(wp) :: Web      !< Weber number
    real(wp) :: Re_inv   !< Inverse Reynolds number

    real(wp), dimension(:), allocatable :: weight !< Simpson quadrature weights
    real(wp), dimension(:), allocatable :: R0     !< Bubble sizes
    real(wp), dimension(:), allocatable :: V0     !< Bubble velocities
    !$acc declare create(weight, R0, V0)

    logical :: bubbles_euler      !< Bubbles euler on/off
    logical :: polytropic   !< Polytropic  switch
    logical :: polydisperse !< Polydisperse bubbles
    logical :: adv_n        !< Solve the number density equation and compute alpha from number density
    logical :: adap_dt      !< Adaptive step size control

    integer :: bubble_model !< Gilmore or Keller--Miksis bubble model
    integer :: thermal      !< Thermal behavior. 1 = adiabatic, 2 = isotherm, 3 = transfer

    real(wp), allocatable, dimension(:, :, :) :: ptil  !< Pressure modification
    !$acc declare create(ptil)

    real(wp) :: poly_sigma  !< log normal sigma for polydisperse PDF

    logical :: qbmm      !< Quadrature moment method
    integer, parameter :: nmom = 6 !< Number of carried moments per R0 location
    integer :: nmomsp    !< Number of moments required by ensemble-averaging
    integer :: nmomtot   !< Total number of carried moments moments/transport equations
    integer :: R0_type

    real(wp) :: pi_fac   !< Factor for artificial pi_inf

    #:if not MFC_CASE_OPTIMIZATION
        !$acc declare create(nb)
    #:endif

    !$acc declare create(R0ref, Ca, Web, Re_inv, bubbles_euler, polytropic, polydisperse, qbmm, nmomsp, nmomtot, R0_type, bubble_model, thermal, poly_sigma, adv_n, adap_dt, pi_fac)

    type(scalar_field), allocatable, dimension(:) :: mom_sp
    type(scalar_field), allocatable, dimension(:, :, :) :: mom_3d
    !$acc declare create(mom_sp, mom_3d)

    !> @}

    type(chemistry_parameters) :: chem_params
    !$acc declare create(chem_params)

    !> @name Physical bubble parameters (see Ando 2010, Preston 2007)
    !> @{

    real(wp) :: R_n, R_v, phi_vn, phi_nv, Pe_c, Tw, pv, M_n, M_v, k_vl, k_nl, cp_n, cp_v
    !$acc declare create(R_n, R_v, phi_vn, phi_nv, Pe_c, Tw, pv, M_n, M_v, k_vl, k_nl, cp_n, cp_v)

    real(wp), dimension(:), allocatable :: k_n, k_v, pb0, mass_n0, mass_v0, Pe_T
    real(wp), dimension(:), allocatable :: Re_trans_T, Re_trans_c, Im_trans_T, Im_trans_c, omegaN
    !$acc declare create( k_n, k_v, pb0, mass_n0, mass_v0, Pe_T, Re_trans_T, Re_trans_c, Im_trans_T, Im_trans_c, omegaN)

    real(wp) :: mul0, ss, gamma_v, mu_v
    real(wp) :: gamma_m, gamma_n, mu_n
    real(wp) :: gam
    !> @}

    !$acc declare create(mul0, ss, gamma_v, mu_v, gamma_m, gamma_n, mu_n, gam)

    !> @name Acoustic acoustic_source parameters
    !> @{
    logical :: acoustic_source !< Acoustic source switch
    type(acoustic_parameters), dimension(num_probes_max) :: acoustic !< Acoustic source parameters
    integer :: num_source !< Number of acoustic sources
    !> @}
    !$acc declare create(acoustic_source, acoustic, num_source)

    !> @name Surface tension parameters
    !> @{

    real(wp) :: sigma
    logical :: surface_tension
    !$acc declare create(sigma, surface_tension)
    !> @}

    integer :: momxb, momxe
    integer :: advxb, advxe
    integer :: contxb, contxe
    integer :: intxb, intxe
    integer :: bubxb, bubxe
    integer :: strxb, strxe
    integer :: chemxb, chemxe
    integer :: xibeg, xiend
    !$acc declare create(momxb, momxe, advxb, advxe, contxb, contxe, intxb, intxe, bubxb, bubxe, strxb, strxe, chemxb, chemxe)
    !$acc declare create(xibeg,xiend)

    real(wp), allocatable, dimension(:) :: gammas, gs_min, pi_infs, ps_inf, cvs, qvs, qvps
    !$acc declare create(gammas, gs_min, pi_infs, ps_inf, cvs, qvs, qvps)

<<<<<<< HEAD
    integer :: max_iter_pc_ts !< maximum number of iterations for phase change at each time-step
    !$acc declare create(max_iter_pc_ts)

    real(kind(0d0)) :: mytime       !< Current simulation time
    real(kind(0d0)) :: finaltime    !< Final simulation time
=======
    real(wp) :: mytime       !< Current simulation time
    real(wp) :: finaltime    !< Final simulation time
>>>>>>> bae121f7

    logical :: weno_flat, riemann_flat, rdma_mpi

    type(pres_field), allocatable, dimension(:) :: pb_ts

    type(pres_field), allocatable, dimension(:) :: mv_ts

    !$acc declare create(pb_ts, mv_ts)

    !> @name lagrangian subgrid bubble parameters
    !> @{!
    logical :: bubbles_lagrange                         !< Lagrangian subgrid bubble model switch
    type(bubbles_lagrange_parameters) :: lag_params     !< Lagrange bubbles' parameters
    logical :: rkck_adap_dt                             !< Activates the adaptive rkck time stepping algorithm
    real(wp) :: rkck_time_tmp, rkck_tolerance    !Temp time (in rkck stepper) and tolerance error
    real(wp) :: dt_max                           !< Maximum time step size
    !$acc declare create(bubbles_lagrange, lag_params, rkck_adap_dt, dt_max, rkck_time_tmp, rkck_tolerance)
    !> @}

contains

    !> Assigns default values to the user inputs before reading
        !!  them in. This enables for an easier consistency check of
        !!  these parameters once they are read from the input file.
    subroutine s_assign_default_values_to_user_inputs

        integer :: i, j !< Generic loop iterator

        ! Logistics
        case_dir = '.'
        run_time_info = .false.
        t_step_old = dflt_int

        ! Computational domain parameters
        m = dflt_int; n = 0; p = 0

        cyl_coord = .false.

        dt = dflt_real

        cfl_adap_dt = .false.
        cfl_const_dt = .false.
        cfl_dt = .false.
        cfl_target = dflt_real

        t_step_start = dflt_int
        t_step_stop = dflt_int
        t_step_save = dflt_int
        t_step_print = 1

        n_start = dflt_int
        t_stop = dflt_real
        t_save = dflt_real

        ! Simulation algorithm parameters
        model_eqns = dflt_int
        mpp_lim = .false.
        time_stepper = dflt_int
        weno_eps = dflt_real
        teno_CT = dflt_real
        mp_weno = .false.
        weno_avg = .false.
        weno_Re_flux = .false.
        riemann_solver = dflt_int
        low_Mach = 0
        wave_speeds = dflt_int
        avg_state = dflt_int
        alt_soundspeed = .false.
        null_weights = .false.
        mixture_err = .false.
        parallel_io = .false.
        file_per_process = .false.
        precision = 2
        relax = .false.
        relax_model = dflt_int
        palpha_eps = dflt_real
        ptgalpha_eps = dflt_real
        hypoelasticity = .false.
        hyperelasticity = .false.
        elasticity = .false.
        hyper_model = dflt_int
        b_size = dflt_int
        tensor_size = dflt_int
        weno_flat = .true.
        riemann_flat = .true.
        rdma_mpi = .false.
        viscous = .false.
        shear_stress = .false.
        bulk_stress = .false.

        #:if not MFC_CASE_OPTIMIZATION
            mapped_weno = .false.
            wenoz = .false.
            teno = .false.
            wenoz_q = dflt_real
        #:endif

        chem_params%diffusion = .false.
        chem_params%reactions = .false.
        chem_params%gamma_method = 1

        bc_x%beg = dflt_int; bc_x%end = dflt_int
        bc_y%beg = dflt_int; bc_y%end = dflt_int
        bc_z%beg = dflt_int; bc_z%end = dflt_int

        #:for DIM in ['x', 'y', 'z']
            #:for DIR in [1, 2, 3]
                bc_${DIM}$%vb${DIR}$ = 0._wp
                bc_${DIM}$%ve${DIR}$ = 0._wp
            #:endfor
        #:endfor

        x_domain%beg = dflt_int; x_domain%end = dflt_int
        y_domain%beg = dflt_int; y_domain%end = dflt_int
        z_domain%beg = dflt_int; z_domain%end = dflt_int

        ! Fluids physical parameters
        do i = 1, num_fluids_max
            fluid_pp(i)%gamma = dflt_real
            fluid_pp(i)%pi_inf = dflt_real
            fluid_pp(i)%cv = 0._wp
            fluid_pp(i)%qv = 0._wp
            fluid_pp(i)%qvp = 0._wp
            fluid_pp(i)%Re(:) = dflt_real
            fluid_pp(i)%mul0 = dflt_real
            fluid_pp(i)%ss = dflt_real
            fluid_pp(i)%pv = dflt_real
            fluid_pp(i)%gamma_v = dflt_real
            fluid_pp(i)%M_v = dflt_real
            fluid_pp(i)%mu_v = dflt_real
            fluid_pp(i)%k_v = dflt_real
            fluid_pp(i)%cp_v = dflt_real
            fluid_pp(i)%G = 0._wp
        end do

        ! Tait EOS
        rhoref = dflt_real
        pref = dflt_real

        ! Immersed Boundaries
        ib = .false.
        num_ibs = dflt_int

        ! Bubble modeling
        bubbles_euler = .false.
        bubble_model = 1
        polytropic = .true.
        polydisperse = .false.
        thermal = dflt_int
        R0ref = dflt_real

        #:if not MFC_CASE_OPTIMIZATION
            nb = 1
            weno_order = dflt_int
            num_fluids = dflt_int
        #:endif

        R0_type = dflt_int

        adv_n = .false.
        adap_dt = .false.

        pi_fac = 1._wp

        ! User inputs for qbmm for simulation code
        qbmm = .false.

        Ca = dflt_real
        Re_inv = dflt_real
        Web = dflt_real
        poly_sigma = dflt_real

        ! Acoustic source
        acoustic_source = .false.
        num_source = dflt_int

        ! Surface tension
        sigma = dflt_real
        surface_tension = .false.

        ! Cuda aware MPI
        cu_tensor = .false.

        bodyForces = .false.
        bf_x = .false.; bf_y = .false.; bf_z = .false.
        !< amplitude, frequency, and phase shift sinusoid in each direction
        #:for dir in {'x', 'y', 'z'}
            #:for param in {'k','w','p','g'}
                ${param}$_${dir}$ = dflt_real
            #:endfor
        #:endfor

        do j = 1, num_probes_max
            acoustic(j)%pulse = dflt_int
            acoustic(j)%support = dflt_int
            acoustic(j)%dipole = .false.
            do i = 1, 3
                acoustic(j)%loc(i) = dflt_real
            end do
            acoustic(j)%mag = dflt_real
            acoustic(j)%length = dflt_real
            acoustic(j)%height = dflt_real
            acoustic(j)%wavelength = dflt_real
            acoustic(j)%frequency = dflt_real
            acoustic(j)%gauss_sigma_dist = dflt_real
            acoustic(j)%gauss_sigma_time = dflt_real
            acoustic(j)%npulse = dflt_real
            acoustic(j)%dir = dflt_real
            acoustic(j)%delay = dflt_real
            acoustic(j)%foc_length = dflt_real
            acoustic(j)%aperture = dflt_real
            acoustic(j)%element_spacing_angle = dflt_real
            acoustic(j)%element_polygon_ratio = dflt_real
            acoustic(j)%rotate_angle = dflt_real
            acoustic(j)%num_elements = dflt_int
            acoustic(j)%element_on = dflt_int
            acoustic(j)%bb_num_freq = dflt_int
            acoustic(j)%bb_lowest_freq = dflt_real
            acoustic(j)%bb_bandwidth = dflt_real
        end do

        fd_order = dflt_int
        probe_wrt = .false.
        integral_wrt = .false.
        num_probes = dflt_int
        num_integrals = dflt_int

        do i = 1, num_probes_max
            probe(i)%x = dflt_real
            probe(i)%y = dflt_real
            probe(i)%z = dflt_real
        end do

        do i = 1, num_probes_max
            integral(i)%xmin = dflt_real
            integral(i)%xmax = dflt_real
            integral(i)%ymin = dflt_real
            integral(i)%ymax = dflt_real
            integral(i)%ymin = dflt_real
            integral(i)%ymax = dflt_real
        end do

        ! GRCBC flags
        #:for dir in {'x', 'y', 'z'}
            bc_${dir}$%grcbc_in = .false.
            bc_${dir}$%grcbc_out = .false.
            bc_${dir}$%grcbc_vel_out = .false.
        #:endfor

        ! Lagrangian subgrid bubble model
        bubbles_lagrange = .false.
        lag_params%solver_approach = dflt_int
        lag_params%cluster_type = dflt_int
        lag_params%pressure_corrector = .false.
        lag_params%smooth_type = dflt_int
        lag_params%heatTransfer_model = .false.
        lag_params%massTransfer_model = .false.
        lag_params%write_bubbles = .false.
        lag_params%write_bubbles_stats = .false.
        lag_params%nBubs_glb = dflt_int
        lag_params%epsilonb = 1._wp
        lag_params%charwidth = dflt_real
        lag_params%valmaxvoid = dflt_real
        lag_params%c0 = dflt_real
        lag_params%rho0 = dflt_real
        lag_params%T0 = dflt_real
        lag_params%Thost = dflt_real
        lag_params%x0 = dflt_real
        lag_params%diffcoefvap = dflt_real
        rkck_adap_dt = .false.
        rkck_time_tmp = dflt_real
        rkck_tolerance = dflt_real
        dt_max = dflt_real

    end subroutine s_assign_default_values_to_user_inputs

    !>  The computation of parameters, the allocation of memory,
        !!      the association of pointers and/or the execution of any
        !!      other procedures that are necessary to setup the module.
    subroutine s_initialize_global_parameters_module

        integer :: i, j, k
        integer :: fac

        #:if not MFC_CASE_OPTIMIZATION
            ! Determining the degree of the WENO polynomials
            weno_polyn = (weno_order - 1)/2
            if (teno) then
                weno_num_stencils = weno_order - 3
            else
                weno_num_stencils = weno_polyn
            end if
            !$acc update device(weno_polyn)
            !$acc update device(weno_num_stencils)
            !$acc update device(nb)
            !$acc update device(num_dims, num_fluids)
        #:endif

        ! Initializing the number of fluids for which viscous effects will
        ! be non-negligible, the number of distinctive material interfaces
        ! for which surface tension will be important and also, the number
        ! of fluids for which the physical and geometric curvatures of the
        ! interfaces will be computed
        Re_size = 0

        ! Gamma/Pi_inf Model
        if (model_eqns == 1) then

            ! Annotating structure of the state and flux vectors belonging
            ! to the system of equations defined by the selected number of
            ! spatial dimensions and the gamma/pi_inf model
            cont_idx%beg = 1
            cont_idx%end = cont_idx%beg
            mom_idx%beg = cont_idx%end + 1
            mom_idx%end = cont_idx%end + num_dims
            E_idx = mom_idx%end + 1
            adv_idx%beg = E_idx + 1
            adv_idx%end = adv_idx%beg + 1
            gamma_idx = adv_idx%beg
            pi_inf_idx = adv_idx%end
            sys_size = adv_idx%end

            ! Volume Fraction Model
        else

            ! Annotating structure of the state and flux vectors belonging
            ! to the system of equations defined by the selected number of
            ! spatial dimensions and the volume fraction model
            if (model_eqns == 2) then
                cont_idx%beg = 1
                cont_idx%end = num_fluids
                mom_idx%beg = cont_idx%end + 1
                mom_idx%end = cont_idx%end + num_dims
                E_idx = mom_idx%end + 1
                adv_idx%beg = E_idx + 1
                adv_idx%end = E_idx + num_fluids

                sys_size = adv_idx%end

                if (bubbles_euler) then
                    alf_idx = adv_idx%end
                else
                    alf_idx = 1
                end if

                if (bubbles_euler) then
                    bub_idx%beg = sys_size + 1
                    if (qbmm) then
                        nmomsp = 4 !number of special moments
                        if (nnode == 4) then
                            ! nmom = 6 : It is already a parameter
                            nmomtot = nmom*nb
                        end if
                        bub_idx%end = adv_idx%end + nb*nmom
                    else
                        if (.not. polytropic) then
                            bub_idx%end = sys_size + 4*nb
                        else
                            bub_idx%end = sys_size + 2*nb
                        end if
                    end if
                    sys_size = bub_idx%end
                    ! print*, 'alf idx', alf_idx
                    ! print*, 'bub -idx beg end', bub_idx%beg, bub_idx%end

                    if (adv_n) then
                        n_idx = bub_idx%end + 1
                        sys_size = n_idx
                    end if

                    @:ALLOCATE(weight(nb), R0(nb), V0(nb))
                    @:ALLOCATE(bub_idx%rs(nb), bub_idx%vs(nb))
                    @:ALLOCATE(bub_idx%ps(nb), bub_idx%ms(nb))

                    if (num_fluids == 1) then
                        gam = 1._wp/fluid_pp(num_fluids + 1)%gamma + 1._wp
                    else
                        gam = 1._wp/fluid_pp(num_fluids)%gamma + 1._wp
                    end if

                    if (qbmm) then
                        @:ALLOCATE(bub_idx%moms(nb, nmom))
                        do i = 1, nb
                            do j = 1, nmom
                                bub_idx%moms(i, j) = bub_idx%beg + (j - 1) + (i - 1)*nmom
                            end do
                            bub_idx%rs(i) = bub_idx%moms(i, 2)
                            bub_idx%vs(i) = bub_idx%moms(i, 3)
                        end do

                    else
                        do i = 1, nb
                            if (.not. polytropic) then
                                fac = 4
                            else
                                fac = 2
                            end if

                            bub_idx%rs(i) = bub_idx%beg + (i - 1)*fac
                            bub_idx%vs(i) = bub_idx%rs(i) + 1

                            if (.not. polytropic) then
                                bub_idx%ps(i) = bub_idx%vs(i) + 1
                                bub_idx%ms(i) = bub_idx%ps(i) + 1
                            end if
                        end do
                    end if

                    if (nb == 1) then
                        weight(:) = 1._wp
                        R0(:) = 1._wp
                        V0(:) = 1._wp
                    else if (nb > 1) then
                        V0(:) = 1._wp
                        !R0 and weight initialized in s_simpson
                    else
                        stop 'Invalid value of nb'
                    end if

                    !Initialize pref,rhoref for polytropic qbmm (done in s_initialize_nonpoly for non-polytropic)
                    if (.not. qbmm) then
                        if (polytropic) then
                            rhoref = 1._wp
                            pref = 1._wp
                        end if
                    end if

                    !Initialize pb0, pv, pref, rhoref for polytropic qbmm (done in s_initialize_nonpoly for non-polytropic)
                    if (qbmm) then
                        if (polytropic) then
                            pv = fluid_pp(1)%pv
                            pv = pv/pref
                            @:ALLOCATE(pb0(nb))
                            if ((f_is_default(Web))) then
                                pb0 = pref
                                pb0 = pb0/pref
                                pref = 1._wp
                            end if
                            rhoref = 1._wp
                        end if
                    end if
                end if

                if (hypoelasticity .or. hyperelasticity) then
                    elasticity = .true.
                    stress_idx%beg = sys_size + 1
                    stress_idx%end = sys_size + (num_dims*(num_dims + 1))/2
                    ! number of distinct stresses is 1 in 1D, 3 in 2D, 6 in 3D
                    sys_size = stress_idx%end
                end if

                if (hyperelasticity) then
                    ! number of entries in the symmetric btensor plus the jacobian
                    b_size = (num_dims*(num_dims + 1))/2 + 1
                    ! storing the jacobian in the last entry
                    tensor_size = num_dims**2 + 1
                    xi_idx%beg = sys_size + 1
                    xi_idx%end = sys_size + num_dims
                    ! adding three more equations for the \xi field and the elastic energy
                    sys_size = xi_idx%end + 1
                    hyper_model = 1
                end if

                if (surface_tension) then
                    c_idx = sys_size + 1
                    sys_size = c_idx
                end if

            else if (model_eqns == 3) then
                cont_idx%beg = 1
                cont_idx%end = num_fluids
                mom_idx%beg = cont_idx%end + 1
                mom_idx%end = cont_idx%end + num_dims
                E_idx = mom_idx%end + 1
                adv_idx%beg = E_idx + 1
                adv_idx%end = E_idx + num_fluids
                alf_idx = adv_idx%end
                internalEnergies_idx%beg = adv_idx%end + 1
                internalEnergies_idx%end = adv_idx%end + num_fluids
                sys_size = internalEnergies_idx%end

                if (hypoelasticity .or. hyperelasticity) then
                    elasticity = .true.
                    stress_idx%beg = sys_size + 1
                    stress_idx%end = sys_size + (num_dims*(num_dims + 1))/2
                    ! number of stresses is 1 in 1D, 3 in 2D, 6 in 3D
                    sys_size = stress_idx%end
                end if

                if (hyperelasticity) then
                    ! number of entries in the symmetric btensor plus the jacobian
                    b_size = (num_dims*(num_dims + 1))/2 + 1
                    ! storing the jacobian in the last entry
                    tensor_size = num_dims**2 + 1
                    xi_idx%beg = sys_size + 1
                    xi_idx%end = sys_size + num_dims
                    ! adding three more equations for the \xi field and the elastic energy
                    sys_size = xi_idx%end + 1
                end if

                if (surface_tension) then
                    c_idx = sys_size + 1
                    sys_size = c_idx
                end if

            else if (model_eqns == 4) then
                cont_idx%beg = 1 ! one continuity equation
                cont_idx%end = 1 !num_fluids
                mom_idx%beg = cont_idx%end + 1 ! one momentum equation in each direction
                mom_idx%end = cont_idx%end + num_dims
                E_idx = mom_idx%end + 1 ! one energy equation
                adv_idx%beg = E_idx + 1
                adv_idx%end = adv_idx%beg !one volume advection equation
                alf_idx = adv_idx%end
                sys_size = adv_idx%end

                if (bubbles_euler) then
                    bub_idx%beg = sys_size + 1
                    bub_idx%end = sys_size + 2*nb
                    if (.not. polytropic) then
                        bub_idx%end = sys_size + 4*nb
                    end if
                    sys_size = bub_idx%end

                    @:ALLOCATE(bub_idx%rs(nb), bub_idx%vs(nb))
                    @:ALLOCATE(bub_idx%ps(nb), bub_idx%ms(nb))
                    @:ALLOCATE(weight(nb), R0(nb), V0(nb))

                    do i = 1, nb
                        if (polytropic) then
                            fac = 2
                        else
                            fac = 4
                        end if

                        bub_idx%rs(i) = bub_idx%beg + (i - 1)*fac
                        bub_idx%vs(i) = bub_idx%rs(i) + 1

                        if (.not. polytropic) then
                            bub_idx%ps(i) = bub_idx%vs(i) + 1
                            bub_idx%ms(i) = bub_idx%ps(i) + 1
                        end if
                    end do
                    if (nb == 1) then
                        weight(:) = 1._wp
                        R0(:) = 1._wp
                        V0(:) = 0._wp
                    else if (nb > 1) then
                        V0(:) = 1._wp
                    else
                        stop 'Invalid value of nb'
                    end if

                    if (polytropic) then
                        rhoref = 1._wp
                        pref = 1._wp
                    end if
                end if
            end if

            ! Determining the number of fluids for which the shear and the
            ! volume Reynolds numbers, e.g. viscous effects, are important
            do i = 1, num_fluids
                if (fluid_pp(i)%Re(1) > 0) Re_size(1) = Re_size(1) + 1
                if (fluid_pp(i)%Re(2) > 0) Re_size(2) = Re_size(2) + 1
            end do

            if (Re_size(1) > 0._wp) shear_stress = .true.
            if (Re_size(2) > 0._wp) bulk_stress = .true.

            !$acc update device(Re_size, viscous, shear_stress, bulk_stress)

            ! Bookkeeping the indexes of any viscous fluids and any pairs of
            ! fluids whose interface will support effects of surface tension
            if (viscous) then

                @:ALLOCATE(Re_idx(1:2, 1:maxval(Re_size)))

                k = 0
                do i = 1, num_fluids
                    if (fluid_pp(i)%Re(1) > 0) then
                        k = k + 1; Re_idx(1, k) = i
                    end if
                end do

                k = 0
                do i = 1, num_fluids
                    if (fluid_pp(i)%Re(2) > 0) then
                        k = k + 1; Re_idx(2, k) = i
                    end if
                end do

            end if

        end if
        ! END: Volume Fraction Model

        if (chemistry) then
            species_idx%beg = sys_size + 1
            species_idx%end = sys_size + num_species
            sys_size = species_idx%end
        end if

        if (bubbles_euler .and. qbmm .and. .not. polytropic) then
            allocate (MPI_IO_DATA%view(1:sys_size + 2*nb*4))
            allocate (MPI_IO_DATA%var(1:sys_size + 2*nb*4))
        elseif (bubbles_lagrange) then
            allocate (MPI_IO_DATA%view(1:sys_size + 1))
            allocate (MPI_IO_DATA%var(1:sys_size + 1))
        else
            allocate (MPI_IO_DATA%view(1:sys_size))
            allocate (MPI_IO_DATA%var(1:sys_size))
        end if

        do i = 1, sys_size
            allocate (MPI_IO_DATA%var(i)%sf(0:m, 0:n, 0:p))
            MPI_IO_DATA%var(i)%sf => null()
        end do
        if (bubbles_euler .and. qbmm .and. .not. polytropic) then
            do i = sys_size + 1, sys_size + 2*nb*4
                allocate (MPI_IO_DATA%var(i)%sf(0:m, 0:n, 0:p))
                MPI_IO_DATA%var(i)%sf => null()
            end do
        elseif (bubbles_lagrange) then
            do i = 1, sys_size + 1
                allocate (MPI_IO_DATA%var(i)%sf(0:m, 0:n, 0:p))
                MPI_IO_DATA%var(i)%sf => null()
            end do
        end if

        ! Configuring the WENO average flag that will be used to regulate
        ! whether any spatial derivatives are to computed in each cell by
        ! using the arithmetic mean of left and right, WENO-reconstructed,
        ! cell-boundary values or otherwise, the unaltered left and right,
        ! WENO-reconstructed, cell-boundary values
        wa_flg = 0._wp; if (weno_avg) wa_flg = 1._wp
        !$acc update device(wa_flg)

        ! Resort to default WENO-JS if no other WENO scheme is selected
        #:if not MFC_CASE_OPTIMIZATION
            wenojs = .not. (mapped_weno .or. wenoz .or. teno)
        #:endif

        if (ib) allocate (MPI_IO_IB_DATA%var%sf(0:m, 0:n, 0:p))
        Np = 0

        !$acc update device(Re_size)
        ! Determining the number of cells that are needed in order to store
        ! sufficient boundary conditions data as to iterate the solution in
        ! the physical computational domain from one time-step iteration to
        ! the next one
        if (viscous) then
            buff_size = 2*weno_polyn + 2
        else
            buff_size = weno_polyn + 2
        end if

        if (elasticity) then
            fd_number = max(1, fd_order/2)
            !buff_size = buff_size + fd_number
        end if

        if (probe_wrt) then
            fd_number = max(1, fd_order/2)
        end if

        ! Correction for smearing function in the lagrangian subgrid bubble model
        if (bubbles_lagrange) then
            buff_size = max(buff_size, 6)
        end if

        ! Configuring Coordinate Direction Indexes
        idwint(1)%beg = 0; idwint(2)%beg = 0; idwint(3)%beg = 0
        idwint(1)%end = m; idwint(2)%end = n; idwint(3)%end = p

        idwbuff(1)%beg = -buff_size
        if (num_dims > 1) then; idwbuff(2)%beg = -buff_size; else; idwbuff(2)%beg = 0; end if
        if (num_dims > 2) then; idwbuff(3)%beg = -buff_size; else; idwbuff(3)%beg = 0; end if

        idwbuff(1)%end = idwint(1)%end - idwbuff(1)%beg
        idwbuff(2)%end = idwint(2)%end - idwbuff(2)%beg
        idwbuff(3)%end = idwint(3)%end - idwbuff(3)%beg
        !$acc update device(idwint, idwbuff)

        ! Configuring Coordinate Direction Indexes
        if (bubbles_euler) then
            @:ALLOCATE(ptil(&
                & idwbuff(1)%beg:idwbuff(1)%end, &
                & idwbuff(2)%beg:idwbuff(2)%end, &
                & idwbuff(3)%beg:idwbuff(3)%end))
        end if

        startx = -buff_size
        starty = 0
        startz = 0
        if (n > 0) then
            starty = -buff_size
        end if
        if (p > 0) then
            startz = -buff_size
        end if

        !$acc update device(fd_order,fd_number)
        !$acc update device(startx, starty, startz)

        if (cyl_coord .neqv. .true.) then ! Cartesian grid
            grid_geometry = 1
        elseif (cyl_coord .and. p == 0) then ! Axisymmetric cylindrical grid
            grid_geometry = 2
        else ! Fully 3D cylindrical grid
            grid_geometry = 3
        end if

        momxb = mom_idx%beg
        momxe = mom_idx%end
        advxb = adv_idx%beg
        advxe = adv_idx%end
        contxb = cont_idx%beg
        contxe = cont_idx%end
        bubxb = bub_idx%beg
        bubxe = bub_idx%end
        strxb = stress_idx%beg
        strxe = stress_idx%end
        intxb = internalEnergies_idx%beg
        intxe = internalEnergies_idx%end
        xibeg = xi_idx%beg
        xiend = xi_idx%end
        chemxb = species_idx%beg
        chemxe = species_idx%end

        !$acc update device(momxb, momxe, advxb, advxe, contxb, contxe, bubxb, bubxe, intxb, intxe, sys_size, buff_size, E_idx, alf_idx, n_idx, adv_n, adap_dt, pi_fac, strxb, strxe, chemxb, chemxe)
        !$acc update device(b_size, xibeg, xiend, tensor_size)

        !$acc update device(species_idx)
        !$acc update device(cfl_target, m, n, p)

        !$acc update device(alt_soundspeed, acoustic_source, num_source)
        !$acc update device(dt, sys_size, buff_size, pref, rhoref, gamma_idx, pi_inf_idx, E_idx, alf_idx, stress_idx, mpp_lim, bubbles_euler, hypoelasticity, alt_soundspeed, avg_state, num_fluids, model_eqns, num_dims, mixture_err, grid_geometry, cyl_coord, mp_weno, weno_eps, teno_CT, hyperelasticity, hyper_model, elasticity, xi_idx, low_Mach)

        #:if not MFC_CASE_OPTIMIZATION
            !$acc update device(wenojs, mapped_weno, wenoz, teno)
            !$acc update device(wenoz_q)
        #:endif

        !$acc enter data copyin(nb, R0ref, Ca, Web, Re_inv, weight, R0, V0, bubbles_euler, polytropic, polydisperse, qbmm, R0_type, ptil, bubble_model, thermal, poly_sigma)
        !$acc enter data copyin(R_n, R_v, phi_vn, phi_nv, Pe_c, Tw, pv, M_n, M_v, k_n, k_v, pb0, mass_n0, mass_v0, Pe_T, Re_trans_T, Re_trans_c, Im_trans_T, Im_trans_c, omegaN, mul0, ss, gamma_v, mu_v, gamma_m, gamma_n, mu_n, gam)
        !$acc enter data copyin(dir_idx, dir_flg, dir_idx_tau)

        !$acc enter data copyin(relax, relax_model, palpha_eps,ptgalpha_eps)

        ! Allocating grid variables for the x-, y- and z-directions
        @:ALLOCATE(x_cb(-1 - buff_size:m + buff_size))
        @:ALLOCATE(x_cc(-buff_size:m + buff_size))
        @:ALLOCATE(dx(-buff_size:m + buff_size))

        if (n == 0) return; 
        @:ALLOCATE(y_cb(-1 - buff_size:n + buff_size))
        @:ALLOCATE(y_cc(-buff_size:n + buff_size))
        @:ALLOCATE(dy(-buff_size:n + buff_size))

        if (p == 0) return; 
        @:ALLOCATE(z_cb(-1 - buff_size:p + buff_size))
        @:ALLOCATE(z_cc(-buff_size:p + buff_size))
        @:ALLOCATE(dz(-buff_size:p + buff_size))

    end subroutine s_initialize_global_parameters_module

    !> Initializes parallel infrastructure
    subroutine s_initialize_parallel_io

        #:if not MFC_CASE_OPTIMIZATION
            num_dims = 1 + min(1, n) + min(1, p)
        #:endif

        allocate (proc_coords(1:num_dims))

        if (parallel_io .neqv. .true.) return

#ifdef MFC_MPI

        ! Option for Lustre file system (Darter/Comet/Stampede)
        write (mpiiofs, '(A)') '/lustre_'
        mpiiofs = trim(mpiiofs)

        call MPI_INFO_CREATE(mpi_info_int, ierr)
        call MPI_INFO_SET(mpi_info_int, 'romio_ds_write', 'disable', ierr)

        ! Option for UNIX file system (Hooke/Thomson)
        ! WRITE(mpiiofs, '(A)') '/ufs_'
        ! mpiiofs = TRIM(mpiiofs)
        ! mpi_info_int = MPI_INFO_NULL

        allocate (start_idx(1:num_dims))

#endif

    end subroutine s_initialize_parallel_io

    !> Module deallocation and/or disassociation procedures
    subroutine s_finalize_global_parameters_module

        integer :: i

        ! Deallocating the variables bookkeeping the indexes of any viscous
        ! fluids and any pairs of fluids whose interfaces supported effects
        ! of surface tension
        if (viscous) then
            @:DEALLOCATE(Re_idx)
        end if

        deallocate (proc_coords)
        if (parallel_io) then
            deallocate (start_idx)

            if (bubbles_lagrange) then
                do i = 1, sys_size + 1
                    MPI_IO_DATA%var(i)%sf => null()
                end do
            else
                do i = 1, sys_size
                    MPI_IO_DATA%var(i)%sf => null()
                end do
            end if

            deallocate (MPI_IO_DATA%var)
            deallocate (MPI_IO_DATA%view)
        end if

        if (ib) MPI_IO_IB_DATA%var%sf => null()

        ! Deallocating grid variables for the x-, y- and z-directions
        @:DEALLOCATE(x_cb, x_cc, dx)

        if (n == 0) return; 
        @:DEALLOCATE(y_cb, y_cc, dy)

        if (p == 0) return; 
        @:DEALLOCATE(z_cb, z_cc, dz)

    end subroutine s_finalize_global_parameters_module

end module m_global_parameters<|MERGE_RESOLUTION|>--- conflicted
+++ resolved
@@ -446,16 +446,11 @@
     real(wp), allocatable, dimension(:) :: gammas, gs_min, pi_infs, ps_inf, cvs, qvs, qvps
     !$acc declare create(gammas, gs_min, pi_infs, ps_inf, cvs, qvs, qvps)
 
-<<<<<<< HEAD
     integer :: max_iter_pc_ts !< maximum number of iterations for phase change at each time-step
     !$acc declare create(max_iter_pc_ts)
 
-    real(kind(0d0)) :: mytime       !< Current simulation time
-    real(kind(0d0)) :: finaltime    !< Final simulation time
-=======
     real(wp) :: mytime       !< Current simulation time
     real(wp) :: finaltime    !< Final simulation time
->>>>>>> bae121f7
 
     logical :: weno_flat, riemann_flat, rdma_mpi
 
