--- conflicted
+++ resolved
@@ -75,14 +75,10 @@
     integer, private :: num_ts !<
     !! Number of time stages in the time-stepping scheme
 
-<<<<<<< HEAD
     integer :: stor !< storage index
     real(wp), allocatable, dimension(:, :) :: rk_coef
-=======
-    $:GPU_DECLARE(create='[q_cons_ts,q_prim_vf,q_T_sf,rhs_vf,q_prim_ts,rhs_mv,rhs_pb,max_dt,bc_type]')
->>>>>>> 0fcc08da
-
-    $:GPU_DECLARE(create='[q_cons_ts,q_prim_vf,q_T_sf,rhs_vf,q_prim_ts,rhs_mv,rhs_pb,max_dt,rk_coef]')
+
+    $:GPU_DECLARE(create='[q_cons_ts,q_prim_vf,q_T_sf,rhs_vf,q_prim_ts,rhs_mv,rhs_pb,max_dt,rk_coef,bc_type]')
 
 #if defined(__NVCOMPILER_GPU_UNIFIED_MEM)
     real(wp), allocatable, dimension(:, :, :, :), pinned, target :: q_cons_ts_pool_host
@@ -453,7 +449,6 @@
                 stor = 2
             end if
 
-<<<<<<< HEAD
             ! TVD RK coefficients
             @:ALLOCATE (rk_coef(time_stepper, 4))
             if (time_stepper == 1) then
@@ -465,72 +460,6 @@
                 rk_coef(1, :) = (/1._wp, 0._wp, 1._wp, 1._wp/)
                 rk_coef(2, :) = (/1._wp, 3._wp, 1._wp, 4._wp/)
                 rk_coef(3, :) = (/2._wp, 1._wp, 2._wp, 3._wp/)
-=======
-        #:call GPU_PARALLEL_LOOP(collapse=4)
-            do i = 1, sys_size
-                do l = 0, p
-                    do k = 0, n
-                        do j = 0, m
-                            q_cons_ts(1)%vf(i)%sf(j, k, l) = &
-                                q_cons_ts(1)%vf(i)%sf(j, k, l) &
-                                + dt*rhs_vf(i)%sf(j, k, l)
-                        end do
-                    end do
-                end do
-            end do
-        #:endcall GPU_PARALLEL_LOOP
-
-        !Evolve pb and mv for non-polytropic qbmm
-        if (qbmm .and. (.not. polytropic)) then
-            #:call GPU_PARALLEL_LOOP(collapse=5)
-                do i = 1, nb
-                    do l = 0, p
-                        do k = 0, n
-                            do j = 0, m
-                                do q = 1, nnode
-                                    pb_ts(1)%sf(j, k, l, q, i) = &
-                                        pb_ts(1)%sf(j, k, l, q, i) &
-                                        + dt*rhs_pb(j, k, l, q, i)
-                                end do
-                            end do
-                        end do
-                    end do
-                end do
-            #:endcall GPU_PARALLEL_LOOP
-        end if
-
-        if (qbmm .and. (.not. polytropic)) then
-            #:call GPU_PARALLEL_LOOP(collapse=5)
-                do i = 1, nb
-                    do l = 0, p
-                        do k = 0, n
-                            do j = 0, m
-                                do q = 1, nnode
-                                    mv_ts(1)%sf(j, k, l, q, i) = &
-                                        mv_ts(1)%sf(j, k, l, q, i) &
-                                        + dt*rhs_mv(j, k, l, q, i)
-                                end do
-                            end do
-                        end do
-                    end do
-                end do
-            #:endcall GPU_PARALLEL_LOOP
-        end if
-
-        if (bodyForces) call s_apply_bodyforces(q_cons_ts(1)%vf, q_prim_vf, rhs_vf, dt)
-
-        if (grid_geometry == 3) call s_apply_fourier_filter(q_cons_ts(1)%vf)
-
-        if (model_eqns == 3) call s_pressure_relaxation_procedure(q_cons_ts(1)%vf)
-
-        if (adv_n) call s_comp_alpha_from_n(q_cons_ts(1)%vf)
-
-        if (ib) then
-            if (qbmm .and. .not. polytropic) then
-                call s_ibm_correct_state(q_cons_ts(1)%vf, q_prim_vf, pb_ts(1)%sf, mv_ts(1)%sf)
-            else
-                call s_ibm_correct_state(q_cons_ts(1)%vf, q_prim_vf)
->>>>>>> 0fcc08da
             end if
             $:GPU_UPDATE(device='[rk_coef]')
         end if
@@ -554,7 +483,6 @@
         ! Adaptive dt: initial stage
         if (adap_dt) call s_adaptive_dt_bubble(1)
 
-<<<<<<< HEAD
         do s = 1, nstage
             call s_compute_rhs(q_cons_ts(1)%vf, q_T_sf, q_prim_vf, bc_type, rhs_vf, pb_ts(1)%sf, rhs_pb, mv_ts(1)%sf, rhs_mv, t_step, time_avg, s)
 
@@ -566,88 +494,6 @@
                         call s_write_run_time_information(q_prim_vf, t_step)
                     end if
                 end if
-=======
-#ifdef FRONTIER_UNIFIED
-        #:call GPU_PARALLEL_LOOP(collapse=4)
-            do i = 1, sys_size
-                do l = 0, p
-                    do k = 0, n
-                        do j = 0, m
-                            q_cons_ts(2)%vf(i)%sf(j, k, l) = &
-                                q_cons_ts(1)%vf(i)%sf(j, k, l)
-                            q_cons_ts(1)%vf(i)%sf(j, k, l) = &
-                                q_cons_ts(1)%vf(i)%sf(j, k, l) &
-                                + dt*rhs_vf(i)%sf(j, k, l)
-                        end do
-                    end do
-                end do
-            end do
-        #:endcall GPU_PARALLEL_LOOP
-
-        dest = 1 ! Result in q_cons_ts(1)%vf
-#else
-        #:call GPU_PARALLEL_LOOP(collapse=4)
-            do i = 1, sys_size
-                do l = 0, p
-                    do k = 0, n
-                        do j = 0, m
-                            q_cons_ts(2)%vf(i)%sf(j, k, l) = &
-                                q_cons_ts(1)%vf(i)%sf(j, k, l) &
-                                + dt*rhs_vf(i)%sf(j, k, l)
-                        end do
-                    end do
-                end do
-            end do
-        #:endcall GPU_PARALLEL_LOOP
-
-        dest = 2 ! Result in q_cons_ts(2)%vf
-#endif
-
-        !Evolve pb and mv for non-polytropic qbmm
-        if (qbmm .and. (.not. polytropic)) then
-            #:call GPU_PARALLEL_LOOP(collapse=5)
-                do i = 1, nb
-                    do l = 0, p
-                        do k = 0, n
-                            do j = 0, m
-                                do q = 1, nnode
-                                    pb_ts(2)%sf(j, k, l, q, i) = &
-                                        pb_ts(1)%sf(j, k, l, q, i) &
-                                        + dt*rhs_pb(j, k, l, q, i)
-                                end do
-                            end do
-                        end do
-                    end do
-                end do
-            #:endcall GPU_PARALLEL_LOOP
-        end if
-
-        if (qbmm .and. (.not. polytropic)) then
-            #:call GPU_PARALLEL_LOOP(collapse=5)
-                do i = 1, nb
-                    do l = 0, p
-                        do k = 0, n
-                            do j = 0, m
-                                do q = 1, nnode
-                                    mv_ts(2)%sf(j, k, l, q, i) = &
-                                        mv_ts(1)%sf(j, k, l, q, i) &
-                                        + dt*rhs_mv(j, k, l, q, i)
-                                end do
-                            end do
-                        end do
-                    end do
-                end do
-            #:endcall GPU_PARALLEL_LOOP
-        end if
-
-        if (bodyForces) call s_apply_bodyforces(q_cons_ts(dest)%vf, q_prim_vf, rhs_vf, dt)
-
-        if (grid_geometry == 3) call s_apply_fourier_filter(q_cons_ts(dest)%vf)
-
-        if (model_eqns == 3 .and. (.not. relax)) then
-            call s_pressure_relaxation_procedure(q_cons_ts(dest)%vf)
-        end if
->>>>>>> 0fcc08da
 
                 if (probe_wrt) then
                     call s_time_step_cycling(t_step)
@@ -659,7 +505,6 @@
                     if (t_step == t_step_stop) return
                 end if
             end if
-<<<<<<< HEAD
 
             if (bubbles_lagrange .and. .not. adap_dt) call s_update_lagrange_tdv_rk(stage=s)
             #:call GPU_PARALLEL_LOOP(collapse=4)
@@ -675,69 +520,11 @@
                                     (rk_coef(s, 1)*q_cons_ts(1)%vf(i)%sf(j, k, l) &
                                      + rk_coef(s, 2)*q_cons_ts(stor)%vf(i)%sf(j, k, l) &
                                      + rk_coef(s, 3)*dt*rhs_vf(i)%sf(j, k, l))/rk_coef(s, 4)
-=======
-        end if
-
-        ! Stage 2 of 2
-        call s_compute_rhs(q_cons_ts(dest)%vf, q_T_sf, q_prim_vf, bc_type, rhs_vf, pb_ts(2)%sf, rhs_pb, mv_ts(2)%sf, rhs_mv, t_step, time_avg, 2)
-
-        if (bubbles_lagrange .and. .not. adap_dt) call s_update_lagrange_tdv_rk(stage=2)
-
-#ifdef FRONTIER_UNIFIED
-        #:call GPU_PARALLEL_LOOP(collapse=4)
-            do i = 1, sys_size
-                do l = 0, p
-                    do k = 0, n
-                        do j = 0, m
-                            q_cons_ts(1)%vf(i)%sf(j, k, l) = &
-                                (q_cons_ts(2)%vf(i)%sf(j, k, l) &
-                                 + q_cons_ts(1)%vf(i)%sf(j, k, l) &
-                                 + dt*rhs_vf(i)%sf(j, k, l))/4._wp
-                        end do
-                    end do
-                end do
-            end do
-        #:endcall GPU_PARALLEL_LOOP
-
-        dest = 1 ! Result in q_cons_ts(1)%vf
-#else
-        #:call GPU_PARALLEL_LOOP(collapse=4)
-            do i = 1, sys_size
-                do l = 0, p
-                    do k = 0, n
-                        do j = 0, m
-                            q_cons_ts(1)%vf(i)%sf(j, k, l) = &
-                                (q_cons_ts(1)%vf(i)%sf(j, k, l) &
-                                 + q_cons_ts(2)%vf(i)%sf(j, k, l) &
-                                 + dt*rhs_vf(i)%sf(j, k, l))/2._wp
-                        end do
-                    end do
-                end do
-            end do
-        #:endcall GPU_PARALLEL_LOOP
-
-        dest = 1 ! Result in q_cons_ts(1)%vf
-#endif
-
-        if (qbmm .and. (.not. polytropic)) then
-            #:call GPU_PARALLEL_LOOP(collapse=5)
-                do i = 1, nb
-                    do l = 0, p
-                        do k = 0, n
-                            do j = 0, m
-                                do q = 1, nnode
-                                    pb_ts(1)%sf(j, k, l, q, i) = &
-                                        (pb_ts(1)%sf(j, k, l, q, i) &
-                                         + pb_ts(2)%sf(j, k, l, q, i) &
-                                         + dt*rhs_pb(j, k, l, q, i))/2._wp
-                                end do
->>>>>>> 0fcc08da
                             end do
                         end do
                     end do
                 end do
             #:endcall GPU_PARALLEL_LOOP
-<<<<<<< HEAD
             !Evolve pb and mv for non-polytropic qbmm
             if (qbmm .and. (.not. polytropic)) then
                 #:call GPU_PARALLEL_LOOP(collapse=5)
@@ -761,48 +548,11 @@
                                              + rk_coef(s, 2)*mv_ts(stor)%sf(j, k, l, q, i) &
                                              + rk_coef(s, 3)*dt*rhs_mv(j, k, l, q, i))/rk_coef(s, 4)
                                     end do
-=======
-        end if
-
-        if (qbmm .and. (.not. polytropic)) then
-            #:call GPU_PARALLEL_LOOP(collapse=5)
-                do i = 1, nb
-                    do l = 0, p
-                        do k = 0, n
-                            do j = 0, m
-                                do q = 1, nnode
-                                    mv_ts(1)%sf(j, k, l, q, i) = &
-                                        (mv_ts(1)%sf(j, k, l, q, i) &
-                                         + mv_ts(2)%sf(j, k, l, q, i) &
-                                         + dt*rhs_mv(j, k, l, q, i))/2._wp
->>>>>>> 0fcc08da
                                 end do
                             end do
                         end do
                     end do
-<<<<<<< HEAD
                 #:endcall GPU_PARALLEL_LOOP
-=======
-                end do
-            #:endcall GPU_PARALLEL_LOOP
-        end if
-
-        if (bodyForces) call s_apply_bodyforces(q_cons_ts(dest)%vf, q_prim_vf, rhs_vf, 2._wp*dt/3._wp)
-
-        if (grid_geometry == 3) call s_apply_fourier_filter(q_cons_ts(dest)%vf)
-
-        if (model_eqns == 3 .and. (.not. relax)) then
-            call s_pressure_relaxation_procedure(q_cons_ts(dest)%vf)
-        end if
-
-        if (adv_n) call s_comp_alpha_from_n(q_cons_ts(dest)%vf)
-
-        if (ib) then
-            if (qbmm .and. .not. polytropic) then
-                call s_ibm_correct_state(q_cons_ts(dest)%vf, q_prim_vf, pb_ts(1)%sf, mv_ts(1)%sf)
-            else
-                call s_ibm_correct_state(q_cons_ts(dest)%vf, q_prim_vf)
->>>>>>> 0fcc08da
             end if
 
             if (bodyForces) call s_apply_bodyforces(q_cons_ts(1)%vf, q_prim_vf, rhs_vf, rk_coef(s, 3)*dt/rk_coef(s, 4))
@@ -813,7 +563,6 @@
                 call s_pressure_relaxation_procedure(q_cons_ts(1)%vf)
             end if
 
-<<<<<<< HEAD
             if (adv_n) call s_comp_alpha_from_n(q_cons_ts(1)%vf)
 
             if (ib) then
@@ -857,297 +606,6 @@
         ! Adaptive dt: final stage
         if (adap_dt) call s_adaptive_dt_bubble(3)
 
-=======
-        if (probe_wrt) then
-            call s_time_step_cycling(t_step)
-        end if
-
-        if (cfl_dt) then
-            if (mytime >= t_stop) return
-        else
-            if (t_step == t_step_stop) return
-        end if
-
-        if (bubbles_lagrange .and. .not. adap_dt) call s_update_lagrange_tdv_rk(stage=1)
-
-#ifdef FRONTIER_UNIFIED
-        #:call GPU_PARALLEL_LOOP(collapse=4)
-            do i = 1, sys_size
-                do l = 0, p
-                    do k = 0, n
-                        do j = 0, m
-                            q_cons_ts(2)%vf(i)%sf(j, k, l) = &
-                                q_cons_ts(1)%vf(i)%sf(j, k, l)
-                            q_cons_ts(1)%vf(i)%sf(j, k, l) = &
-                                q_cons_ts(1)%vf(i)%sf(j, k, l) &
-                                + dt*rhs_vf(i)%sf(j, k, l)
-                        end do
-                    end do
-                end do
-            end do
-        #:endcall GPU_PARALLEL_LOOP
-
-        dest = 1 ! result in q_cons_ts(1)%vf
-#else
-        #:call GPU_PARALLEL_LOOP(collapse=4)
-            do i = 1, sys_size
-                do l = 0, p
-                    do k = 0, n
-                        do j = 0, m
-                            q_cons_ts(2)%vf(i)%sf(j, k, l) = &
-                                q_cons_ts(1)%vf(i)%sf(j, k, l) &
-                                + dt*rhs_vf(i)%sf(j, k, l)
-                        end do
-                    end do
-                end do
-            end do
-        #:endcall GPU_PARALLEL_LOOP
-
-        dest = 2 ! result in q_cons_ts(2)%vf
-#endif
-
-        !Evolve pb and mv for non-polytropic qbmm
-        if (qbmm .and. (.not. polytropic)) then
-            #:call GPU_PARALLEL_LOOP(collapse=5)
-                do i = 1, nb
-                    do l = 0, p
-                        do k = 0, n
-                            do j = 0, m
-                                do q = 1, nnode
-                                    pb_ts(2)%sf(j, k, l, q, i) = &
-                                        pb_ts(1)%sf(j, k, l, q, i) &
-                                        + dt*rhs_pb(j, k, l, q, i)
-                                end do
-                            end do
-                        end do
-                    end do
-                end do
-            #:endcall GPU_PARALLEL_LOOP
-        end if
-
-        if (qbmm .and. (.not. polytropic)) then
-            #:call GPU_PARALLEL_LOOP(collapse=5)
-                do i = 1, nb
-                    do l = 0, p
-                        do k = 0, n
-                            do j = 0, m
-                                do q = 1, nnode
-                                    mv_ts(2)%sf(j, k, l, q, i) = &
-                                        mv_ts(1)%sf(j, k, l, q, i) &
-                                        + dt*rhs_mv(j, k, l, q, i)
-                                end do
-                            end do
-                        end do
-                    end do
-                end do
-            #:endcall GPU_PARALLEL_LOOP
-        end if
-
-        if (bodyForces) call s_apply_bodyforces(q_cons_ts(dest)%vf, q_prim_vf, rhs_vf, dt)
-
-        if (grid_geometry == 3) call s_apply_fourier_filter(q_cons_ts(dest)%vf)
-
-        if (model_eqns == 3 .and. (.not. relax)) then
-            call s_pressure_relaxation_procedure(q_cons_ts(dest)%vf)
-        end if
-
-        if (adv_n) call s_comp_alpha_from_n(q_cons_ts(dest)%vf)
-
-        if (ib) then
-            if (qbmm .and. .not. polytropic) then
-                call s_ibm_correct_state(q_cons_ts(dest)%vf, q_prim_vf, pb_ts(2)%sf, mv_ts(2)%sf)
-            else
-                call s_ibm_correct_state(q_cons_ts(dest)%vf, q_prim_vf)
-            end if
-        end if
-
-        ! Stage 2 of 3
-        call s_compute_rhs(q_cons_ts(dest)%vf, q_T_sf, q_prim_vf, bc_type, rhs_vf, pb_ts(2)%sf, rhs_pb, mv_ts(2)%sf, rhs_mv, t_step, time_avg, 2)
-
-        if (bubbles_lagrange .and. .not. adap_dt) call s_update_lagrange_tdv_rk(stage=2)
-
-#if defined(FRONTIER_UNIFIED)
-        #:call GPU_PARALLEL_LOOP(collapse=4)
-            do i = 1, sys_size
-                do l = 0, p
-                    do k = 0, n
-                        do j = 0, m
-                            q_cons_ts(1)%vf(i)%sf(j, k, l) = &
-                                (3._wp*q_cons_ts(2)%vf(i)%sf(j, k, l) &
-                                 + q_cons_ts(1)%vf(i)%sf(j, k, l) &
-                                 + dt*rhs_vf(i)%sf(j, k, l))/4._wp
-                        end do
-                    end do
-                end do
-            end do
-        #:endcall GPU_PARALLEL_LOOP
-
-        dest = 1 ! Result in q_cons_ts(1)%vf
-#else
-        #:call GPU_PARALLEL_LOOP(collapse=4)
-            do i = 1, sys_size
-                do l = 0, p
-                    do k = 0, n
-                        do j = 0, m
-                            q_cons_ts(2)%vf(i)%sf(j, k, l) = &
-                                (3._wp*q_cons_ts(1)%vf(i)%sf(j, k, l) &
-                                 + q_cons_ts(2)%vf(i)%sf(j, k, l) &
-                                 + dt*rhs_vf(i)%sf(j, k, l))/4._wp
-                        end do
-                    end do
-                end do
-            end do
-        #:endcall GPU_PARALLEL_LOOP
-
-        dest = 2 ! Result in q_cons_ts(2)%vf
-#endif
-
-        if (qbmm .and. (.not. polytropic)) then
-            #:call GPU_PARALLEL_LOOP(collapse=5)
-                do i = 1, nb
-                    do l = 0, p
-                        do k = 0, n
-                            do j = 0, m
-                                do q = 1, nnode
-                                    pb_ts(2)%sf(j, k, l, q, i) = &
-                                        (3._wp*pb_ts(1)%sf(j, k, l, q, i) &
-                                         + pb_ts(2)%sf(j, k, l, q, i) &
-                                         + dt*rhs_pb(j, k, l, q, i))/4._wp
-                                end do
-                            end do
-                        end do
-                    end do
-                end do
-            #:endcall GPU_PARALLEL_LOOP
-        end if
-
-        if (qbmm .and. (.not. polytropic)) then
-            #:call GPU_PARALLEL_LOOP(collapse=5)
-                do i = 1, nb
-                    do l = 0, p
-                        do k = 0, n
-                            do j = 0, m
-                                do q = 1, nnode
-                                    mv_ts(2)%sf(j, k, l, q, i) = &
-                                        (3._wp*mv_ts(1)%sf(j, k, l, q, i) &
-                                         + mv_ts(2)%sf(j, k, l, q, i) &
-                                         + dt*rhs_mv(j, k, l, q, i))/4._wp
-                                end do
-                            end do
-                        end do
-                    end do
-                end do
-            #:endcall GPU_PARALLEL_LOOP
-        end if
-
-        if (bodyForces) call s_apply_bodyforces(q_cons_ts(dest)%vf, q_prim_vf, rhs_vf, dt/4._wp)
-
-        if (grid_geometry == 3) call s_apply_fourier_filter(q_cons_ts(dest)%vf)
-
-        if (model_eqns == 3 .and. (.not. relax)) then
-            call s_pressure_relaxation_procedure(q_cons_ts(dest)%vf)
-        end if
-
-        if (adv_n) call s_comp_alpha_from_n(q_cons_ts(dest)%vf)
-
-        if (ib) then
-            if (qbmm .and. .not. polytropic) then
-                call s_ibm_correct_state(q_cons_ts(dest)%vf, q_prim_vf, pb_ts(2)%sf, mv_ts(2)%sf)
-            else
-                call s_ibm_correct_state(q_cons_ts(dest)%vf, q_prim_vf)
-            end if
-        end if
-
-        ! Stage 3 of 3
-        call s_compute_rhs(q_cons_ts(dest)%vf, q_T_sf, q_prim_vf, bc_type, rhs_vf, pb_ts(2)%sf, rhs_pb, mv_ts(2)%sf, rhs_mv, t_step, time_avg, 3)
-
-        if (bubbles_lagrange .and. .not. adap_dt) call s_update_lagrange_tdv_rk(stage=3)
-
-#ifdef FRONTIER_UNIFIED
-        #:call GPU_PARALLEL_LOOP(collapse=4)
-            do i = 1, sys_size
-                do l = 0, p
-                    do k = 0, n
-                        do j = 0, m
-                            q_cons_ts(1)%vf(i)%sf(j, k, l) = &
-                                (q_cons_ts(2)%vf(i)%sf(j, k, l) &
-                                 + 2._wp*q_cons_ts(1)%vf(i)%sf(j, k, l) &
-                                 + 2._wp*dt*rhs_vf(i)%sf(j, k, l))/3._wp
-                        end do
-                    end do
-                end do
-            end do
-        #:endcall GPU_PARALLEL_LOOP
-
-        dest = 1 ! Result in q_cons_ts(1)%vf
-#else
-        #:call GPU_PARALLEL_LOOP(collapse=4)
-            do i = 1, sys_size
-                do l = 0, p
-                    do k = 0, n
-                        do j = 0, m
-                            q_cons_ts(1)%vf(i)%sf(j, k, l) = &
-                                (q_cons_ts(1)%vf(i)%sf(j, k, l) &
-                                 + 2._wp*q_cons_ts(2)%vf(i)%sf(j, k, l) &
-                                 + 2._wp*dt*rhs_vf(i)%sf(j, k, l))/3._wp
-                        end do
-                    end do
-                end do
-            end do
-        #:endcall GPU_PARALLEL_LOOP
-
-        dest = 1 ! Result in q_cons_ts(2)%vf
-#endif
-
-        if (qbmm .and. (.not. polytropic)) then
-            #:call GPU_PARALLEL_LOOP(collapse=5)
-                do i = 1, nb
-                    do l = 0, p
-                        do k = 0, n
-                            do j = 0, m
-                                do q = 1, nnode
-                                    pb_ts(1)%sf(j, k, l, q, i) = &
-                                        (pb_ts(1)%sf(j, k, l, q, i) &
-                                         + 2._wp*pb_ts(2)%sf(j, k, l, q, i) &
-                                         + 2._wp*dt*rhs_pb(j, k, l, q, i))/3._wp
-                                end do
-                            end do
-                        end do
-                    end do
-                end do
-            #:endcall GPU_PARALLEL_LOOP
-        end if
-
-        if (qbmm .and. (.not. polytropic)) then
-            #:call GPU_PARALLEL_LOOP(collapse=5)
-                do i = 1, nb
-                    do l = 0, p
-                        do k = 0, n
-                            do j = 0, m
-                                do q = 1, nnode
-                                    mv_ts(1)%sf(j, k, l, q, i) = &
-                                        (mv_ts(1)%sf(j, k, l, q, i) &
-                                         + 2._wp*mv_ts(2)%sf(j, k, l, q, i) &
-                                         + 2._wp*dt*rhs_mv(j, k, l, q, i))/3._wp
-                                end do
-                            end do
-                        end do
-                    end do
-                end do
-            #:endcall GPU_PARALLEL_LOOP
-        end if
-
-        if (bodyForces) call s_apply_bodyforces(q_cons_ts(dest)%vf, q_prim_vf, rhs_vf, 2._wp*dt/3._wp)
-
-        if (grid_geometry == 3) call s_apply_fourier_filter(q_cons_ts(dest)%vf)
-
-        if (model_eqns == 3 .and. (.not. relax)) then
-            call s_pressure_relaxation_procedure(q_cons_ts(dest)%vf)
-        end if
-
-        call nvtxStartRange("RHS-ELASTIC")
-        if (hyperelasticity) call s_hyperelastic_rmt_stress_update(q_cons_ts(dest)%vf, q_prim_vf)
->>>>>>> 0fcc08da
         call nvtxEndRange
         call cpu_time(finish)
 
