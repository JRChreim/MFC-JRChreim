--- conflicted
+++ resolved
@@ -571,7 +571,6 @@
         if (bubbles_lagrange .and. .not. adap_dt) call s_update_lagrange_tdv_rk(stage=1)
 
 #ifdef FRONTIER_UNIFIED
-<<<<<<< HEAD
         #:call GPU_PARALLEL_LOOP(collapse=4)
             do i = 1, sys_size
                 do l = 0, p
@@ -583,18 +582,6 @@
                                 q_cons_ts(1)%vf(i)%sf(j, k, l) &
                                 + dt*rhs_vf(i)%sf(j, k, l)
                         end do
-=======
-        $:GPU_PARALLEL_LOOP(collapse=4)
-        do i = 1, sys_size
-            do l = 0, p
-                do k = 0, n
-                    do j = 0, m
-                        q_cons_ts(2)%vf(i)%sf(j, k, l) = &
-                            q_cons_ts(1)%vf(i)%sf(j, k, l)
-                        q_cons_ts(1)%vf(i)%sf(j, k, l) = &
-                            q_cons_ts(1)%vf(i)%sf(j, k, l) &
-                            + dt*rhs_vf(i)%sf(j, k, l)
->>>>>>> 9fbc5661
                     end do
                 end do
             end do
@@ -602,31 +589,8 @@
 
         dest = 1 ! Result in q_cons_ts(1)%vf
 #else
-<<<<<<< HEAD
         #:call GPU_PARALLEL_LOOP(collapse=4)
             do i = 1, sys_size
-=======
-        $:GPU_PARALLEL_LOOP(collapse=4)
-        do i = 1, sys_size
-            do l = 0, p
-                do k = 0, n
-                    do j = 0, m
-                        q_cons_ts(2)%vf(i)%sf(j, k, l) = &
-                            q_cons_ts(1)%vf(i)%sf(j, k, l) &
-                            + dt*rhs_vf(i)%sf(j, k, l)
-                    end do
-                end do
-            end do
-        end do
-
-        dest = 2 ! Result in q_cons_ts(2)%vf
-#endif
-
-        !Evolve pb and mv for non-polytropic qbmm
-        if (qbmm .and. (.not. polytropic)) then
-            $:GPU_PARALLEL_LOOP(collapse=5)
-            do i = 1, nb
->>>>>>> 9fbc5661
                 do l = 0, p
                     do k = 0, n
                         do j = 0, m
@@ -703,7 +667,6 @@
         if (bubbles_lagrange .and. .not. adap_dt) call s_update_lagrange_tdv_rk(stage=2)
 
 #ifdef FRONTIER_UNIFIED
-<<<<<<< HEAD
         #:call GPU_PARALLEL_LOOP(collapse=4)
             do i = 1, sys_size
                 do l = 0, p
@@ -714,50 +677,15 @@
                                  + q_cons_ts(1)%vf(i)%sf(j, k, l) &
                                  + dt*rhs_vf(i)%sf(j, k, l))/4._wp
                         end do
-=======
-        $:GPU_PARALLEL_LOOP(collapse=4)
-        do i = 1, sys_size
-            do l = 0, p
-                do k = 0, n
-                    do j = 0, m
-                        q_cons_ts(1)%vf(i)%sf(j, k, l) = &
-                            (q_cons_ts(2)%vf(i)%sf(j, k, l) &
-                             + q_cons_ts(1)%vf(i)%sf(j, k, l) &
-                             + dt*rhs_vf(i)%sf(j, k, l))/4._wp
-                    end do
-                end do
-            end do
-        end do
+                    end do
+                end do
+            end do
+        #:endcall GPU_PARALLEL_LOOP
 
         dest = 1 ! Result in q_cons_ts(1)%vf
-#else
-        $:GPU_PARALLEL_LOOP(collapse=4)
-        do i = 1, sys_size
-            do l = 0, p
-                do k = 0, n
-                    do j = 0, m
-                        q_cons_ts(1)%vf(i)%sf(j, k, l) = &
-                            (q_cons_ts(1)%vf(i)%sf(j, k, l) &
-                             + q_cons_ts(2)%vf(i)%sf(j, k, l) &
-                             + dt*rhs_vf(i)%sf(j, k, l))/2._wp
->>>>>>> 9fbc5661
-                    end do
-                end do
-            end do
-        #:endcall GPU_PARALLEL_LOOP
-
-        dest = 1 ! Result in q_cons_ts(1)%vf
-<<<<<<< HEAD
 #else
         #:call GPU_PARALLEL_LOOP(collapse=4)
             do i = 1, sys_size
-=======
-#endif
-
-        if (qbmm .and. (.not. polytropic)) then
-            $:GPU_PARALLEL_LOOP(collapse=5)
-            do i = 1, nb
->>>>>>> 9fbc5661
                 do l = 0, p
                     do k = 0, n
                         do j = 0, m
@@ -888,7 +816,6 @@
         if (bubbles_lagrange .and. .not. adap_dt) call s_update_lagrange_tdv_rk(stage=1)
 
 #ifdef FRONTIER_UNIFIED
-<<<<<<< HEAD
         #:call GPU_PARALLEL_LOOP(collapse=4)
             do i = 1, sys_size
                 do l = 0, p
@@ -900,52 +827,15 @@
                                 q_cons_ts(1)%vf(i)%sf(j, k, l) &
                                 + dt*rhs_vf(i)%sf(j, k, l)
                         end do
-=======
-        $:GPU_PARALLEL_LOOP(collapse=4)
-        do i = 1, sys_size
-            do l = 0, p
-                do k = 0, n
-                    do j = 0, m
-                        q_cons_ts(2)%vf(i)%sf(j, k, l) = &
-                            q_cons_ts(1)%vf(i)%sf(j, k, l)
-                        q_cons_ts(1)%vf(i)%sf(j, k, l) = &
-                            q_cons_ts(1)%vf(i)%sf(j, k, l) &
-                            + dt*rhs_vf(i)%sf(j, k, l)
-                    end do
-                end do
-            end do
-        end do
-
-        dest = 1 ! result in q_cons_ts(1)%vf
-#else
-        $:GPU_PARALLEL_LOOP(collapse=4)
-        do i = 1, sys_size
-            do l = 0, p
-                do k = 0, n
-                    do j = 0, m
-                        q_cons_ts(2)%vf(i)%sf(j, k, l) = &
-                            q_cons_ts(1)%vf(i)%sf(j, k, l) &
-                            + dt*rhs_vf(i)%sf(j, k, l)
->>>>>>> 9fbc5661
                     end do
                 end do
             end do
         #:endcall GPU_PARALLEL_LOOP
 
-<<<<<<< HEAD
         dest = 1 ! result in q_cons_ts(1)%vf
 #else
         #:call GPU_PARALLEL_LOOP(collapse=4)
             do i = 1, sys_size
-=======
-        dest = 2 ! result in q_cons_ts(2)%vf
-#endif
-
-        !Evolve pb and mv for non-polytropic qbmm
-        if (qbmm .and. (.not. polytropic)) then
-            $:GPU_PARALLEL_LOOP(collapse=5)
-            do i = 1, nb
->>>>>>> 9fbc5661
                 do l = 0, p
                     do k = 0, n
                         do j = 0, m
@@ -1020,8 +910,6 @@
         call s_compute_rhs(q_cons_ts(dest)%vf, q_T_sf, q_prim_vf, bc_type, rhs_vf, pb_ts(2)%sf, rhs_pb, mv_ts(2)%sf, rhs_mv, t_step, time_avg, 2)
 
         if (bubbles_lagrange .and. .not. adap_dt) call s_update_lagrange_tdv_rk(stage=2)
-
-<<<<<<< HEAD
 
 #if defined(FRONTIER_UNIFIED)
         #:call GPU_PARALLEL_LOOP(collapse=4)
@@ -1034,52 +922,15 @@
                                  + q_cons_ts(1)%vf(i)%sf(j, k, l) &
                                  + dt*rhs_vf(i)%sf(j, k, l))/4._wp
                         end do
-=======
-#if defined(FRONTIER_UNIFIED)
-        $:GPU_PARALLEL_LOOP(collapse=4)
-        do i = 1, sys_size
-            do l = 0, p
-                do k = 0, n
-                    do j = 0, m
-                        q_cons_ts(1)%vf(i)%sf(j, k, l) = &
-                            (3._wp*q_cons_ts(2)%vf(i)%sf(j, k, l) &
-                             + q_cons_ts(1)%vf(i)%sf(j, k, l) &
-                             + dt*rhs_vf(i)%sf(j, k, l))/4._wp
-                    end do
-                end do
-            end do
-        end do
-
-        dest = 1 ! Result in q_cons_ts(1)%vf
-#else
-        $:GPU_PARALLEL_LOOP(collapse=4)
-        do i = 1, sys_size
-            do l = 0, p
-                do k = 0, n
-                    do j = 0, m
-                        q_cons_ts(2)%vf(i)%sf(j, k, l) = &
-                            (3._wp*q_cons_ts(1)%vf(i)%sf(j, k, l) &
-                             + q_cons_ts(2)%vf(i)%sf(j, k, l) &
-                             + dt*rhs_vf(i)%sf(j, k, l))/4._wp
->>>>>>> 9fbc5661
                     end do
                 end do
             end do
         #:endcall GPU_PARALLEL_LOOP
 
-<<<<<<< HEAD
         dest = 1 ! Result in q_cons_ts(1)%vf
 #else
         #:call GPU_PARALLEL_LOOP(collapse=4)
             do i = 1, sys_size
-=======
-        dest = 2 ! Result in q_cons_ts(2)%vf
-#endif
-
-        if (qbmm .and. (.not. polytropic)) then
-            $:GPU_PARALLEL_LOOP(collapse=5)
-            do i = 1, nb
->>>>>>> 9fbc5661
                 do l = 0, p
                     do k = 0, n
                         do j = 0, m
@@ -1158,7 +1009,6 @@
         if (bubbles_lagrange .and. .not. adap_dt) call s_update_lagrange_tdv_rk(stage=3)
 
 #ifdef FRONTIER_UNIFIED
-<<<<<<< HEAD
         #:call GPU_PARALLEL_LOOP(collapse=4)
             do i = 1, sys_size
                 do l = 0, p
@@ -1169,51 +1019,15 @@
                                  + 2._wp*q_cons_ts(1)%vf(i)%sf(j, k, l) &
                                  + 2._wp*dt*rhs_vf(i)%sf(j, k, l))/3._wp
                         end do
-=======
-        $:GPU_PARALLEL_LOOP(collapse=4)
-        do i = 1, sys_size
-            do l = 0, p
-                do k = 0, n
-                    do j = 0, m
-                        q_cons_ts(1)%vf(i)%sf(j, k, l) = &
-                            (q_cons_ts(2)%vf(i)%sf(j, k, l) &
-                             + 2._wp*q_cons_ts(1)%vf(i)%sf(j, k, l) &
-                             + 2._wp*dt*rhs_vf(i)%sf(j, k, l))/3._wp
-                    end do
-                end do
-            end do
-        end do
-
-        dest = 1 ! Result in q_cons_ts(1)%vf
-#else
-        $:GPU_PARALLEL_LOOP(collapse=4)
-        do i = 1, sys_size
-            do l = 0, p
-                do k = 0, n
-                    do j = 0, m
-                        q_cons_ts(1)%vf(i)%sf(j, k, l) = &
-                            (q_cons_ts(1)%vf(i)%sf(j, k, l) &
-                             + 2._wp*q_cons_ts(2)%vf(i)%sf(j, k, l) &
-                             + 2._wp*dt*rhs_vf(i)%sf(j, k, l))/3._wp
->>>>>>> 9fbc5661
                     end do
                 end do
             end do
         #:endcall GPU_PARALLEL_LOOP
 
-<<<<<<< HEAD
         dest = 1 ! Result in q_cons_ts(1)%vf
 #else
         #:call GPU_PARALLEL_LOOP(collapse=4)
             do i = 1, sys_size
-=======
-        dest = 1 ! Result in q_cons_ts(2)%vf
-#endif
-
-        if (qbmm .and. (.not. polytropic)) then
-            $:GPU_PARALLEL_LOOP(collapse=5)
-            do i = 1, nb
->>>>>>> 9fbc5661
                 do l = 0, p
                     do k = 0, n
                         do j = 0, m
