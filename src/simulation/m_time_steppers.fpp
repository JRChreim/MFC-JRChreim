--- conflicted
+++ resolved
@@ -448,7 +448,6 @@
 
         if (bubbles_lagrange .and. .not. adap_dt) call s_update_lagrange_tdv_rk(stage=1)
 
-<<<<<<< HEAD
         #:call GPU_PARALLEL_LOOP(collapse=4)
             do i = 1, sys_size
                 do l = 0, p
@@ -456,18 +455,8 @@
                         do j = 0, m
                             q_cons_ts(1)%vf(i)%sf(j, k, l) = &
                                 q_cons_ts(1)%vf(i)%sf(j, k, l) &
-                                + dt*rhs_vf(i)%sf(j, k, l)
-                        end do
-=======
-        $:GPU_PARALLEL_LOOP(collapse=4)
-        do i = 1, sys_size
-            do l = 0, p
-                do k = 0, n
-                    do j = 0, m
-                        q_cons_ts(1)%vf(i)%sf(j, k, l) = &
-                            q_cons_ts(1)%vf(i)%sf(j, k, l) &
-                            + rhs_vf(i)%sf(j, k, l)
->>>>>>> b3008d49
+                                + rhs_vf(i)%sf(j, k, l)
+                        end do
                     end do
                 end do
             end do
@@ -475,7 +464,6 @@
 
         !Evolve pb and mv for non-polytropic qbmm
         if (qbmm .and. (.not. polytropic)) then
-<<<<<<< HEAD
             #:call GPU_PARALLEL_LOOP(collapse=5)
                 do i = 1, nb
                     do l = 0, p
@@ -484,19 +472,8 @@
                                 do q = 1, nnode
                                     pb_ts(1)%sf(j, k, l, q, i) = &
                                         pb_ts(1)%sf(j, k, l, q, i) &
-                                        + dt*rhs_pb(j, k, l, q, i)
+                                        + rhs_pb(j, k, l, q, i)
                                 end do
-=======
-            $:GPU_PARALLEL_LOOP(collapse=5)
-            do i = 1, nb
-                do l = 0, p
-                    do k = 0, n
-                        do j = 0, m
-                            do q = 1, nnode
-                                pb_ts(1)%sf(j, k, l, q, i) = &
-                                    pb_ts(1)%sf(j, k, l, q, i) &
-                                    + rhs_pb(j, k, l, q, i)
->>>>>>> b3008d49
                             end do
                         end do
                     end do
@@ -505,7 +482,6 @@
         end if
 
         if (qbmm .and. (.not. polytropic)) then
-<<<<<<< HEAD
             #:call GPU_PARALLEL_LOOP(collapse=5)
                 do i = 1, nb
                     do l = 0, p
@@ -514,19 +490,8 @@
                                 do q = 1, nnode
                                     mv_ts(1)%sf(j, k, l, q, i) = &
                                         mv_ts(1)%sf(j, k, l, q, i) &
-                                        + dt*rhs_mv(j, k, l, q, i)
+                                        + rhs_mv(j, k, l, q, i)
                                 end do
-=======
-            $:GPU_PARALLEL_LOOP(collapse=5)
-            do i = 1, nb
-                do l = 0, p
-                    do k = 0, n
-                        do j = 0, m
-                            do q = 1, nnode
-                                mv_ts(1)%sf(j, k, l, q, i) = &
-                                    mv_ts(1)%sf(j, k, l, q, i) &
-                                    + rhs_mv(j, k, l, q, i)
->>>>>>> b3008d49
                             end do
                         end do
                     end do
@@ -606,7 +571,6 @@
         if (bubbles_lagrange .and. .not. adap_dt) call s_update_lagrange_tdv_rk(stage=1)
 
 #ifdef FRONTIER_UNIFIED
-<<<<<<< HEAD
         #:call GPU_PARALLEL_LOOP(collapse=4)
             do i = 1, sys_size
                 do l = 0, p
@@ -616,20 +580,8 @@
                                 q_cons_ts(1)%vf(i)%sf(j, k, l)
                             q_cons_ts(1)%vf(i)%sf(j, k, l) = &
                                 q_cons_ts(1)%vf(i)%sf(j, k, l) &
-                                + dt*rhs_vf(i)%sf(j, k, l)
-                        end do
-=======
-        $:GPU_PARALLEL_LOOP(collapse=4)
-        do i = 1, sys_size
-            do l = 0, p
-                do k = 0, n
-                    do j = 0, m
-                        q_cons_ts(2)%vf(i)%sf(j, k, l) = &
-                            q_cons_ts(1)%vf(i)%sf(j, k, l)
-                        q_cons_ts(1)%vf(i)%sf(j, k, l) = &
-                            q_cons_ts(1)%vf(i)%sf(j, k, l) &
-                            + rhs_vf(i)%sf(j, k, l)
->>>>>>> b3008d49
+                                + rhs_vf(i)%sf(j, k, l)
+                        end do
                     end do
                 end do
             end do
@@ -637,7 +589,6 @@
 
         dest = 1 ! Result in q_cons_ts(1)%vf
 #else
-<<<<<<< HEAD
         #:call GPU_PARALLEL_LOOP(collapse=4)
             do i = 1, sys_size
                 do l = 0, p
@@ -645,18 +596,8 @@
                         do j = 0, m
                             q_cons_ts(2)%vf(i)%sf(j, k, l) = &
                                 q_cons_ts(1)%vf(i)%sf(j, k, l) &
-                                + dt*rhs_vf(i)%sf(j, k, l)
-                        end do
-=======
-        $:GPU_PARALLEL_LOOP(collapse=4)
-        do i = 1, sys_size
-            do l = 0, p
-                do k = 0, n
-                    do j = 0, m
-                        q_cons_ts(2)%vf(i)%sf(j, k, l) = &
-                            q_cons_ts(1)%vf(i)%sf(j, k, l) &
-                            + rhs_vf(i)%sf(j, k, l)
->>>>>>> b3008d49
+                                + rhs_vf(i)%sf(j, k, l)
+                        end do
                     end do
                 end do
             end do
@@ -667,7 +608,6 @@
 
         !Evolve pb and mv for non-polytropic qbmm
         if (qbmm .and. (.not. polytropic)) then
-<<<<<<< HEAD
             #:call GPU_PARALLEL_LOOP(collapse=5)
                 do i = 1, nb
                     do l = 0, p
@@ -676,19 +616,8 @@
                                 do q = 1, nnode
                                     pb_ts(2)%sf(j, k, l, q, i) = &
                                         pb_ts(1)%sf(j, k, l, q, i) &
-                                        + dt*rhs_pb(j, k, l, q, i)
+                                        + rhs_pb(j, k, l, q, i)
                                 end do
-=======
-            $:GPU_PARALLEL_LOOP(collapse=5)
-            do i = 1, nb
-                do l = 0, p
-                    do k = 0, n
-                        do j = 0, m
-                            do q = 1, nnode
-                                pb_ts(2)%sf(j, k, l, q, i) = &
-                                    pb_ts(1)%sf(j, k, l, q, i) &
-                                    + rhs_pb(j, k, l, q, i)
->>>>>>> b3008d49
                             end do
                         end do
                     end do
@@ -697,7 +626,6 @@
         end if
 
         if (qbmm .and. (.not. polytropic)) then
-<<<<<<< HEAD
             #:call GPU_PARALLEL_LOOP(collapse=5)
                 do i = 1, nb
                     do l = 0, p
@@ -706,19 +634,8 @@
                                 do q = 1, nnode
                                     mv_ts(2)%sf(j, k, l, q, i) = &
                                         mv_ts(1)%sf(j, k, l, q, i) &
-                                        + dt*rhs_mv(j, k, l, q, i)
+                                        + rhs_mv(j, k, l, q, i)
                                 end do
-=======
-            $:GPU_PARALLEL_LOOP(collapse=5)
-            do i = 1, nb
-                do l = 0, p
-                    do k = 0, n
-                        do j = 0, m
-                            do q = 1, nnode
-                                mv_ts(2)%sf(j, k, l, q, i) = &
-                                    mv_ts(1)%sf(j, k, l, q, i) &
-                                    + rhs_mv(j, k, l, q, i)
->>>>>>> b3008d49
                             end do
                         end do
                     end do
@@ -750,7 +667,6 @@
         if (bubbles_lagrange .and. .not. adap_dt) call s_update_lagrange_tdv_rk(stage=2)
 
 #ifdef FRONTIER_UNIFIED
-<<<<<<< HEAD
         #:call GPU_PARALLEL_LOOP(collapse=4)
             do i = 1, sys_size
                 do l = 0, p
@@ -759,19 +675,8 @@
                             q_cons_ts(1)%vf(i)%sf(j, k, l) = &
                                 (q_cons_ts(2)%vf(i)%sf(j, k, l) &
                                  + q_cons_ts(1)%vf(i)%sf(j, k, l) &
-                                 + dt*rhs_vf(i)%sf(j, k, l))/4._wp
-                        end do
-=======
-        $:GPU_PARALLEL_LOOP(collapse=4)
-        do i = 1, sys_size
-            do l = 0, p
-                do k = 0, n
-                    do j = 0, m
-                        q_cons_ts(1)%vf(i)%sf(j, k, l) = &
-                            (q_cons_ts(2)%vf(i)%sf(j, k, l) &
-                             + q_cons_ts(1)%vf(i)%sf(j, k, l) &
-                             + rhs_vf(i)%sf(j, k, l))/4._wp
->>>>>>> b3008d49
+                                 + rhs_vf(i)%sf(j, k, l))/4._wp
+                        end do
                     end do
                 end do
             end do
@@ -779,7 +684,6 @@
 
         dest = 1 ! Result in q_cons_ts(1)%vf
 #else
-<<<<<<< HEAD
         #:call GPU_PARALLEL_LOOP(collapse=4)
             do i = 1, sys_size
                 do l = 0, p
@@ -788,19 +692,8 @@
                             q_cons_ts(1)%vf(i)%sf(j, k, l) = &
                                 (q_cons_ts(1)%vf(i)%sf(j, k, l) &
                                  + q_cons_ts(2)%vf(i)%sf(j, k, l) &
-                                 + dt*rhs_vf(i)%sf(j, k, l))/2._wp
-                        end do
-=======
-        $:GPU_PARALLEL_LOOP(collapse=4)
-        do i = 1, sys_size
-            do l = 0, p
-                do k = 0, n
-                    do j = 0, m
-                        q_cons_ts(1)%vf(i)%sf(j, k, l) = &
-                            (q_cons_ts(1)%vf(i)%sf(j, k, l) &
-                             + q_cons_ts(2)%vf(i)%sf(j, k, l) &
-                             + rhs_vf(i)%sf(j, k, l))/2._wp
->>>>>>> b3008d49
+                                 + rhs_vf(i)%sf(j, k, l))/2._wp
+                        end do
                     end do
                 end do
             end do
@@ -810,7 +703,6 @@
 #endif
 
         if (qbmm .and. (.not. polytropic)) then
-<<<<<<< HEAD
             #:call GPU_PARALLEL_LOOP(collapse=5)
                 do i = 1, nb
                     do l = 0, p
@@ -820,20 +712,8 @@
                                     pb_ts(1)%sf(j, k, l, q, i) = &
                                         (pb_ts(1)%sf(j, k, l, q, i) &
                                          + pb_ts(2)%sf(j, k, l, q, i) &
-                                         + dt*rhs_pb(j, k, l, q, i))/2._wp
+                                         + rhs_pb(j, k, l, q, i))/2._wp
                                 end do
-=======
-            $:GPU_PARALLEL_LOOP(collapse=5)
-            do i = 1, nb
-                do l = 0, p
-                    do k = 0, n
-                        do j = 0, m
-                            do q = 1, nnode
-                                pb_ts(1)%sf(j, k, l, q, i) = &
-                                    (pb_ts(1)%sf(j, k, l, q, i) &
-                                     + pb_ts(2)%sf(j, k, l, q, i) &
-                                     + rhs_pb(j, k, l, q, i))/2._wp
->>>>>>> b3008d49
                             end do
                         end do
                     end do
@@ -842,7 +722,6 @@
         end if
 
         if (qbmm .and. (.not. polytropic)) then
-<<<<<<< HEAD
             #:call GPU_PARALLEL_LOOP(collapse=5)
                 do i = 1, nb
                     do l = 0, p
@@ -852,20 +731,8 @@
                                     mv_ts(1)%sf(j, k, l, q, i) = &
                                         (mv_ts(1)%sf(j, k, l, q, i) &
                                          + mv_ts(2)%sf(j, k, l, q, i) &
-                                         + dt*rhs_mv(j, k, l, q, i))/2._wp
+                                         + rhs_mv(j, k, l, q, i))/2._wp
                                 end do
-=======
-            $:GPU_PARALLEL_LOOP(collapse=5)
-            do i = 1, nb
-                do l = 0, p
-                    do k = 0, n
-                        do j = 0, m
-                            do q = 1, nnode
-                                mv_ts(1)%sf(j, k, l, q, i) = &
-                                    (mv_ts(1)%sf(j, k, l, q, i) &
-                                     + mv_ts(2)%sf(j, k, l, q, i) &
-                                     + rhs_mv(j, k, l, q, i))/2._wp
->>>>>>> b3008d49
                             end do
                         end do
                     end do
@@ -949,7 +816,6 @@
         if (bubbles_lagrange .and. .not. adap_dt) call s_update_lagrange_tdv_rk(stage=1)
 
 #ifdef FRONTIER_UNIFIED
-<<<<<<< HEAD
         #:call GPU_PARALLEL_LOOP(collapse=4)
             do i = 1, sys_size
                 do l = 0, p
@@ -959,20 +825,8 @@
                                 q_cons_ts(1)%vf(i)%sf(j, k, l)
                             q_cons_ts(1)%vf(i)%sf(j, k, l) = &
                                 q_cons_ts(1)%vf(i)%sf(j, k, l) &
-                                + dt*rhs_vf(i)%sf(j, k, l)
-                        end do
-=======
-        $:GPU_PARALLEL_LOOP(collapse=4)
-        do i = 1, sys_size
-            do l = 0, p
-                do k = 0, n
-                    do j = 0, m
-                        q_cons_ts(2)%vf(i)%sf(j, k, l) = &
-                            q_cons_ts(1)%vf(i)%sf(j, k, l)
-                        q_cons_ts(1)%vf(i)%sf(j, k, l) = &
-                            q_cons_ts(1)%vf(i)%sf(j, k, l) &
-                            + rhs_vf(i)%sf(j, k, l)
->>>>>>> b3008d49
+                                + rhs_vf(i)%sf(j, k, l)
+                        end do
                     end do
                 end do
             end do
@@ -980,7 +834,6 @@
 
         dest = 1 ! result in q_cons_ts(1)%vf
 #else
-<<<<<<< HEAD
         #:call GPU_PARALLEL_LOOP(collapse=4)
             do i = 1, sys_size
                 do l = 0, p
@@ -988,18 +841,8 @@
                         do j = 0, m
                             q_cons_ts(2)%vf(i)%sf(j, k, l) = &
                                 q_cons_ts(1)%vf(i)%sf(j, k, l) &
-                                + dt*rhs_vf(i)%sf(j, k, l)
-                        end do
-=======
-        $:GPU_PARALLEL_LOOP(collapse=4)
-        do i = 1, sys_size
-            do l = 0, p
-                do k = 0, n
-                    do j = 0, m
-                        q_cons_ts(2)%vf(i)%sf(j, k, l) = &
-                            q_cons_ts(1)%vf(i)%sf(j, k, l) &
-                            + rhs_vf(i)%sf(j, k, l)
->>>>>>> b3008d49
+                                + rhs_vf(i)%sf(j, k, l)
+                        end do
                     end do
                 end do
             end do
@@ -1010,7 +853,6 @@
 
         !Evolve pb and mv for non-polytropic qbmm
         if (qbmm .and. (.not. polytropic)) then
-<<<<<<< HEAD
             #:call GPU_PARALLEL_LOOP(collapse=5)
                 do i = 1, nb
                     do l = 0, p
@@ -1019,19 +861,8 @@
                                 do q = 1, nnode
                                     pb_ts(2)%sf(j, k, l, q, i) = &
                                         pb_ts(1)%sf(j, k, l, q, i) &
-                                        + dt*rhs_pb(j, k, l, q, i)
+                                        + rhs_pb(j, k, l, q, i)
                                 end do
-=======
-            $:GPU_PARALLEL_LOOP(collapse=5)
-            do i = 1, nb
-                do l = 0, p
-                    do k = 0, n
-                        do j = 0, m
-                            do q = 1, nnode
-                                pb_ts(2)%sf(j, k, l, q, i) = &
-                                    pb_ts(1)%sf(j, k, l, q, i) &
-                                    + rhs_pb(j, k, l, q, i)
->>>>>>> b3008d49
                             end do
                         end do
                     end do
@@ -1040,7 +871,6 @@
         end if
 
         if (qbmm .and. (.not. polytropic)) then
-<<<<<<< HEAD
             #:call GPU_PARALLEL_LOOP(collapse=5)
                 do i = 1, nb
                     do l = 0, p
@@ -1049,19 +879,8 @@
                                 do q = 1, nnode
                                     mv_ts(2)%sf(j, k, l, q, i) = &
                                         mv_ts(1)%sf(j, k, l, q, i) &
-                                        + dt*rhs_mv(j, k, l, q, i)
+                                        + rhs_mv(j, k, l, q, i)
                                 end do
-=======
-            $:GPU_PARALLEL_LOOP(collapse=5)
-            do i = 1, nb
-                do l = 0, p
-                    do k = 0, n
-                        do j = 0, m
-                            do q = 1, nnode
-                                mv_ts(2)%sf(j, k, l, q, i) = &
-                                    mv_ts(1)%sf(j, k, l, q, i) &
-                                    + rhs_mv(j, k, l, q, i)
->>>>>>> b3008d49
                             end do
                         end do
                     end do
@@ -1093,7 +912,6 @@
         if (bubbles_lagrange .and. .not. adap_dt) call s_update_lagrange_tdv_rk(stage=2)
 
 #if defined(FRONTIER_UNIFIED)
-<<<<<<< HEAD
         #:call GPU_PARALLEL_LOOP(collapse=4)
             do i = 1, sys_size
                 do l = 0, p
@@ -1102,19 +920,8 @@
                             q_cons_ts(1)%vf(i)%sf(j, k, l) = &
                                 (3._wp*q_cons_ts(2)%vf(i)%sf(j, k, l) &
                                  + q_cons_ts(1)%vf(i)%sf(j, k, l) &
-                                 + dt*rhs_vf(i)%sf(j, k, l))/4._wp
-                        end do
-=======
-        $:GPU_PARALLEL_LOOP(collapse=4)
-        do i = 1, sys_size
-            do l = 0, p
-                do k = 0, n
-                    do j = 0, m
-                        q_cons_ts(1)%vf(i)%sf(j, k, l) = &
-                            (3._wp*q_cons_ts(2)%vf(i)%sf(j, k, l) &
-                             + q_cons_ts(1)%vf(i)%sf(j, k, l) &
-                             + rhs_vf(i)%sf(j, k, l))/4._wp
->>>>>>> b3008d49
+                                 + rhs_vf(i)%sf(j, k, l))/4._wp
+                        end do
                     end do
                 end do
             end do
@@ -1122,7 +929,6 @@
 
         dest = 1 ! Result in q_cons_ts(1)%vf
 #else
-<<<<<<< HEAD
         #:call GPU_PARALLEL_LOOP(collapse=4)
             do i = 1, sys_size
                 do l = 0, p
@@ -1131,19 +937,8 @@
                             q_cons_ts(2)%vf(i)%sf(j, k, l) = &
                                 (3._wp*q_cons_ts(1)%vf(i)%sf(j, k, l) &
                                  + q_cons_ts(2)%vf(i)%sf(j, k, l) &
-                                 + dt*rhs_vf(i)%sf(j, k, l))/4._wp
-                        end do
-=======
-        $:GPU_PARALLEL_LOOP(collapse=4)
-        do i = 1, sys_size
-            do l = 0, p
-                do k = 0, n
-                    do j = 0, m
-                        q_cons_ts(2)%vf(i)%sf(j, k, l) = &
-                            (3._wp*q_cons_ts(1)%vf(i)%sf(j, k, l) &
-                             + q_cons_ts(2)%vf(i)%sf(j, k, l) &
-                             + rhs_vf(i)%sf(j, k, l))/4._wp
->>>>>>> b3008d49
+                                 + rhs_vf(i)%sf(j, k, l))/4._wp
+                        end do
                     end do
                 end do
             end do
@@ -1153,7 +948,6 @@
 #endif
 
         if (qbmm .and. (.not. polytropic)) then
-<<<<<<< HEAD
             #:call GPU_PARALLEL_LOOP(collapse=5)
                 do i = 1, nb
                     do l = 0, p
@@ -1163,20 +957,8 @@
                                     pb_ts(2)%sf(j, k, l, q, i) = &
                                         (3._wp*pb_ts(1)%sf(j, k, l, q, i) &
                                          + pb_ts(2)%sf(j, k, l, q, i) &
-                                         + dt*rhs_pb(j, k, l, q, i))/4._wp
+                                         + rhs_pb(j, k, l, q, i))/4._wp
                                 end do
-=======
-            $:GPU_PARALLEL_LOOP(collapse=5)
-            do i = 1, nb
-                do l = 0, p
-                    do k = 0, n
-                        do j = 0, m
-                            do q = 1, nnode
-                                pb_ts(2)%sf(j, k, l, q, i) = &
-                                    (3._wp*pb_ts(1)%sf(j, k, l, q, i) &
-                                     + pb_ts(2)%sf(j, k, l, q, i) &
-                                     + rhs_pb(j, k, l, q, i))/4._wp
->>>>>>> b3008d49
                             end do
                         end do
                     end do
@@ -1185,7 +967,6 @@
         end if
 
         if (qbmm .and. (.not. polytropic)) then
-<<<<<<< HEAD
             #:call GPU_PARALLEL_LOOP(collapse=5)
                 do i = 1, nb
                     do l = 0, p
@@ -1195,20 +976,8 @@
                                     mv_ts(2)%sf(j, k, l, q, i) = &
                                         (3._wp*mv_ts(1)%sf(j, k, l, q, i) &
                                          + mv_ts(2)%sf(j, k, l, q, i) &
-                                         + dt*rhs_mv(j, k, l, q, i))/4._wp
+                                         + rhs_mv(j, k, l, q, i))/4._wp
                                 end do
-=======
-            $:GPU_PARALLEL_LOOP(collapse=5)
-            do i = 1, nb
-                do l = 0, p
-                    do k = 0, n
-                        do j = 0, m
-                            do q = 1, nnode
-                                mv_ts(2)%sf(j, k, l, q, i) = &
-                                    (3._wp*mv_ts(1)%sf(j, k, l, q, i) &
-                                     + mv_ts(2)%sf(j, k, l, q, i) &
-                                     + rhs_mv(j, k, l, q, i))/4._wp
->>>>>>> b3008d49
                             end do
                         end do
                     end do
@@ -1240,7 +1009,6 @@
         if (bubbles_lagrange .and. .not. adap_dt) call s_update_lagrange_tdv_rk(stage=3)
 
 #ifdef FRONTIER_UNIFIED
-<<<<<<< HEAD
         #:call GPU_PARALLEL_LOOP(collapse=4)
             do i = 1, sys_size
                 do l = 0, p
@@ -1249,19 +1017,8 @@
                             q_cons_ts(1)%vf(i)%sf(j, k, l) = &
                                 (q_cons_ts(2)%vf(i)%sf(j, k, l) &
                                  + 2._wp*q_cons_ts(1)%vf(i)%sf(j, k, l) &
-                                 + 2._wp*dt*rhs_vf(i)%sf(j, k, l))/3._wp
-                        end do
-=======
-        $:GPU_PARALLEL_LOOP(collapse=4)
-        do i = 1, sys_size
-            do l = 0, p
-                do k = 0, n
-                    do j = 0, m
-                        q_cons_ts(1)%vf(i)%sf(j, k, l) = &
-                            (q_cons_ts(2)%vf(i)%sf(j, k, l) &
-                             + 2._wp*q_cons_ts(1)%vf(i)%sf(j, k, l) &
-                             + 2._wp*rhs_vf(i)%sf(j, k, l))/3._wp
->>>>>>> b3008d49
+                                 + 2._wp*rhs_vf(i)%sf(j, k, l))/3._wp
+                        end do
                     end do
                 end do
             end do
@@ -1269,7 +1026,6 @@
 
         dest = 1 ! Result in q_cons_ts(1)%vf
 #else
-<<<<<<< HEAD
         #:call GPU_PARALLEL_LOOP(collapse=4)
             do i = 1, sys_size
                 do l = 0, p
@@ -1278,19 +1034,8 @@
                             q_cons_ts(1)%vf(i)%sf(j, k, l) = &
                                 (q_cons_ts(1)%vf(i)%sf(j, k, l) &
                                  + 2._wp*q_cons_ts(2)%vf(i)%sf(j, k, l) &
-                                 + 2._wp*dt*rhs_vf(i)%sf(j, k, l))/3._wp
-                        end do
-=======
-        $:GPU_PARALLEL_LOOP(collapse=4)
-        do i = 1, sys_size
-            do l = 0, p
-                do k = 0, n
-                    do j = 0, m
-                        q_cons_ts(1)%vf(i)%sf(j, k, l) = &
-                            (q_cons_ts(1)%vf(i)%sf(j, k, l) &
-                             + 2._wp*q_cons_ts(2)%vf(i)%sf(j, k, l) &
-                             + 2._wp*rhs_vf(i)%sf(j, k, l))/3._wp
->>>>>>> b3008d49
+                                 + 2._wp*rhs_vf(i)%sf(j, k, l))/3._wp
+                        end do
                     end do
                 end do
             end do
@@ -1300,7 +1045,6 @@
 #endif
 
         if (qbmm .and. (.not. polytropic)) then
-<<<<<<< HEAD
             #:call GPU_PARALLEL_LOOP(collapse=5)
                 do i = 1, nb
                     do l = 0, p
@@ -1310,20 +1054,8 @@
                                     pb_ts(1)%sf(j, k, l, q, i) = &
                                         (pb_ts(1)%sf(j, k, l, q, i) &
                                          + 2._wp*pb_ts(2)%sf(j, k, l, q, i) &
-                                         + 2._wp*dt*rhs_pb(j, k, l, q, i))/3._wp
+                                         + 2._wp*rhs_pb(j, k, l, q, i))/3._wp
                                 end do
-=======
-            $:GPU_PARALLEL_LOOP(collapse=5)
-            do i = 1, nb
-                do l = 0, p
-                    do k = 0, n
-                        do j = 0, m
-                            do q = 1, nnode
-                                pb_ts(1)%sf(j, k, l, q, i) = &
-                                    (pb_ts(1)%sf(j, k, l, q, i) &
-                                     + 2._wp*pb_ts(2)%sf(j, k, l, q, i) &
-                                     + 2._wp*rhs_pb(j, k, l, q, i))/3._wp
->>>>>>> b3008d49
                             end do
                         end do
                     end do
@@ -1332,7 +1064,6 @@
         end if
 
         if (qbmm .and. (.not. polytropic)) then
-<<<<<<< HEAD
             #:call GPU_PARALLEL_LOOP(collapse=5)
                 do i = 1, nb
                     do l = 0, p
@@ -1342,20 +1073,8 @@
                                     mv_ts(1)%sf(j, k, l, q, i) = &
                                         (mv_ts(1)%sf(j, k, l, q, i) &
                                          + 2._wp*mv_ts(2)%sf(j, k, l, q, i) &
-                                         + 2._wp*dt*rhs_mv(j, k, l, q, i))/3._wp
+                                         + 2._wp*rhs_mv(j, k, l, q, i))/3._wp
                                 end do
-=======
-            $:GPU_PARALLEL_LOOP(collapse=5)
-            do i = 1, nb
-                do l = 0, p
-                    do k = 0, n
-                        do j = 0, m
-                            do q = 1, nnode
-                                mv_ts(1)%sf(j, k, l, q, i) = &
-                                    (mv_ts(1)%sf(j, k, l, q, i) &
-                                     + 2._wp*mv_ts(2)%sf(j, k, l, q, i) &
-                                     + 2._wp*rhs_mv(j, k, l, q, i))/3._wp
->>>>>>> b3008d49
                             end do
                         end do
                     end do
