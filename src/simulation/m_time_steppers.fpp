--- conflicted
+++ resolved
@@ -892,11 +892,7 @@
                     call s_compute_enthalpy(q_prim_vf, pres, rho, gamma, pi_inf, Re, H, alpha, vel, vel_sum, qv, j, k, l)
 
                     ! Compute mixture sound speed
-<<<<<<< HEAD
-                    call s_compute_speed_of_sound(pres, rho, gamma, pi_inf, H, alpha, vel_sum, c, qv)
-=======
-                    call s_compute_speed_of_sound(pres, rho, gamma, pi_inf, H, alpha, vel_sum, 0d0, c)
->>>>>>> e362dc90
+                    call s_compute_speed_of_sound(pres, rho, gamma, pi_inf, H, alpha, vel_sum, 0d0, c, qv)
 
                     call s_compute_dt_from_cfl(vel, c, max_dt, rho, Re, j, k, l)
                 end do
