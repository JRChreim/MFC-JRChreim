--- conflicted
+++ resolved
@@ -563,12 +563,7 @@
             end if
 
             if (bubbles_lagrange .and. .not. adap_dt) call s_update_lagrange_tdv_rk(stage=s)
-<<<<<<< HEAD
-
-            #:call GPU_PARALLEL_LOOP(collapse=4)
-=======
             $:GPU_PARALLEL_LOOP(collapse=4)
->>>>>>> 22af239c
             do i = 1, sys_size
                 do l = 0, p
                     do k = 0, n
@@ -577,16 +572,12 @@
                                 q_cons_ts(stor)%vf(i)%sf(j, k, l) = &
                                     q_cons_ts(1)%vf(i)%sf(j, k, l)
                             end if
-<<<<<<< HEAD
+
+                            ! fix to the six-equation model
                             q_cons_AuxIn_vf(i)%sf(j, k, l) = &
                                 (rk_coef(s, 1)*q_cons_ts(1)%vf(i)%sf(j, k, l) &
                                 + rk_coef(s, 2)*q_cons_ts(stor)%vf(i)%sf(j, k, l))/rk_coef(s, 4)
-                            
-                            q_cons_ts(1)%vf(i)%sf(j, k, l) = &
-                                (rk_coef(s, 1)*q_cons_ts(1)%vf(i)%sf(j, k, l) &
-                                 + rk_coef(s, 2)*q_cons_ts(stor)%vf(i)%sf(j, k, l) &
-                                 + rk_coef(s, 3)*dt*rhs_vf(i)%sf(j, k, l))/rk_coef(s, 4)
-=======
+
                             if (igr) then
                                 q_cons_ts(1)%vf(i)%sf(j, k, l) = &
                                     (rk_coef(s, 1)*q_cons_ts(1)%vf(i)%sf(j, k, l) &
@@ -598,17 +589,11 @@
                                      + rk_coef(s, 2)*q_cons_ts(stor)%vf(i)%sf(j, k, l) &
                                      + rk_coef(s, 3)*dt*rhs_vf(i)%sf(j, k, l))/rk_coef(s, 4)
                             end if
->>>>>>> 22af239c
                         end do
                     end do
                 end do
             end do
-<<<<<<< HEAD
-            #:endcall GPU_PARALLEL_LOOP
-
-=======
             $:END_GPU_PARALLEL_LOOP()
->>>>>>> 22af239c
             !Evolve pb and mv for non-polytropic qbmm
             if (qbmm .and. (.not. polytropic)) then
                 $:GPU_PARALLEL_LOOP(collapse=5)
@@ -771,33 +756,18 @@
                 idwint)
         end if
 
-<<<<<<< HEAD
-        #:call GPU_PARALLEL_LOOP(collapse=3, private='[vel, alpha, Re]')
-            do l = 0, p
-                do k = 0, n
-                    do j = 0, m
-                        if (igr) then
-                            call s_compute_enthalpy(q_cons_ts(1)%vf, pres, rho, gamma, pi_inf, Re, H, alpha, vel, vel_sum, qv, j, k, l)
-                        else
-                            call s_compute_enthalpy(q_prim_vf, pres, rho, gamma, pi_inf, Re, H, alpha, vel, vel_sum, qv, j, k, l)
-                        end if
-
-                        ! Compute mixture sound speed
-                        call s_compute_speed_of_sound(pres, rho, gamma, pi_inf, H, alpha, vel_sum, 0._wp, c, qv)
-=======
         $:GPU_PARALLEL_LOOP(collapse=3, private='[vel, alpha, Re, rho, vel_sum, pres, gamma, pi_inf, c, H]')
         do l = 0, p
             do k = 0, n
                 do j = 0, m
                     if (igr) then
-                        call s_compute_enthalpy(q_cons_ts(1)%vf, pres, rho, gamma, pi_inf, Re, H, alpha, vel, vel_sum, j, k, l)
+                        call s_compute_enthalpy(q_cons_ts(1)%vf, pres, rho, gamma, pi_inf, Re, H, alpha, vel, vel_sum, qv, j, k, l)
                     else
-                        call s_compute_enthalpy(q_prim_vf, pres, rho, gamma, pi_inf, Re, H, alpha, vel, vel_sum, j, k, l)
+                        call s_compute_enthalpy(q_prim_vf, pres, rho, gamma, pi_inf, Re, H, alpha, vel, vel_sum, qv, j, k, l)
                     end if
 
                     ! Compute mixture sound speed
-                    call s_compute_speed_of_sound(pres, rho, gamma, pi_inf, H, alpha, vel_sum, 0._wp, c)
->>>>>>> 22af239c
+                    call s_compute_speed_of_sound(pres, rho, gamma, pi_inf, H, alpha, vel_sum, 0._wp, c, qv)
 
                     call s_compute_dt_from_cfl(vel, c, max_dt, rho, Re, j, k, l)
                 end do
