!>
!! @file m_time_steppers.f90
!! @brief Contains module m_time_steppers

#:include 'macros.fpp'

!> @brief The following module features a variety of time-stepping schemes.
!!              Currently, it includes the following Runge-Kutta (RK) algorithms:
!!                   1) 1st Order TVD RK
!!                   2) 2nd Order TVD RK
!!                   3) 3rd Order TVD RK
!!              where TVD designates a total-variation-diminishing time-stepper.
module m_time_steppers

    use m_derived_types        !< Definitions of the derived types

    use m_global_parameters    !< Definitions of the global parameters

    use m_rhs                  !< Right-hane-side (RHS) evaluation procedures

    use m_pressure_relaxation  !< Pressure relaxation procedures

    use m_data_output          !< Run-time info & solution data output procedures

    use m_bubbles_EE           !< Ensemble-averaged bubble dynamics routines

    use m_bubbles_EL           !< Lagrange bubble dynamics routines

    use m_ibm

    use m_hyperelastic

    use m_mpi_proxy            !< Message passing interface (MPI) module proxy

    use m_boundary_common

    use m_helper

    use m_sim_helpers

    use m_fftw

    use m_nvtx

    use m_thermochem, only: num_species

    use m_body_forces

    implicit none

    type(vector_field), allocatable, dimension(:) :: q_cons_ts !<
    !! Cell-average conservative variables at each time-stage (TS)

    type(scalar_field), allocatable, dimension(:) :: q_prim_vf !<
    !! Cell-average primitive variables at the current time-stage

    type(scalar_field), allocatable, dimension(:) :: rhs_vf !<
    !! Cell-average RHS variables at the current time-stage

    type(scalar_field), allocatable, dimension(:) :: q_cons_AuxIn_vf !<
    !! Cell-average primitive variables at the current time-stage

    type(integer_field), allocatable, dimension(:, :) :: bc_type !<
    !! Boundary condition identifiers

    type(vector_field), allocatable, dimension(:) :: q_prim_ts1, q_prim_ts2 !<
    !! Cell-average primitive variables at consecutive TIMESTEPS

    real(wp), allocatable, dimension(:, :, :, :, :) :: rhs_pb

    type(scalar_field) :: q_T_sf !<
    !! Cell-average temperature variables at the current time-stage

    real(wp), allocatable, dimension(:, :, :, :, :) :: rhs_mv

    real(wp), allocatable, dimension(:, :, :) :: max_dt

    integer, private :: num_ts !<
    !! Number of time stages in the time-stepping scheme

    integer :: stor !< storage index
    real(wp), allocatable, dimension(:, :) :: rk_coef
    integer, private :: num_probe_ts

    $:GPU_DECLARE(create='[q_cons_ts,q_prim_vf,q_T_sf,rhs_vf,q_prim_ts1,q_prim_ts2,rhs_mv,rhs_pb,max_dt,rk_coef,stor,bc_type]')

#if defined(__NVCOMPILER_GPU_UNIFIED_MEM)
    real(stp), allocatable, dimension(:, :, :, :), pinned, target :: q_cons_ts_pool_host
#elif defined(FRONTIER_UNIFIED)
    real(stp), pointer, contiguous, dimension(:, :, :, :) :: q_cons_ts_pool_host, q_cons_ts_pool_device
    integer(kind=8) :: pool_dims(4), pool_starts(4)
    integer(kind=8) :: pool_size
    type(c_ptr) :: cptr_host, cptr_device
#endif

contains

    !> The computation of parameters, the allocation of memory,
        !!      the association of pointers and/or the execution of any
        !!      other procedures that are necessary to setup the module.
    impure subroutine s_initialize_time_steppers_module
#ifdef FRONTIER_UNIFIED
        use hipfort
        use hipfort_hipmalloc
        use hipfort_check
#if defined(MFC_OpenACC)
        use openacc
#endif
#endif
        integer :: i, j !< Generic loop iterators

        ! Setting number of time-stages for selected time-stepping scheme
        if (time_stepper == 1) then
            num_ts = 1
        elseif (any(time_stepper == (/2, 3/))) then
            num_ts = 2
        end if

        if (probe_wrt) then
            num_probe_ts = 2
        end if

        ! Allocating the cell-average conservative variables
        @:ALLOCATE(q_cons_ts(1:num_ts))
        @:PREFER_GPU(q_cons_ts)

        do i = 1, num_ts
            @:ALLOCATE(q_cons_ts(i)%vf(1:sys_size))
            @:PREFER_GPU(q_cons_ts(i)%vf)
        end do

#if defined(__NVCOMPILER_GPU_UNIFIED_MEM)
        if (num_ts == 2 .and. nv_uvm_out_of_core) then
            ! host allocation for q_cons_ts(2)%vf(j)%sf for all j
            allocate (q_cons_ts_pool_host(idwbuff(1)%beg:idwbuff(1)%end, &
                                          idwbuff(2)%beg:idwbuff(2)%end, &
                                          idwbuff(3)%beg:idwbuff(3)%end, &
                                          1:sys_size))
        end if

        do j = 1, sys_size
            ! q_cons_ts(1) lives on the device
            @:ALLOCATE(q_cons_ts(1)%vf(j)%sf(idwbuff(1)%beg:idwbuff(1)%end, &
                idwbuff(2)%beg:idwbuff(2)%end, &
                idwbuff(3)%beg:idwbuff(3)%end))
            @:PREFER_GPU(q_cons_ts(1)%vf(j)%sf)
            if (num_ts == 2) then
                if (nv_uvm_out_of_core) then
                    ! q_cons_ts(2) lives on the host
                    q_cons_ts(2)%vf(j)%sf(idwbuff(1)%beg:idwbuff(1)%end, &
                                          idwbuff(2)%beg:idwbuff(2)%end, &
                                          idwbuff(3)%beg:idwbuff(3)%end) => q_cons_ts_pool_host(:, :, :, j)
                else
                    @:ALLOCATE(q_cons_ts(2)%vf(j)%sf(idwbuff(1)%beg:idwbuff(1)%end, &
                        idwbuff(2)%beg:idwbuff(2)%end, &
                        idwbuff(3)%beg:idwbuff(3)%end))
                    @:PREFER_GPU(q_cons_ts(2)%vf(j)%sf)
                end if
            end if
        end do

        do i = 1, num_ts
            @:ACC_SETUP_VFs(q_cons_ts(i))
        end do
#elif defined(FRONTIER_UNIFIED)
        ! Allocate to memory regions using hip calls
        ! that we will attach pointers to
        do i = 1, 3
            pool_dims(i) = idwbuff(i)%end - idwbuff(i)%beg + 1
            pool_starts(i) = idwbuff(i)%beg
        end do
        pool_dims(4) = sys_size
        pool_starts(4) = 1
#ifdef MFC_MIXED_PRECISION
        pool_size = 1_8*(idwbuff(1)%end - idwbuff(1)%beg + 1)*(idwbuff(2)%end - idwbuff(2)%beg + 1)*(idwbuff(3)%end - idwbuff(3)%beg + 1)*sys_size
        call hipCheck(hipMalloc_(cptr_device, pool_size*2_8))
        call c_f_pointer(cptr_device, q_cons_ts_pool_device, shape=pool_dims)
        q_cons_ts_pool_device(idwbuff(1)%beg:, idwbuff(2)%beg:, idwbuff(3)%beg:, 1:) => q_cons_ts_pool_device

        call hipCheck(hipMallocManaged_(cptr_host, pool_size*2_8, hipMemAttachGlobal))
        call c_f_pointer(cptr_host, q_cons_ts_pool_host, shape=pool_dims)
        q_cons_ts_pool_host(idwbuff(1)%beg:, idwbuff(2)%beg:, idwbuff(3)%beg:, 1:) => q_cons_ts_pool_host
#else
        ! Doing hipMalloc then mapping should be most performant
        call hipCheck(hipMalloc(q_cons_ts_pool_device, dims8=pool_dims, lbounds8=pool_starts))
        ! Without this map CCE will still create a device copy, because it's silly like that
#if defined(MFC_OpenACC)
        call acc_map_data(q_cons_ts_pool_device, c_loc(q_cons_ts_pool_device), c_sizeof(q_cons_ts_pool_device))
#endif
        ! CCE see it can access this and will leave it on the host. It will stay on the host so long as HSA_XNACK=1
        ! NOTE: WE CANNOT DO ATOMICS INTO THIS MEMORY. We have to change a property to use atomics here
        ! Otherwise leaving this as fine-grained will actually help performance since it can't be cached in GPU L2
        if (num_ts == 2) then
            call hipCheck(hipMallocManaged(q_cons_ts_pool_host, dims8=pool_dims, lbounds8=pool_starts, flags=hipMemAttachGlobal))
#if defined(MFC_OpenMP)
            call hipCheck(hipMemAdvise(c_loc(q_cons_ts_pool_host), c_sizeof(q_cons_ts_pool_host), hipMemAdviseSetPreferredLocation, -1))
#endif
        end if
#endif

        do j = 1, sys_size
            ! q_cons_ts(1) lives on the device
            q_cons_ts(1)%vf(j)%sf(idwbuff(1)%beg:idwbuff(1)%end, &
                                  idwbuff(2)%beg:idwbuff(2)%end, &
                                  idwbuff(3)%beg:idwbuff(3)%end) => q_cons_ts_pool_device(:, :, :, j)
            if (num_ts == 2) then
                ! q_cons_ts(2) lives on the host
                q_cons_ts(2)%vf(j)%sf(idwbuff(1)%beg:idwbuff(1)%end, &
                                      idwbuff(2)%beg:idwbuff(2)%end, &
                                      idwbuff(3)%beg:idwbuff(3)%end) => q_cons_ts_pool_host(:, :, :, j)
            end if
        end do

        do i = 1, num_ts
            @:ACC_SETUP_VFs(q_cons_ts(i))
            do j = 1, sys_size
                $:GPU_UPDATE(device='[q_cons_ts(i)%vf(j)]')
            end do
        end do
#else
        do i = 1, num_ts
            do j = 1, sys_size
                @:ALLOCATE(q_cons_ts(i)%vf(j)%sf(idwbuff(1)%beg:idwbuff(1)%end, &
                    idwbuff(2)%beg:idwbuff(2)%end, &
                    idwbuff(3)%beg:idwbuff(3)%end))
            end do
            @:ACC_SETUP_VFs(q_cons_ts(i))
        end do
#endif

        ! Allocating the cell-average primitive ts variables
        if (probe_wrt) then
            @:ALLOCATE(q_prim_ts1(1:num_probe_ts))

            do i = 1, num_probe_ts
                @:ALLOCATE(q_prim_ts1(i)%vf(1:sys_size))
            end do

            do i = 1, num_probe_ts
                do j = 1, sys_size
                    @:ALLOCATE(q_prim_ts1(i)%vf(j)%sf(idwbuff(1)%beg:idwbuff(1)%end, &
                        idwbuff(2)%beg:idwbuff(2)%end, &
                        idwbuff(3)%beg:idwbuff(3)%end))
                end do
                @:ACC_SETUP_VFs(q_prim_ts1(i))
            end do

            @:ALLOCATE(q_prim_ts2(1:num_probe_ts))

            do i = 1, num_probe_ts
                @:ALLOCATE(q_prim_ts2(i)%vf(1:sys_size))
            end do

            do i = 1, num_probe_ts
                do j = 1, sys_size
                    @:ALLOCATE(q_prim_ts2(i)%vf(j)%sf(idwbuff(1)%beg:idwbuff(1)%end, &
                        idwbuff(2)%beg:idwbuff(2)%end, &
                        idwbuff(3)%beg:idwbuff(3)%end))
                end do
                @:ACC_SETUP_VFs(q_prim_ts2(i))
            end do
        end if

        ! Allocating the cell-average primitive variables
        @:ALLOCATE(q_prim_vf(1:sys_size))

        if (.not. igr) then
            do i = 1, adv_idx%end
                @:ALLOCATE(q_prim_vf(i)%sf(idwbuff(1)%beg:idwbuff(1)%end, &
                    idwbuff(2)%beg:idwbuff(2)%end, &
                    idwbuff(3)%beg:idwbuff(3)%end))
                @:ACC_SETUP_SFs(q_prim_vf(i))
            end do

            if (bubbles_euler) then
                do i = bub_idx%beg, bub_idx%end
                    @:ALLOCATE(q_prim_vf(i)%sf(idwbuff(1)%beg:idwbuff(1)%end, &
                        idwbuff(2)%beg:idwbuff(2)%end, &
                        idwbuff(3)%beg:idwbuff(3)%end))
                    @:ACC_SETUP_SFs(q_prim_vf(i))
                end do
                if (adv_n) then
                    @:ALLOCATE(q_prim_vf(n_idx)%sf(idwbuff(1)%beg:idwbuff(1)%end, &
                        idwbuff(2)%beg:idwbuff(2)%end, &
                        idwbuff(3)%beg:idwbuff(3)%end))
                    @:ACC_SETUP_SFs(q_prim_vf(n_idx))
                    if (icsg) then
                        @:ALLOCATE(q_prim_vf(alf_idx)%sf(idwbuff(1)%beg:idwbuff(1)%end, &
                            idwbuff(2)%beg:idwbuff(2)%end, &
                            idwbuff(3)%beg:idwbuff(3)%end))
                        @:ACC_SETUP_SFs(q_prim_vf(alf_idx))
                    end if
                end if
            end if

            if (mhd) then
                do i = B_idx%beg, B_idx%end
                    @:ALLOCATE(q_prim_vf(i)%sf(idwbuff(1)%beg:idwbuff(1)%end, &
                        idwbuff(2)%beg:idwbuff(2)%end, &
                        idwbuff(3)%beg:idwbuff(3)%end))
                    @:ACC_SETUP_SFs(q_prim_vf(i))
                end do
            end if

            if (elasticity) then
                do i = stress_idx%beg, stress_idx%end
                    @:ALLOCATE(q_prim_vf(i)%sf(idwbuff(1)%beg:idwbuff(1)%end, &
                        idwbuff(2)%beg:idwbuff(2)%end, &
                        idwbuff(3)%beg:idwbuff(3)%end))
                    @:ACC_SETUP_SFs(q_prim_vf(i))
                end do
            end if

            if (hyperelasticity) then
                do i = xibeg, xiend + 1
                    @:ALLOCATE(q_prim_vf(i)%sf(idwbuff(1)%beg:idwbuff(1)%end, &
                        idwbuff(2)%beg:idwbuff(2)%end, &
                        idwbuff(3)%beg:idwbuff(3)%end))
                    @:ACC_SETUP_SFs(q_prim_vf(i))
                end do
            end if

            if (cont_damage) then
                @:ALLOCATE(q_prim_vf(damage_idx)%sf(idwbuff(1)%beg:idwbuff(1)%end, &
                    idwbuff(2)%beg:idwbuff(2)%end, &
                    idwbuff(3)%beg:idwbuff(3)%end))
                @:ACC_SETUP_SFs(q_prim_vf(damage_idx))
            end if

            if (model_eqns == 3) then
                do i = internalEnergies_idx%beg, internalEnergies_idx%end
                    @:ALLOCATE(q_prim_vf(i)%sf(idwbuff(1)%beg:idwbuff(1)%end, &
                        idwbuff(2)%beg:idwbuff(2)%end, &
                        idwbuff(3)%beg:idwbuff(3)%end))
                    @:ACC_SETUP_SFs(q_prim_vf(i))
                end do
            end if

            if (surface_tension) then
                @:ALLOCATE(q_prim_vf(c_idx)%sf(idwbuff(1)%beg:idwbuff(1)%end, &
                    idwbuff(2)%beg:idwbuff(2)%end, &
                    idwbuff(3)%beg:idwbuff(3)%end))
                @:ACC_SETUP_SFs(q_prim_vf(c_idx))
            end if

            if (chemistry) then
                do i = chemxb, chemxe
                    @:ALLOCATE(q_prim_vf(i)%sf(idwbuff(1)%beg:idwbuff(1)%end, &
                        idwbuff(2)%beg:idwbuff(2)%end, &
                        idwbuff(3)%beg:idwbuff(3)%end))
                    @:ACC_SETUP_SFs(q_prim_vf(i))
                end do

                @:ALLOCATE(q_T_sf%sf(idwbuff(1)%beg:idwbuff(1)%end, &
                    idwbuff(2)%beg:idwbuff(2)%end, &
                    idwbuff(3)%beg:idwbuff(3)%end))
                @:ACC_SETUP_SFs(q_T_sf)
            end if
        end if

        @:ALLOCATE(pb_ts(1:2))
        !Initialize bubble variables pb and mv at all quadrature nodes for all R0 bins
        if (qbmm .and. (.not. polytropic)) then
            @:ALLOCATE(pb_ts(1)%sf(idwbuff(1)%beg:idwbuff(1)%end, &
                idwbuff(2)%beg:idwbuff(2)%end, &
                idwbuff(3)%beg:idwbuff(3)%end, 1:nnode, 1:nb))
            @:ACC_SETUP_SFs(pb_ts(1))

            @:ALLOCATE(pb_ts(2)%sf(idwbuff(1)%beg:idwbuff(1)%end, &
                idwbuff(2)%beg:idwbuff(2)%end, &
                idwbuff(3)%beg:idwbuff(3)%end, 1:nnode, 1:nb))
            @:ACC_SETUP_SFs(pb_ts(2))

            @:ALLOCATE(rhs_pb(idwbuff(1)%beg:idwbuff(1)%end, &
                idwbuff(2)%beg:idwbuff(2)%end, &
                idwbuff(3)%beg:idwbuff(3)%end, 1:nnode, 1:nb))
        else if (qbmm .and. polytropic) then
            @:ALLOCATE(pb_ts(1)%sf(idwbuff(1)%beg:idwbuff(1)%beg + 1, &
                idwbuff(2)%beg:idwbuff(2)%beg + 1, &
                idwbuff(3)%beg:idwbuff(3)%beg + 1, 1:nnode, 1:nb))
            @:ACC_SETUP_SFs(pb_ts(1))

            @:ALLOCATE(pb_ts(2)%sf(idwbuff(1)%beg:idwbuff(1)%beg + 1, &
                idwbuff(2)%beg:idwbuff(2)%beg + 1, &
                idwbuff(3)%beg:idwbuff(3)%beg + 1, 1:nnode, 1:nb))
            @:ACC_SETUP_SFs(pb_ts(2))

            @:ALLOCATE(rhs_pb(idwbuff(1)%beg:idwbuff(1)%beg + 1, &
                idwbuff(2)%beg:idwbuff(2)%beg + 1, &
                idwbuff(3)%beg:idwbuff(3)%beg + 1, 1:nnode, 1:nb))
        else
            @:ALLOCATE(pb_ts(1)%sf(0,0,0,0,0))
            @:ACC_SETUP_SFs(pb_ts(1))

            @:ALLOCATE(pb_ts(2)%sf(0,0,0,0,0))
            @:ACC_SETUP_SFs(pb_ts(2))

            @:ALLOCATE(rhs_pb(0,0,0,0,0))
        end if

        @:ALLOCATE(mv_ts(1:2))

        if (qbmm .and. (.not. polytropic)) then
            @:ALLOCATE(mv_ts(1)%sf(idwbuff(1)%beg:idwbuff(1)%end, &
                idwbuff(2)%beg:idwbuff(2)%end, &
                idwbuff(3)%beg:idwbuff(3)%end, 1:nnode, 1:nb))
            @:ACC_SETUP_SFs(mv_ts(1))

            @:ALLOCATE(mv_ts(2)%sf(idwbuff(1)%beg:idwbuff(1)%end, &
                idwbuff(2)%beg:idwbuff(2)%end, &
                idwbuff(3)%beg:idwbuff(3)%end, 1:nnode, 1:nb))
            @:ACC_SETUP_SFs(mv_ts(2))

            @:ALLOCATE(rhs_mv(idwbuff(1)%beg:idwbuff(1)%end, &
                idwbuff(2)%beg:idwbuff(2)%end, &
                idwbuff(3)%beg:idwbuff(3)%end, 1:nnode, 1:nb))

        else if (qbmm .and. polytropic) then
            @:ALLOCATE(mv_ts(1)%sf(idwbuff(1)%beg:idwbuff(1)%beg + 1, &
                idwbuff(2)%beg:idwbuff(2)%beg + 1, &
                idwbuff(3)%beg:idwbuff(3)%beg + 1, 1:nnode, 1:nb))
            @:ACC_SETUP_SFs(mv_ts(1))

            @:ALLOCATE(mv_ts(2)%sf(idwbuff(1)%beg:idwbuff(1)%beg + 1, &
                idwbuff(2)%beg:idwbuff(2)%beg + 1, &
                idwbuff(3)%beg:idwbuff(3)%beg + 1, 1:nnode, 1:nb))
            @:ACC_SETUP_SFs(mv_ts(2))

            @:ALLOCATE(rhs_mv(idwbuff(1)%beg:idwbuff(1)%beg + 1, &
                idwbuff(2)%beg:idwbuff(2)%beg + 1, &
                idwbuff(3)%beg:idwbuff(3)%beg + 1, 1:nnode, 1:nb))
        else
            @:ALLOCATE(mv_ts(1)%sf(0,0,0,0,0))
            @:ACC_SETUP_SFs(mv_ts(1))

            @:ALLOCATE(mv_ts(2)%sf(0,0,0,0,0))
            @:ACC_SETUP_SFs(mv_ts(2))

            @:ALLOCATE(rhs_mv(0,0,0,0,0))
        end if

        ! Allocating the cell-average RHS variables
        @:ALLOCATE(rhs_vf(1:sys_size))
        @:PREFER_GPU(rhs_vf)

        if (igr) then
            do i = 1, sys_size
                @:ALLOCATE(rhs_vf(i)%sf(-1:m+1,-1:n+1,-1:p+1))
                @:ACC_SETUP_SFs(rhs_vf(i))
                @:PREFER_GPU(rhs_vf(i)%sf)
            end do
        else
            do i = 1, sys_size
                @:ALLOCATE(rhs_vf(i)%sf(0:m, 0:n, 0:p))
                @:ACC_SETUP_SFs(rhs_vf(i))
            end do
        end if

        ! Allocating the cell-average RHS variables
        @:ALLOCATE(q_cons_AuxIn_vf(1:sys_size))
        @:PREFER_GPU(q_cons_AuxIn_vf)

        if (igr) then
            do i = 1, sys_size
                @:ALLOCATE(q_cons_AuxIn_vf(i)%sf(-1:m+1,-1:n+1,-1:p+1))
                @:ACC_SETUP_SFs(q_cons_AuxIn_vf(i))
                @:PREFER_GPU(q_cons_AuxIn_vf(i)%sf)
            end do
        else
            do i = 1, sys_size
                @:ALLOCATE(q_cons_AuxIn_vf(i)%sf(0:m, 0:n, 0:p))
                @:ACC_SETUP_SFs(q_cons_AuxIn_vf(i))
            end do
        end if

        ! Opening and writing the header of the run-time information file
        if (proc_rank == 0 .and. run_time_info) then
            call s_open_run_time_information_file()
        end if

        if (cfl_dt) then
            @:ALLOCATE(max_dt(0:m, 0:n, 0:p))
        end if

        ! Allocating arrays to store the bc types
        @:ALLOCATE(bc_type(1:num_dims,1:2))

        @:ALLOCATE(bc_type(1,1)%sf(0:0,0:n,0:p))
        @:ALLOCATE(bc_type(1,2)%sf(0:0,0:n,0:p))
        if (n > 0) then
            @:ALLOCATE(bc_type(2,1)%sf(-buff_size:m+buff_size,0:0,0:p))
            @:ALLOCATE(bc_type(2,2)%sf(-buff_size:m+buff_size,0:0,0:p))
            if (p > 0) then
                @:ALLOCATE(bc_type(3,1)%sf(-buff_size:m+buff_size,-buff_size:n+buff_size,0:0))
                @:ALLOCATE(bc_type(3,2)%sf(-buff_size:m+buff_size,-buff_size:n+buff_size,0:0))
            end if
        end if

        do i = 1, num_dims
            do j = 1, 2
                @:ACC_SETUP_SFs(bc_type(i,j))
            end do
        end do

        if (any(time_stepper == (/1, 2, 3/))) then
            ! temporary array index for TVD RK
            if (time_stepper == 1) then
                stor = 1
            else
                stor = 2
            end if

            ! TVD RK coefficients
            @:ALLOCATE (rk_coef(time_stepper, 4))
            if (time_stepper == 1) then
                rk_coef(1, :) = (/1._wp, 0._wp, 1._wp, 1._wp/)
            else if (time_stepper == 2) then
                rk_coef(1, :) = (/1._wp, 0._wp, 1._wp, 1._wp/)
                rk_coef(2, :) = (/1._wp, 1._wp, 1._wp, 2._wp/)
            else if (time_stepper == 3) then
                rk_coef(1, :) = (/1._wp, 0._wp, 1._wp, 1._wp/)
                rk_coef(2, :) = (/1._wp, 3._wp, 1._wp, 4._wp/)
                rk_coef(3, :) = (/2._wp, 1._wp, 2._wp, 3._wp/)
            end if
            $:GPU_UPDATE(device='[rk_coef, stor]')
        end if

    end subroutine s_initialize_time_steppers_module

    impure subroutine s_tvd_rk(t_step, time_avg, nstage)
#ifdef _CRAYFTN
        !DIR$ OPTIMIZE (-haggress)
#endif
        integer, intent(in) :: t_step
        real(wp), intent(inout) :: time_avg
        integer, intent(in) :: nstage

        integer :: i, j, k, l, q, s !< Generic loop iterator
        real(wp) :: start, finish
        integer :: dest

        call cpu_time(start)
        call nvtxStartRange("TIMESTEP")

        ! Adaptive dt: initial stage
        if (adap_dt) call s_adaptive_dt_bubble(1)

        do s = 1, nstage
            call s_compute_rhs(q_cons_ts(1)%vf, q_T_sf, q_prim_vf, bc_type, rhs_vf, pb_ts(1)%sf, rhs_pb, mv_ts(1)%sf, rhs_mv, t_step, time_avg, s)

            if (s == 1) then
                if (run_time_info) then
                    if (igr) then
                        call s_write_run_time_information(q_cons_ts(1)%vf, t_step)
                    else
                        call s_write_run_time_information(q_prim_vf, t_step)
                    end if
                end if

                if (probe_wrt) then
                    call s_time_step_cycling(t_step)
                end if

                if (cfl_dt) then
                    if (mytime >= t_stop) return
                else
                    if (t_step == t_step_stop) return
                end if
            end if

            if (bubbles_lagrange .and. .not. adap_dt) call s_update_lagrange_tdv_rk(stage=s)
            $:GPU_PARALLEL_LOOP(collapse=4)
            do i = 1, sys_size
                do l = 0, p
                    do k = 0, n
                        do j = 0, m
                            if (s == 1 .and. nstage > 1) then
                                q_cons_ts(stor)%vf(i)%sf(j, k, l) = &
                                    q_cons_ts(1)%vf(i)%sf(j, k, l)
                            end if
<<<<<<< HEAD
                            q_cons_AuxIn_vf(i)%sf(j, k, l) = &
                                (rk_coef(s, 1)*q_cons_ts(1)%vf(i)%sf(j, k, l) &
                                + rk_coef(s, 2)*q_cons_ts(stor)%vf(i)%sf(j, k, l))/rk_coef(s, 4)
                            
                            q_cons_ts(1)%vf(i)%sf(j, k, l) = &
                                (rk_coef(s, 1)*q_cons_ts(1)%vf(i)%sf(j, k, l) &
                                 + rk_coef(s, 2)*q_cons_ts(stor)%vf(i)%sf(j, k, l) &
                                 + rk_coef(s, 3)*dt*rhs_vf(i)%sf(j, k, l))/rk_coef(s, 4)
=======
                            if (igr) then
                                q_cons_ts(1)%vf(i)%sf(j, k, l) = &
                                    (rk_coef(s, 1)*q_cons_ts(1)%vf(i)%sf(j, k, l) &
                                     + rk_coef(s, 2)*q_cons_ts(stor)%vf(i)%sf(j, k, l) &
                                     + rk_coef(s, 3)*rhs_vf(i)%sf(j, k, l))/rk_coef(s, 4)
                            else
                                q_cons_ts(1)%vf(i)%sf(j, k, l) = &
                                    (rk_coef(s, 1)*q_cons_ts(1)%vf(i)%sf(j, k, l) &
                                     + rk_coef(s, 2)*q_cons_ts(stor)%vf(i)%sf(j, k, l) &
                                     + rk_coef(s, 3)*dt*rhs_vf(i)%sf(j, k, l))/rk_coef(s, 4)
                            end if
>>>>>>> 76d6a5c9
                        end do
                    end do
                end do
            end do
            $:END_GPU_PARALLEL_LOOP()
            !Evolve pb and mv for non-polytropic qbmm
            if (qbmm .and. (.not. polytropic)) then
                $:GPU_PARALLEL_LOOP(collapse=5)
                do i = 1, nb
                    do l = 0, p
                        do k = 0, n
                            do j = 0, m
                                do q = 1, nnode
                                    if (s == 1 .and. nstage > 1) then
                                        pb_ts(stor)%sf(j, k, l, q, i) = &
                                            pb_ts(1)%sf(j, k, l, q, i)
                                        mv_ts(stor)%sf(j, k, l, q, i) = &
                                            mv_ts(1)%sf(j, k, l, q, i)
                                    end if
                                    pb_ts(1)%sf(j, k, l, q, i) = &
                                        (rk_coef(s, 1)*pb_ts(1)%sf(j, k, l, q, i) &
                                         + rk_coef(s, 2)*pb_ts(stor)%sf(j, k, l, q, i) &
                                         + rk_coef(s, 3)*dt*rhs_pb(j, k, l, q, i))/rk_coef(s, 4)
                                    mv_ts(1)%sf(j, k, l, q, i) = &
                                        (rk_coef(s, 1)*mv_ts(1)%sf(j, k, l, q, i) &
                                         + rk_coef(s, 2)*mv_ts(stor)%sf(j, k, l, q, i) &
                                         + rk_coef(s, 3)*dt*rhs_mv(j, k, l, q, i))/rk_coef(s, 4)
                                end do
                            end do
                        end do
                    end do
                end do
                $:END_GPU_PARALLEL_LOOP()
            end if

            if (bodyForces) call s_apply_bodyforces(q_cons_ts(1)%vf, q_prim_vf, rhs_vf, rk_coef(s, 3)*dt/rk_coef(s, 4))

            if (grid_geometry == 3) call s_apply_fourier_filter(q_cons_ts(1)%vf)

            if (model_eqns == 3) then
                call s_correct_internal_energies(rk_coef(s, 3)/rk_coef(s, 4), q_cons_ts(1)%vf, q_cons_AuxIn_vf, rhs_vf)
                ! applying old p-relaxation subroutine
                if (.not. relax) then
                    call s_pressure_relaxation_procedure(q_cons_ts(1)%vf)
                end if
            end if

            if (adv_n) call s_comp_alpha_from_n(q_cons_ts(1)%vf)

            if (ib) then
                ! check if any IBMS are moving, and if so, update the markers, ghost points, levelsets, and levelset norms
                if (moving_immersed_boundary_flag) then
                    do i = 1, num_ibs
                        if (s == 1) then
                            patch_ib(i)%step_vel = patch_ib(i)%vel
                            patch_ib(i)%step_angular_vel = patch_ib(i)%angular_vel
                            patch_ib(i)%step_angles = patch_ib(i)%angles
                            patch_ib(i)%step_x_centroid = patch_ib(i)%x_centroid
                            patch_ib(i)%step_y_centroid = patch_ib(i)%y_centroid
                            patch_ib(i)%step_z_centroid = patch_ib(i)%z_centroid
                        end if

                        if (patch_ib(i)%moving_ibm == 1) then
                            do j = 1, 3
                                patch_ib(i)%vel(j) = (rk_coef(s, 1)*patch_ib(i)%step_vel(j) + rk_coef(s, 2)*patch_ib(i)%vel(j) + rk_coef(s, 3)*0._wp*dt)/rk_coef(s, 4) ! 0.0 is a placeholder for accelerations
                                patch_ib(i)%angular_vel(j) = (rk_coef(s, 1)*patch_ib(i)%step_angular_vel(j) + rk_coef(s, 2)*patch_ib(i)%angular_vel(j) + rk_coef(s, 3)*0._wp*dt)/rk_coef(s, 4)

                                ! Update the angle of the IB
                                patch_ib(i)%angles(j) = (rk_coef(s, 1)*patch_ib(i)%step_angles(j) + rk_coef(s, 2)*patch_ib(i)%angles(j) + rk_coef(s, 3)*patch_ib(i)%angular_vel(j)*dt)/rk_coef(s, 4)
                            end do

                            ! Update the position of the IB
                            patch_ib(i)%x_centroid = (rk_coef(s, 1)*patch_ib(i)%step_x_centroid + rk_coef(s, 2)*patch_ib(i)%x_centroid + rk_coef(s, 3)*patch_ib(i)%vel(1)*dt)/rk_coef(s, 4)
                            patch_ib(i)%y_centroid = (rk_coef(s, 1)*patch_ib(i)%step_y_centroid + rk_coef(s, 2)*patch_ib(i)%y_centroid + rk_coef(s, 3)*patch_ib(i)%vel(2)*dt)/rk_coef(s, 4)
                            patch_ib(i)%z_centroid = (rk_coef(s, 1)*patch_ib(i)%step_z_centroid + rk_coef(s, 2)*patch_ib(i)%z_centroid + rk_coef(s, 3)*patch_ib(i)%vel(3)*dt)/rk_coef(s, 4)
                        end if
                    end do
                    call s_update_mib(num_ibs, levelset, levelset_norm)
                end if
                if (qbmm .and. .not. polytropic) then
                    call s_ibm_correct_state(q_cons_ts(1)%vf, q_prim_vf, pb_ts(1)%sf, mv_ts(1)%sf)
                else
                    call s_ibm_correct_state(q_cons_ts(1)%vf, q_prim_vf)
                end if
            end if
        end do

        ! Adaptive dt: final stage
        if (adap_dt) call s_adaptive_dt_bubble(3)

        call nvtxEndRange
        call cpu_time(finish)

        wall_time = abs(finish - start)

        if (t_step >= 2) then
            wall_time_avg = (wall_time + (t_step - 2)*wall_time_avg)/(t_step - 1)
        else
            wall_time_avg = 0._wp
        end if

    end subroutine s_tvd_rk

    !> Bubble source part in Strang operator splitting scheme
        !! @param t_step Current time-step
    impure subroutine s_adaptive_dt_bubble(stage)

        integer, intent(in) :: stage

        call s_convert_conservative_to_primitive_variables( &
            q_cons_ts(1)%vf, &
            q_T_sf, &
            q_prim_vf, &
            idwint)

        if (bubbles_euler) then

            call s_compute_bubble_EE_source(q_cons_ts(1)%vf, q_prim_vf, rhs_vf, divu)
            call s_comp_alpha_from_n(q_cons_ts(1)%vf)

        elseif (bubbles_lagrange) then

            call s_populate_variables_buffers(bc_type, q_prim_vf, pb_ts(1)%sf, mv_ts(1)%sf)
            call s_compute_bubble_EL_dynamics(q_prim_vf, stage)
            call s_transfer_data_to_tmp()
            call s_smear_voidfraction()
            if (stage == 3) then
                if (lag_params%write_bubbles_stats) call s_calculate_lag_bubble_stats()
                if (lag_params%write_bubbles) then
                    $:GPU_UPDATE(host='[gas_p,gas_mv,intfc_rad,intfc_vel]')
                    call s_write_lag_particles(mytime)
                end if
                call s_write_void_evol(mytime)
            end if

        end if

    end subroutine s_adaptive_dt_bubble

    impure subroutine s_compute_dt()

        real(wp) :: rho        !< Cell-avg. density
        real(wp), dimension(num_vels) :: vel        !< Cell-avg. velocity
        real(wp) :: vel_sum    !< Cell-avg. velocity sum
        real(wp) :: pres       !< Cell-avg. pressure
        real(wp), dimension(num_fluids) :: alpha      !< Cell-avg. volume fraction
        real(wp) :: gamma      !< Cell-avg. sp. heat ratio
        real(wp) :: pi_inf     !< Cell-avg. liquid stiffness function
        real(wp) :: qv         !< Cell-avg. fluid reference energy
        real(wp) :: c          !< Cell-avg. sound speed
        real(wp) :: H          !< Cell-avg. enthalpy
        real(wp), dimension(2) :: Re         !< Cell-avg. Reynolds numbers
        type(vector_field) :: gm_alpha_qp

        real(wp) :: dt_local
        integer :: j, k, l !< Generic loop iterators

        if (.not. igr) then
            call s_convert_conservative_to_primitive_variables( &
                q_cons_ts(1)%vf, &
                q_T_sf, &
                q_prim_vf, &
                idwint)
        end if

        $:GPU_PARALLEL_LOOP(collapse=3, private='[vel, alpha, Re, rho, vel_sum, pres, gamma, pi_inf, c, H, qv]')
        do l = 0, p
            do k = 0, n
                do j = 0, m
                    if (igr) then
                        call s_compute_enthalpy(q_cons_ts(1)%vf, pres, rho, gamma, pi_inf, Re, H, alpha, vel, vel_sum, qv, j, k, l)
                    else
                        call s_compute_enthalpy(q_prim_vf, pres, rho, gamma, pi_inf, Re, H, alpha, vel, vel_sum, qv, j, k, l)
                    end if

                    ! Compute mixture sound speed
                    call s_compute_speed_of_sound(pres, rho, gamma, pi_inf, H, alpha, vel_sum, 0._wp, c, qv)

                    call s_compute_dt_from_cfl(vel, c, max_dt, rho, Re, j, k, l)
                end do
            end do
        end do
        $:END_GPU_PARALLEL_LOOP()

        #:call GPU_PARALLEL(copyout='[dt_local]', copyin='[max_dt]')
            dt_local = minval(max_dt)
        #:endcall GPU_PARALLEL

        if (num_procs == 1) then
            dt = dt_local
        else
            call s_mpi_allreduce_min(dt_local, dt)
        end if

        $:GPU_UPDATE(device='[dt]')

    end subroutine s_compute_dt

    !> This subroutine corrects the fluid internal energy so that their sum 
        !! match the internal mixture energy
    subroutine s_correct_internal_energies(fracDt, q_cons_2_vf, q_cons_1_vf, rhs_vf)

      type(scalar_field), dimension(sys_size), intent(inout) :: q_cons_2_vf
      type(scalar_field), dimension(sys_size), intent(in) :: q_cons_1_vf, rhs_vf
      real(wp), intent(in) :: fracDt ! alpha at time "n", and sum of the fluxes of the internal mixture energies
      real(wp), dimension(2) :: mom, rho ! momentum and mass. (1) = time "n", and (2) = time "n+1" 
      real(wp) :: alphak1, SoIEF ! alpha at time "n", and sum of the fluxes of the internal mixture energies

      !< Generic loop iterators
      integer :: i, j, k, l

      ! for each cell:
      do j = 0, m
        do k = 0, n
          do l = 0, p
            ! zeroing and subsequentially updating the n and n+1 momenta
            mom = 0.0_wp ;
            do i = momxb, momxe
              mom(1) = mom(1) + q_cons_1_vf(i)%sf(j, k, l)
              mom(2) = mom(2) + q_cons_2_vf(i)%sf(j, k, l)
            end do
            ! zeroing and subsequentially updating the n and n+1 densities and total mixture energy flux
            rho = 0.0_wp ; SoIEF = 0.0_wp
            do i = 1, num_fluids
              rho(1) = rho(1) + q_cons_1_vf(i + contxb - 1)%sf(j, k, l)
              rho(2) = rho(2) + q_cons_2_vf(i + contxb - 1)%sf(j, k, l)
              SoIEF = SoIEF + rhs_vf(i + intxb - 1)%sf(j, k, l)
            end do
            ! updating the internal energy fluxes
            do i = 1, num_fluids
              alphak1 = q_cons_1_vf(i + advxb - 1)%sf(j, k, l)
              q_cons_2_vf(i + intxb - 1)%sf(j, k, l) = q_cons_2_vf(i + intxb - 1)%sf(j, k, l) &
              + alphak1 * ( fracDt * dt * rhs_vf(E_idx)%sf(j, k, l) - 5.0e-1_wp*( mom(2)**2/rho(2) - mom(1)**2/rho(1) ) - fracDt * dt * SoIEF )
            end do
          end do
        end do
      end do

    end subroutine s_correct_internal_energies

    !> This subroutine applies the body forces source term at each
        !! Runge-Kutta stage
    subroutine s_apply_bodyforces(q_cons_vf, q_prim_vf_in, rhs_vf_in, ldt)

        type(scalar_field), dimension(1:sys_size), intent(inout) :: q_cons_vf
        type(scalar_field), dimension(1:sys_size), intent(in) :: q_prim_vf_in
        type(scalar_field), dimension(1:sys_size), intent(inout) :: rhs_vf_in

        real(wp), intent(in) :: ldt !< local dt

        integer :: i, j, k, l

        call nvtxStartRange("RHS-BODYFORCES")
        call s_compute_body_forces_rhs(q_prim_vf_in, q_cons_vf, rhs_vf_in)

        $:GPU_PARALLEL_LOOP(collapse=4)
        do i = momxb, E_idx
            do l = 0, p
                do k = 0, n
                    do j = 0, m
                        q_cons_vf(i)%sf(j, k, l) = q_cons_vf(i)%sf(j, k, l) + &
                                                   ldt*rhs_vf_in(i)%sf(j, k, l)
                    end do
                end do
            end do
        end do
        $:END_GPU_PARALLEL_LOOP()

        call nvtxEndRange

    end subroutine s_apply_bodyforces

    !> This subroutine saves the temporary q_prim_vf vector
        !!      into the q_prim_ts vector that is then used in p_main
        !! @param t_step current time-step
    subroutine s_time_step_cycling(t_step)

        integer, intent(in) :: t_step

        integer :: i, j, k, l !< Generic loop iterator

        if (t_step == t_step_start) then
            $:GPU_PARALLEL_LOOP(collapse=4)
            do i = 1, sys_size
                do l = 0, p
                    do k = 0, n
                        do j = 0, m
                            q_prim_ts2(2)%vf(i)%sf(j, k, l) = q_prim_vf(i)%sf(j, k, l)
                        end do
                    end do
                end do
            end do
            $:END_GPU_PARALLEL_LOOP()
        elseif (t_step == t_step_start + 1) then
            $:GPU_PARALLEL_LOOP(collapse=4)
            do i = 1, sys_size
                do l = 0, p
                    do k = 0, n
                        do j = 0, m
                            q_prim_ts2(1)%vf(i)%sf(j, k, l) = q_prim_vf(i)%sf(j, k, l)
                        end do
                    end do
                end do
            end do
            $:END_GPU_PARALLEL_LOOP()
        elseif (t_step == t_step_start + 2) then
            $:GPU_PARALLEL_LOOP(collapse=4)
            do i = 1, sys_size
                do l = 0, p
                    do k = 0, n
                        do j = 0, m
                            q_prim_ts1(2)%vf(i)%sf(j, k, l) = q_prim_vf(i)%sf(j, k, l)
                        end do
                    end do
                end do
            end do
            $:END_GPU_PARALLEL_LOOP()
        elseif (t_step == t_step_start + 3) then
            $:GPU_PARALLEL_LOOP(collapse=4)
            do i = 1, sys_size
                do l = 0, p
                    do k = 0, n
                        do j = 0, m
                            q_prim_ts1(1)%vf(i)%sf(j, k, l) = q_prim_vf(i)%sf(j, k, l)
                        end do
                    end do
                end do
            end do
            $:END_GPU_PARALLEL_LOOP()
        else ! All other timesteps
            $:GPU_PARALLEL_LOOP(collapse=4)
            do i = 1, sys_size
                do l = 0, p
                    do k = 0, n
                        do j = 0, m
                            q_prim_ts2(2)%vf(i)%sf(j, k, l) = q_prim_ts2(1)%vf(i)%sf(j, k, l)
                            q_prim_ts2(1)%vf(i)%sf(j, k, l) = q_prim_ts1(2)%vf(i)%sf(j, k, l)
                            q_prim_ts1(2)%vf(i)%sf(j, k, l) = q_prim_ts1(1)%vf(i)%sf(j, k, l)
                            q_prim_ts1(1)%vf(i)%sf(j, k, l) = q_prim_vf(i)%sf(j, k, l)
                        end do
                    end do
                end do
            end do
            $:END_GPU_PARALLEL_LOOP()
        end if

    end subroutine s_time_step_cycling

    !> Module deallocation and/or disassociation procedures
    impure subroutine s_finalize_time_steppers_module
#ifdef FRONTIER_UNIFIED
        use hipfort
        use hipfort_hipmalloc
        use hipfort_check
#endif
        integer :: i, j !< Generic loop iterators

        ! Deallocating the cell-average conservative variables
#if defined(__NVCOMPILER_GPU_UNIFIED_MEM)
        do j = 1, sys_size
            @:DEALLOCATE(q_cons_ts(1)%vf(j)%sf)
            if (num_ts == 2) then
                if (nv_uvm_out_of_core) then
                    nullify (q_cons_ts(2)%vf(j)%sf)
                else
                    @:DEALLOCATE(q_cons_ts(2)%vf(j)%sf)
                end if
            end if
        end do
        if (num_ts == 2 .and. nv_uvm_out_of_core) then
            deallocate (q_cons_ts_pool_host)
        end if
#elif defined(FRONTIER_UNIFIED)
        do i = 1, num_ts
            do j = 1, sys_size
                nullify (q_cons_ts(i)%vf(j)%sf)
            end do
        end do
#ifdef MFC_MIXED_PRECISION
        call hipCheck(hipHostFree_(c_loc(q_cons_ts_pool_host)))
        nullify (q_cons_ts_pool_host)
        call hipCheck(hipFree_(c_loc(q_cons_ts_pool_device)))
        nullify (q_cons_ts_pool_device)
#else
        call hipCheck(hipHostFree(q_cons_ts_pool_host))
        call hipCheck(hipFree(q_cons_ts_pool_device))
#endif
#else
        do i = 1, num_ts
            do j = 1, sys_size
                @:DEALLOCATE(q_cons_ts(i)%vf(j)%sf)
            end do
        end do
#endif
        do i = 1, num_ts
            @:DEALLOCATE(q_cons_ts(i)%vf)
        end do

        @:DEALLOCATE(q_cons_ts)

        ! Deallocating the cell-average primitive ts variables
        if (probe_wrt) then
            do i = 1, num_probe_ts
                do j = 1, sys_size
                    @:DEALLOCATE(q_prim_ts1(i)%vf(j)%sf,q_prim_ts2(i)%vf(j)%sf )
                end do
                @:DEALLOCATE(q_prim_ts1(i)%vf, q_prim_ts2(i)%vf)
            end do
            @:DEALLOCATE(q_prim_ts1, q_prim_ts2)
        end if

        if (.not. igr) then
            ! Deallocating the cell-average primitive variables
            do i = 1, adv_idx%end
                @:DEALLOCATE(q_prim_vf(i)%sf)
            end do

            if (mhd) then
                do i = B_idx%beg, B_idx%end
                    @:DEALLOCATE(q_prim_vf(i)%sf)
                end do
            end if

            if (elasticity) then
                do i = stress_idx%beg, stress_idx%end
                    @:DEALLOCATE(q_prim_vf(i)%sf)
                end do
            end if

            if (hyperelasticity) then
                do i = xibeg, xiend + 1
                    @:DEALLOCATE(q_prim_vf(i)%sf)
                end do
            end if

            if (cont_damage) then
                @:DEALLOCATE(q_prim_vf(damage_idx)%sf)
            end if

            if (bubbles_euler) then
                do i = bub_idx%beg, bub_idx%end
                    @:DEALLOCATE(q_prim_vf(i)%sf)
                end do
            end if

            if (model_eqns == 3) then
                do i = internalEnergies_idx%beg, internalEnergies_idx%end
                    @:DEALLOCATE(q_prim_vf(i)%sf)
                end do
            end if
        end if

        @:DEALLOCATE(q_prim_vf)

        ! Deallocating the cell-average RHS variables
        do i = 1, sys_size
            @:DEALLOCATE(rhs_vf(i)%sf)
        end do

        @:DEALLOCATE(rhs_vf)

        ! Writing the footer of and closing the run-time information file
        if (proc_rank == 0 .and. run_time_info) then
            call s_close_run_time_information_file()
        end if

    end subroutine s_finalize_time_steppers_module

end module m_time_steppers<|MERGE_RESOLUTION|>--- conflicted
+++ resolved
@@ -578,16 +578,9 @@
                                 q_cons_ts(stor)%vf(i)%sf(j, k, l) = &
                                     q_cons_ts(1)%vf(i)%sf(j, k, l)
                             end if
-<<<<<<< HEAD
                             q_cons_AuxIn_vf(i)%sf(j, k, l) = &
                                 (rk_coef(s, 1)*q_cons_ts(1)%vf(i)%sf(j, k, l) &
                                 + rk_coef(s, 2)*q_cons_ts(stor)%vf(i)%sf(j, k, l))/rk_coef(s, 4)
-                            
-                            q_cons_ts(1)%vf(i)%sf(j, k, l) = &
-                                (rk_coef(s, 1)*q_cons_ts(1)%vf(i)%sf(j, k, l) &
-                                 + rk_coef(s, 2)*q_cons_ts(stor)%vf(i)%sf(j, k, l) &
-                                 + rk_coef(s, 3)*dt*rhs_vf(i)%sf(j, k, l))/rk_coef(s, 4)
-=======
                             if (igr) then
                                 q_cons_ts(1)%vf(i)%sf(j, k, l) = &
                                     (rk_coef(s, 1)*q_cons_ts(1)%vf(i)%sf(j, k, l) &
@@ -599,7 +592,6 @@
                                      + rk_coef(s, 2)*q_cons_ts(stor)%vf(i)%sf(j, k, l) &
                                      + rk_coef(s, 3)*dt*rhs_vf(i)%sf(j, k, l))/rk_coef(s, 4)
                             end if
->>>>>>> 76d6a5c9
                         end do
                     end do
                 end do
