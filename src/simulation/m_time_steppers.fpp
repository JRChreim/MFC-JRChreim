!>
!! @file m_time_steppers.f90
!! @brief Contains module m_time_steppers

#:include 'macros.fpp'

!> @brief The following module features a variety of time-stepping schemes.
!!              Currently, it includes the following Runge-Kutta (RK) algorithms:
!!                   1) 1st Order TVD RK
!!                   2) 2nd Order TVD RK
!!                   3) 3rd Order TVD RK
!!              where TVD designates a total-variation-diminishing time-stepper.
module m_time_steppers

    use m_derived_types        !< Definitions of the derived types

    use m_global_parameters    !< Definitions of the global parameters

    use m_rhs                  !< Right-hane-side (RHS) evaluation procedures

    use m_data_output          !< Run-time info & solution data output procedures

    use m_bubbles_EE           !< Ensemble-averaged bubble dynamics routines

    use m_bubbles_EL           !< Lagrange bubble dynamics routines

    use m_ibm

    use m_hyperelastic

    use m_mpi_proxy            !< Message passing interface (MPI) module proxy

    use m_boundary_conditions

    use m_helper

    use m_sim_helpers

    use m_fftw

    use m_nvtx

    use m_thermochem, only: num_species

    use m_body_forces

    implicit none

    type(vector_field), allocatable, dimension(:) :: q_cons_ts !<
    !! Cell-average conservative variables at each time-stage (TS)

    type(scalar_field), allocatable, dimension(:) :: q_prim_vf !<
    !! Cell-average primitive variables at the current time-stage

    type(scalar_field), allocatable, dimension(:) :: rhs_vf !<
    !! Cell-average RHS variables at the current time-stage

    type(vector_field), allocatable, dimension(:) :: rhs_ts_rkck
    !! Cell-average RHS variables at each time-stage (TS)
    !! Adaptive 4th/5th order Runge—Kutta–Cash–Karp (RKCK) time stepper

    type(vector_field), allocatable, dimension(:) :: q_prim_ts !<
    !! Cell-average primitive variables at consecutive TIMESTEPS

    real(wp), allocatable, dimension(:, :, :, :, :) :: rhs_pb

    type(scalar_field) :: q_T_sf !<
    !! Cell-average temperature variables at the current time-stage

    real(wp), allocatable, dimension(:, :, :, :, :) :: rhs_mv

    real(wp), allocatable, dimension(:, :, :) :: max_dt

    integer, private :: num_ts !<
    !! Number of time stages in the time-stepping scheme

    !$acc declare create(q_cons_ts, q_prim_vf, q_T_sf, rhs_vf, rhs_ts_rkck, q_prim_ts, rhs_mv, rhs_pb, max_dt)

contains

    !> The computation of parameters, the allocation of memory,
        !!      the association of pointers and/or the execution of any
        !!      other procedures that are necessary to setup the module.
    subroutine s_initialize_time_steppers_module

        integer :: i, j !< Generic loop iterators

        ! Setting number of time-stages for selected time-stepping scheme
        if (time_stepper == 1) then
            num_ts = 1
        elseif (any(time_stepper == (/2, 3, 4/))) then
            num_ts = 2
        end if

        ! Allocating the cell-average conservative variables
        @:ALLOCATE(q_cons_ts(1:num_ts))

        do i = 1, num_ts
            @:ALLOCATE(q_cons_ts(i)%vf(1:sys_size))
        end do

        do i = 1, num_ts
            do j = 1, sys_size
                @:ALLOCATE(q_cons_ts(i)%vf(j)%sf(idwbuff(1)%beg:idwbuff(1)%end, &
                    idwbuff(2)%beg:idwbuff(2)%end, &
                    idwbuff(3)%beg:idwbuff(3)%end))
            end do
            @:ACC_SETUP_VFs(q_cons_ts(i))
        end do

        ! Allocating the cell-average primitive ts variables
        if (probe_wrt) then
            @:ALLOCATE(q_prim_ts(0:3))

            do i = 0, 3
                @:ALLOCATE(q_prim_ts(i)%vf(1:sys_size))
            end do

            do i = 0, 3
                do j = 1, sys_size
                    @:ALLOCATE(q_prim_ts(i)%vf(j)%sf(idwbuff(1)%beg:idwbuff(1)%end, &
                        idwbuff(2)%beg:idwbuff(2)%end, &
                        idwbuff(3)%beg:idwbuff(3)%end))
                end do
            end do

            do i = 0, 3
                @:ACC_SETUP_VFs(q_prim_ts(i))
            end do
        end if

        ! Allocating the cell-average primitive variables
        @:ALLOCATE(q_prim_vf(1:sys_size))

        do i = 1, adv_idx%end
            @:ALLOCATE(q_prim_vf(i)%sf(idwbuff(1)%beg:idwbuff(1)%end, &
                idwbuff(2)%beg:idwbuff(2)%end, &
                idwbuff(3)%beg:idwbuff(3)%end))
            @:ACC_SETUP_SFs(q_prim_vf(i))
        end do

        if (bubbles_euler) then
            do i = bub_idx%beg, bub_idx%end
                @:ALLOCATE(q_prim_vf(i)%sf(idwbuff(1)%beg:idwbuff(1)%end, &
                    idwbuff(2)%beg:idwbuff(2)%end, &
                    idwbuff(3)%beg:idwbuff(3)%end))
                @:ACC_SETUP_SFs(q_prim_vf(i))
            end do
            if (adv_n) then
                @:ALLOCATE(q_prim_vf(n_idx)%sf(idwbuff(1)%beg:idwbuff(1)%end, &
                    idwbuff(2)%beg:idwbuff(2)%end, &
                    idwbuff(3)%beg:idwbuff(3)%end))
                @:ACC_SETUP_SFs(q_prim_vf(n_idx))
            end if
        end if

        if (elasticity) then
            do i = stress_idx%beg, stress_idx%end
                @:ALLOCATE(q_prim_vf(i)%sf(idwbuff(1)%beg:idwbuff(1)%end, &
                    idwbuff(2)%beg:idwbuff(2)%end, &
                    idwbuff(3)%beg:idwbuff(3)%end))
                @:ACC_SETUP_SFs(q_prim_vf(i))
            end do
        end if

        if (hyperelasticity) then
            do i = xibeg, xiend + 1
                @:ALLOCATE(q_prim_vf(i)%sf(idwbuff(1)%beg:idwbuff(1)%end, &
                    idwbuff(2)%beg:idwbuff(2)%end, &
                    idwbuff(3)%beg:idwbuff(3)%end))
                @:ACC_SETUP_SFs(q_prim_vf(i))
            end do
        end if

        if (model_eqns == 3) then
            do i = internalEnergies_idx%beg, internalEnergies_idx%end
                @:ALLOCATE(q_prim_vf(i)%sf(idwbuff(1)%beg:idwbuff(1)%end, &
                    idwbuff(2)%beg:idwbuff(2)%end, &
                    idwbuff(3)%beg:idwbuff(3)%end))
                @:ACC_SETUP_SFs(q_prim_vf(i))
            end do
        end if

        if (surface_tension) then
            @:ALLOCATE(q_prim_vf(c_idx)%sf(idwbuff(1)%beg:idwbuff(1)%end, &
                idwbuff(2)%beg:idwbuff(2)%end, &
                idwbuff(3)%beg:idwbuff(3)%end))
            @:ACC_SETUP_SFs(q_prim_vf(c_idx))
        end if

        if (chemistry) then
            do i = chemxb, chemxe
                @:ALLOCATE(q_prim_vf(i)%sf(idwbuff(1)%beg:idwbuff(1)%end, &
                    idwbuff(2)%beg:idwbuff(2)%end, &
                    idwbuff(3)%beg:idwbuff(3)%end))
                @:ACC_SETUP_SFs(q_prim_vf(i))
            end do

            @:ALLOCATE(q_T_sf%sf(idwbuff(1)%beg:idwbuff(1)%end, &
                idwbuff(2)%beg:idwbuff(2)%end, &
                idwbuff(3)%beg:idwbuff(3)%end))
            @:ACC_SETUP_SFs(q_T_sf)
        end if

        @:ALLOCATE(pb_ts(1:2))
        !Initialize bubble variables pb and mv at all quadrature nodes for all R0 bins
        if (qbmm .and. (.not. polytropic)) then
            @:ALLOCATE(pb_ts(1)%sf(idwbuff(1)%beg:idwbuff(1)%end, &
                idwbuff(2)%beg:idwbuff(2)%end, &
                idwbuff(3)%beg:idwbuff(3)%end, 1:nnode, 1:nb))
            @:ACC_SETUP_SFs(pb_ts(1))

            @:ALLOCATE(pb_ts(2)%sf(idwbuff(1)%beg:idwbuff(1)%end, &
                idwbuff(2)%beg:idwbuff(2)%end, &
                idwbuff(3)%beg:idwbuff(3)%end, 1:nnode, 1:nb))
            @:ACC_SETUP_SFs(pb_ts(2))

            @:ALLOCATE(rhs_pb(idwbuff(1)%beg:idwbuff(1)%end, &
                idwbuff(2)%beg:idwbuff(2)%end, &
                idwbuff(3)%beg:idwbuff(3)%end, 1:nnode, 1:nb))
        else if (qbmm .and. polytropic) then
            @:ALLOCATE(pb_ts(1)%sf(idwbuff(1)%beg:idwbuff(1)%beg + 1, &
                idwbuff(2)%beg:idwbuff(2)%beg + 1, &
                idwbuff(3)%beg:idwbuff(3)%beg + 1, 1:nnode, 1:nb))
            @:ACC_SETUP_SFs(pb_ts(1))

            @:ALLOCATE(pb_ts(2)%sf(idwbuff(1)%beg:idwbuff(1)%beg + 1, &
                idwbuff(2)%beg:idwbuff(2)%beg + 1, &
                idwbuff(3)%beg:idwbuff(3)%beg + 1, 1:nnode, 1:nb))
            @:ACC_SETUP_SFs(pb_ts(2))

            @:ALLOCATE(rhs_pb(idwbuff(1)%beg:idwbuff(1)%beg + 1, &
                idwbuff(2)%beg:idwbuff(2)%beg + 1, &
                idwbuff(3)%beg:idwbuff(3)%beg + 1, 1:nnode, 1:nb))
        end if

        @:ALLOCATE(mv_ts(1:2))

        if (qbmm .and. (.not. polytropic)) then
            @:ALLOCATE(mv_ts(1)%sf(idwbuff(1)%beg:idwbuff(1)%end, &
                idwbuff(2)%beg:idwbuff(2)%end, &
                idwbuff(3)%beg:idwbuff(3)%end, 1:nnode, 1:nb))
            @:ACC_SETUP_SFs(mv_ts(1))

            @:ALLOCATE(mv_ts(2)%sf(idwbuff(1)%beg:idwbuff(1)%end, &
                idwbuff(2)%beg:idwbuff(2)%end, &
                idwbuff(3)%beg:idwbuff(3)%end, 1:nnode, 1:nb))
            @:ACC_SETUP_SFs(mv_ts(2))

            @:ALLOCATE(rhs_mv(idwbuff(1)%beg:idwbuff(1)%end, &
                idwbuff(2)%beg:idwbuff(2)%end, &
                idwbuff(3)%beg:idwbuff(3)%end, 1:nnode, 1:nb))

        else if (qbmm .and. polytropic) then
            @:ALLOCATE(mv_ts(1)%sf(idwbuff(1)%beg:idwbuff(1)%beg + 1, &
                idwbuff(2)%beg:idwbuff(2)%beg + 1, &
                idwbuff(3)%beg:idwbuff(3)%beg + 1, 1:nnode, 1:nb))
            @:ACC_SETUP_SFs(mv_ts(1))

            @:ALLOCATE(mv_ts(2)%sf(idwbuff(1)%beg:idwbuff(1)%beg + 1, &
                idwbuff(2)%beg:idwbuff(2)%beg + 1, &
                idwbuff(3)%beg:idwbuff(3)%beg + 1, 1:nnode, 1:nb))
            @:ACC_SETUP_SFs(mv_ts(2))

            @:ALLOCATE(rhs_mv(idwbuff(1)%beg:idwbuff(1)%beg + 1, &
                idwbuff(2)%beg:idwbuff(2)%beg + 1, &
                idwbuff(3)%beg:idwbuff(3)%beg + 1, 1:nnode, 1:nb))
        end if

        ! Allocating the cell-average RHS time-stages for adaptive RKCK stepper
        if (bubbles_lagrange .and. time_stepper == 4) then
            @:ALLOCATE(rhs_ts_rkck(1:num_ts_rkck))
            do i = 1, num_ts_rkck
                @:ALLOCATE(rhs_ts_rkck(i)%vf(1:sys_size))
            end do
            do i = 1, num_ts_rkck
                do j = 1, sys_size
                    @:ALLOCATE(rhs_ts_rkck(i)%vf(j)%sf(0:m, 0:n, 0:p))
                end do
                @:ACC_SETUP_VFs(rhs_ts_rkck(i))
            end do
        else
            ! Allocating the cell-average RHS variables
            @:ALLOCATE(rhs_vf(1:sys_size))

            do i = 1, sys_size
                @:ALLOCATE(rhs_vf(i)%sf(0:m, 0:n, 0:p))
                @:ACC_SETUP_SFs(rhs_vf(i))
            end do
        end if

        ! Opening and writing the header of the run-time information file
        if (proc_rank == 0 .and. run_time_info) then
            call s_open_run_time_information_file()
        end if

        if (cfl_dt) then
            @:ALLOCATE(max_dt(0:m, 0:n, 0:p))
        end if

    end subroutine s_initialize_time_steppers_module

    !> 1st order TVD RK time-stepping algorithm
        !! @param t_step Current time step
    subroutine s_1st_order_tvd_rk(t_step, time_avg)

        integer, intent(in) :: t_step
        real(wp), intent(inout) :: time_avg

        integer :: i, j, k, l, q !< Generic loop iterator

        ! Stage 1 of 1
        call nvtxStartRange("TIMESTEP")

        call s_compute_rhs(q_cons_ts(1)%vf, q_T_sf, q_prim_vf, rhs_vf, pb_ts(1)%sf, rhs_pb, mv_ts(1)%sf, rhs_mv, t_step, time_avg)

#ifdef DEBUG
        print *, 'got rhs'
#endif

        if (run_time_info) then
            call s_write_run_time_information(q_prim_vf, t_step)
        end if

#ifdef DEBUG
        print *, 'wrote runtime info'
#endif

        if (probe_wrt) then
            call s_time_step_cycling(t_step)
        end if

        if (cfl_dt) then
            if (mytime >= t_stop) return
        else
            if (t_step == t_step_stop) return
        end if

        if (bubbles_lagrange) then
            call s_compute_EL_coupled_solver(q_cons_ts(1)%vf, q_prim_vf, rhs_vf, stage=1)
            call s_update_lagrange_tdv_rk(stage=1)
        end if

        !$acc parallel loop collapse(4) gang vector default(present)
        do i = 1, sys_size
            do l = 0, p
                do k = 0, n
                    do j = 0, m
                        q_cons_ts(1)%vf(i)%sf(j, k, l) = &
                            q_cons_ts(1)%vf(i)%sf(j, k, l) &
                            + dt*rhs_vf(i)%sf(j, k, l)
                    end do
                end do
            end do
        end do

        !Evolve pb and mv for non-polytropic qbmm
        if (qbmm .and. (.not. polytropic)) then
            !$acc parallel loop collapse(5) gang vector default(present)
            do i = 1, nb
                do l = 0, p
                    do k = 0, n
                        do j = 0, m
                            do q = 1, nnode
                                pb_ts(1)%sf(j, k, l, q, i) = &
                                    pb_ts(1)%sf(j, k, l, q, i) &
                                    + dt*rhs_pb(j, k, l, q, i)
                            end do
                        end do
                    end do
                end do
            end do
        end if

        if (qbmm .and. (.not. polytropic)) then
            !$acc parallel loop collapse(5) gang vector default(present)
            do i = 1, nb
                do l = 0, p
                    do k = 0, n
                        do j = 0, m
                            do q = 1, nnode
                                mv_ts(1)%sf(j, k, l, q, i) = &
                                    mv_ts(1)%sf(j, k, l, q, i) &
                                    + dt*rhs_mv(j, k, l, q, i)
                            end do
                        end do
                    end do
                end do
            end do
        end if

        if (bodyForces) call s_apply_bodyforces(q_cons_ts(1)%vf, q_prim_vf, rhs_vf, dt)

        if (grid_geometry == 3) call s_apply_fourier_filter(q_cons_ts(1)%vf)

        if (model_eqns == 3 .and. (.not. relax)) then
            call s_pressure_relaxation_procedure(q_cons_ts(2)%vf)
        end if

        if (adv_n) call s_comp_alpha_from_n(q_cons_ts(1)%vf)

        if (ib) then
            if (qbmm .and. .not. polytropic) then
                call s_ibm_correct_state(q_cons_ts(1)%vf, q_prim_vf, pb_ts(1)%sf, mv_ts(1)%sf)
            else
                call s_ibm_correct_state(q_cons_ts(1)%vf, q_prim_vf)
            end if
        end if

        call nvtxEndRange

    end subroutine s_1st_order_tvd_rk

    !> 2nd order TVD RK time-stepping algorithm
        !! @param t_step Current time-step
    subroutine s_2nd_order_tvd_rk(t_step, time_avg)

        integer, intent(in) :: t_step
        real(wp), intent(inout) :: time_avg

        integer :: i, j, k, l, q!< Generic loop iterator
        real(wp) :: start, finish

        ! Stage 1 of 2

        call cpu_time(start)

        call nvtxStartRange("TIMESTEP")

        call s_compute_rhs(q_cons_ts(1)%vf, q_T_sf, q_prim_vf, rhs_vf, pb_ts(1)%sf, rhs_pb, mv_ts(1)%sf, rhs_mv, t_step, time_avg)

        if (run_time_info) then
            call s_write_run_time_information(q_prim_vf, t_step)
        end if

        if (probe_wrt) then
            call s_time_step_cycling(t_step)
        end if

        if (cfl_dt) then
            if (mytime >= t_stop) return
        else
            if (t_step == t_step_stop) return
        end if

        if (bubbles_lagrange) then
            call s_compute_EL_coupled_solver(q_cons_ts(1)%vf, q_prim_vf, rhs_vf, stage=1)
            call s_update_lagrange_tdv_rk(stage=1)
        end if

        !$acc parallel loop collapse(4) gang vector default(present)
        do i = 1, sys_size
            do l = 0, p
                do k = 0, n
                    do j = 0, m
                        q_cons_ts(2)%vf(i)%sf(j, k, l) = &
                            q_cons_ts(1)%vf(i)%sf(j, k, l) &
                            + dt*rhs_vf(i)%sf(j, k, l)
                    end do
                end do
            end do
        end do

        !Evolve pb and mv for non-polytropic qbmm
        if (qbmm .and. (.not. polytropic)) then
            !$acc parallel loop collapse(5) gang vector default(present)
            do i = 1, nb
                do l = 0, p
                    do k = 0, n
                        do j = 0, m
                            do q = 1, nnode
                                pb_ts(2)%sf(j, k, l, q, i) = &
                                    pb_ts(1)%sf(j, k, l, q, i) &
                                    + dt*rhs_pb(j, k, l, q, i)
                            end do
                        end do
                    end do
                end do
            end do
        end if

        if (qbmm .and. (.not. polytropic)) then
            !$acc parallel loop collapse(5) gang vector default(present)
            do i = 1, nb
                do l = 0, p
                    do k = 0, n
                        do j = 0, m
                            do q = 1, nnode
                                mv_ts(2)%sf(j, k, l, q, i) = &
                                    mv_ts(1)%sf(j, k, l, q, i) &
                                    + dt*rhs_mv(j, k, l, q, i)
                            end do
                        end do
                    end do
                end do
            end do
        end if

        if (bodyForces) call s_apply_bodyforces(q_cons_ts(2)%vf, q_prim_vf, rhs_vf, dt)

        if (grid_geometry == 3) call s_apply_fourier_filter(q_cons_ts(2)%vf)

        if (model_eqns == 3 .and. (.not. relax)) then
            call s_pressure_relaxation_procedure(q_cons_ts(2)%vf)
        end if

        if (adv_n) call s_comp_alpha_from_n(q_cons_ts(2)%vf)

        if (ib) then
            if (qbmm .and. .not. polytropic) then
                call s_ibm_correct_state(q_cons_ts(2)%vf, q_prim_vf, pb_ts(2)%sf, mv_ts(2)%sf)
            else
                call s_ibm_correct_state(q_cons_ts(2)%vf, q_prim_vf)
            end if
        end if

        ! Stage 2 of 2

        call s_compute_rhs(q_cons_ts(2)%vf, q_T_sf, q_prim_vf, rhs_vf, pb_ts(2)%sf, rhs_pb, mv_ts(2)%sf, rhs_mv, t_step, time_avg)

        if (bubbles_lagrange) then
            call s_compute_EL_coupled_solver(q_cons_ts(2)%vf, q_prim_vf, rhs_vf, stage=2)
            call s_update_lagrange_tdv_rk(stage=2)
        end if

        !$acc parallel loop collapse(4) gang vector default(present)
        do i = 1, sys_size
            do l = 0, p
                do k = 0, n
                    do j = 0, m
                        q_cons_ts(1)%vf(i)%sf(j, k, l) = &
                            (q_cons_ts(1)%vf(i)%sf(j, k, l) &
                             + q_cons_ts(2)%vf(i)%sf(j, k, l) &
                             + dt*rhs_vf(i)%sf(j, k, l))/2._wp
                    end do
                end do
            end do
        end do

        if (qbmm .and. (.not. polytropic)) then
            !$acc parallel loop collapse(5) gang vector default(present)
            do i = 1, nb
                do l = 0, p
                    do k = 0, n
                        do j = 0, m
                            do q = 1, nnode
                                pb_ts(1)%sf(j, k, l, q, i) = &
                                    (pb_ts(1)%sf(j, k, l, q, i) &
                                     + pb_ts(2)%sf(j, k, l, q, i) &
                                     + dt*rhs_pb(j, k, l, q, i))/2._wp
                            end do
                        end do
                    end do
                end do
            end do
        end if

        if (qbmm .and. (.not. polytropic)) then
            !$acc parallel loop collapse(5) gang vector default(present)
            do i = 1, nb
                do l = 0, p
                    do k = 0, n
                        do j = 0, m
                            do q = 1, nnode
                                mv_ts(1)%sf(j, k, l, q, i) = &
                                    (mv_ts(1)%sf(j, k, l, q, i) &
                                     + mv_ts(2)%sf(j, k, l, q, i) &
                                     + dt*rhs_mv(j, k, l, q, i))/2._wp
                            end do
                        end do
                    end do
                end do
            end do
        end if

        if (bodyForces) call s_apply_bodyforces(q_cons_ts(1)%vf, q_prim_vf, rhs_vf, 2._wp*dt/3._wp)

        if (grid_geometry == 3) call s_apply_fourier_filter(q_cons_ts(1)%vf)

        if (model_eqns == 3 .and. (.not. relax)) then
            call s_pressure_relaxation_procedure(q_cons_ts(1)%vf)
        end if

        if (adv_n) call s_comp_alpha_from_n(q_cons_ts(1)%vf)

        if (ib) then
            if (qbmm .and. .not. polytropic) then
                call s_ibm_correct_state(q_cons_ts(1)%vf, q_prim_vf, pb_ts(1)%sf, mv_ts(1)%sf)
            else
                call s_ibm_correct_state(q_cons_ts(1)%vf, q_prim_vf)
            end if
        end if

        call nvtxEndRange

        call cpu_time(finish)

    end subroutine s_2nd_order_tvd_rk

    !> 3rd order TVD RK time-stepping algorithm
        !! @param t_step Current time-step
    subroutine s_3rd_order_tvd_rk(t_step, time_avg)

        integer, intent(IN) :: t_step
        real(wp), intent(INOUT) :: time_avg

        integer :: i, j, k, l, q !< Generic loop iterator

        real(wp) :: start, finish

        ! Stage 1 of 3

        if (.not. adap_dt) then
            call cpu_time(start)
            call nvtxStartRange("TIMESTEP")
        end if

        call s_compute_rhs(q_cons_ts(1)%vf, q_T_sf, q_prim_vf, rhs_vf, pb_ts(1)%sf, rhs_pb, mv_ts(1)%sf, rhs_mv, t_step, time_avg)

        if (run_time_info) then
            call s_write_run_time_information(q_prim_vf, t_step)
        end if

        if (probe_wrt) then
            call s_time_step_cycling(t_step)
        end if

        if (cfl_dt) then
            if (mytime >= t_stop) return
        else
            if (t_step == t_step_stop) return
        end if

        if (bubbles_lagrange) then
            call s_compute_EL_coupled_solver(q_cons_ts(1)%vf, q_prim_vf, rhs_vf, stage=1)
            call s_update_lagrange_tdv_rk(stage=1)
        end if

        !$acc parallel loop collapse(4) gang vector default(present)
        do i = 1, sys_size
            do l = 0, p
                do k = 0, n
                    do j = 0, m
                        q_cons_ts(2)%vf(i)%sf(j, k, l) = &
                            q_cons_ts(1)%vf(i)%sf(j, k, l) &
                            + dt*rhs_vf(i)%sf(j, k, l)
                    end do
                end do
            end do
        end do

        !Evolve pb and mv for non-polytropic qbmm
        if (qbmm .and. (.not. polytropic)) then
            !$acc parallel loop collapse(5) gang vector default(present)
            do i = 1, nb
                do l = 0, p
                    do k = 0, n
                        do j = 0, m
                            do q = 1, nnode
                                pb_ts(2)%sf(j, k, l, q, i) = &
                                    pb_ts(1)%sf(j, k, l, q, i) &
                                    + dt*rhs_pb(j, k, l, q, i)
                            end do
                        end do
                    end do
                end do
            end do
        end if

        if (qbmm .and. (.not. polytropic)) then
            !$acc parallel loop collapse(5) gang vector default(present)
            do i = 1, nb
                do l = 0, p
                    do k = 0, n
                        do j = 0, m
                            do q = 1, nnode
                                mv_ts(2)%sf(j, k, l, q, i) = &
                                    mv_ts(1)%sf(j, k, l, q, i) &
                                    + dt*rhs_mv(j, k, l, q, i)
                            end do
                        end do
                    end do
                end do
            end do
        end if

        if (bodyForces) call s_apply_bodyforces(q_cons_ts(2)%vf, q_prim_vf, rhs_vf, dt)

        if (grid_geometry == 3) call s_apply_fourier_filter(q_cons_ts(2)%vf)

        if (model_eqns == 3 .and. (.not. relax)) then
            call s_pressure_relaxation_procedure(q_cons_ts(2)%vf)
        end if

        if (adv_n) call s_comp_alpha_from_n(q_cons_ts(2)%vf)

        if (ib) then
            if (qbmm .and. .not. polytropic) then
                call s_ibm_correct_state(q_cons_ts(2)%vf, q_prim_vf, pb_ts(2)%sf, mv_ts(2)%sf)
            else
                call s_ibm_correct_state(q_cons_ts(2)%vf, q_prim_vf)
            end if
        end if

        ! Stage 2 of 3

        call s_compute_rhs(q_cons_ts(2)%vf, q_T_sf, q_prim_vf, rhs_vf, pb_ts(2)%sf, rhs_pb, mv_ts(2)%sf, rhs_mv, t_step, time_avg)

        if (bubbles_lagrange) then
            call s_compute_EL_coupled_solver(q_cons_ts(2)%vf, q_prim_vf, rhs_vf, stage=2)
            call s_update_lagrange_tdv_rk(stage=2)
        end if

        !$acc parallel loop collapse(4) gang vector default(present)
        do i = 1, sys_size
            do l = 0, p
                do k = 0, n
                    do j = 0, m
                        q_cons_ts(2)%vf(i)%sf(j, k, l) = &
                            (3._wp*q_cons_ts(1)%vf(i)%sf(j, k, l) &
                             + q_cons_ts(2)%vf(i)%sf(j, k, l) &
                             + dt*rhs_vf(i)%sf(j, k, l))/4._wp
                    end do
                end do
            end do
        end do

        if (qbmm .and. (.not. polytropic)) then
            !$acc parallel loop collapse(5) gang vector default(present)
            do i = 1, nb
                do l = 0, p
                    do k = 0, n
                        do j = 0, m
                            do q = 1, nnode
                                pb_ts(2)%sf(j, k, l, q, i) = &
                                    (3._wp*pb_ts(1)%sf(j, k, l, q, i) &
                                     + pb_ts(2)%sf(j, k, l, q, i) &
                                     + dt*rhs_pb(j, k, l, q, i))/4._wp
                            end do
                        end do
                    end do
                end do
            end do
        end if

        if (qbmm .and. (.not. polytropic)) then
            !$acc parallel loop collapse(5) gang vector default(present)
            do i = 1, nb
                do l = 0, p
                    do k = 0, n
                        do j = 0, m
                            do q = 1, nnode
                                mv_ts(2)%sf(j, k, l, q, i) = &
                                    (3._wp*mv_ts(1)%sf(j, k, l, q, i) &
                                     + mv_ts(2)%sf(j, k, l, q, i) &
                                     + dt*rhs_mv(j, k, l, q, i))/4._wp
                            end do
                        end do
                    end do
                end do
            end do
        end if

        if (bodyForces) call s_apply_bodyforces(q_cons_ts(2)%vf, q_prim_vf, rhs_vf, dt/4._wp)

        if (grid_geometry == 3) call s_apply_fourier_filter(q_cons_ts(2)%vf)

        if (model_eqns == 3 .and. (.not. relax)) then
            call s_pressure_relaxation_procedure(q_cons_ts(2)%vf)
        end if

        if (adv_n) call s_comp_alpha_from_n(q_cons_ts(2)%vf)

        if (ib) then
            if (qbmm .and. .not. polytropic) then
                call s_ibm_correct_state(q_cons_ts(2)%vf, q_prim_vf, pb_ts(2)%sf, mv_ts(2)%sf)
            else
                call s_ibm_correct_state(q_cons_ts(2)%vf, q_prim_vf)
            end if
        end if

        ! Stage 3 of 3
        call s_compute_rhs(q_cons_ts(2)%vf, q_T_sf, q_prim_vf, rhs_vf, pb_ts(2)%sf, rhs_pb, mv_ts(2)%sf, rhs_mv, t_step, time_avg)

        if (bubbles_lagrange) then
            call s_compute_EL_coupled_solver(q_cons_ts(2)%vf, q_prim_vf, rhs_vf, stage=3)
            call s_update_lagrange_tdv_rk(stage=3)
        end if

        !$acc parallel loop collapse(4) gang vector default(present)
        do i = 1, sys_size
            do l = 0, p
                do k = 0, n
                    do j = 0, m
                        q_cons_ts(1)%vf(i)%sf(j, k, l) = &
                            (q_cons_ts(1)%vf(i)%sf(j, k, l) &
                             + 2._wp*q_cons_ts(2)%vf(i)%sf(j, k, l) &
                             + 2._wp*dt*rhs_vf(i)%sf(j, k, l))/3._wp
                    end do
                end do
            end do
        end do

        if (qbmm .and. (.not. polytropic)) then
            !$acc parallel loop collapse(5) gang vector default(present)
            do i = 1, nb
                do l = 0, p
                    do k = 0, n
                        do j = 0, m
                            do q = 1, nnode
                                pb_ts(1)%sf(j, k, l, q, i) = &
                                    (pb_ts(1)%sf(j, k, l, q, i) &
                                     + 2._wp*pb_ts(2)%sf(j, k, l, q, i) &
                                     + 2._wp*dt*rhs_pb(j, k, l, q, i))/3._wp
                            end do
                        end do
                    end do
                end do
            end do
        end if

        if (qbmm .and. (.not. polytropic)) then
            !$acc parallel loop collapse(5) gang vector default(present)
            do i = 1, nb
                do l = 0, p
                    do k = 0, n
                        do j = 0, m
                            do q = 1, nnode
                                mv_ts(1)%sf(j, k, l, q, i) = &
                                    (mv_ts(1)%sf(j, k, l, q, i) &
                                     + 2._wp*mv_ts(2)%sf(j, k, l, q, i) &
                                     + 2._wp*dt*rhs_mv(j, k, l, q, i))/3._wp
                            end do
                        end do
                    end do
                end do
            end do
        end if

        if (bodyForces) call s_apply_bodyforces(q_cons_ts(1)%vf, q_prim_vf, rhs_vf, 2._wp*dt/3._wp)

        if (grid_geometry == 3) call s_apply_fourier_filter(q_cons_ts(1)%vf)

        if (model_eqns == 3 .and. (.not. relax)) then
            call s_pressure_relaxation_procedure(q_cons_ts(1)%vf)
        end if

        call nvtxStartRange("RHS-ELASTIC")
        if (hyperelasticity) call s_hyperelastic_rmt_stress_update(q_cons_ts(1)%vf, q_prim_vf)
        call nvtxEndRange

        if (adv_n) call s_comp_alpha_from_n(q_cons_ts(1)%vf)

        if (ib) then
            if (qbmm .and. .not. polytropic) then
                call s_ibm_correct_state(q_cons_ts(1)%vf, q_prim_vf, pb_ts(1)%sf, mv_ts(1)%sf)
            else
                call s_ibm_correct_state(q_cons_ts(1)%vf, q_prim_vf)
            end if
        end if

        if (.not. adap_dt) then
            call nvtxEndRange
            call cpu_time(finish)

            time = time + (finish - start)
        end if
    end subroutine s_3rd_order_tvd_rk

    !> Strang splitting scheme with 3rd order TVD RK time-stepping algorithm for
        !!      the flux term and adaptive time stepping algorithm for
        !!      the source term
        !! @param t_step Current time-step
    subroutine s_strang_splitting(t_step, time_avg)

        integer, intent(in) :: t_step
        real(wp), intent(inout) :: time_avg

        real(wp) :: start, finish

        call cpu_time(start)

        call nvtxStartRange("TIMESTEP")

        ! Stage 1 of 3
        call s_adaptive_dt_bubble(t_step)

        ! Stage 2 of 3
        call s_3rd_order_tvd_rk(t_step, time_avg)

        ! Stage 3 of 3
        call s_adaptive_dt_bubble(t_step)

        call nvtxEndRange

        call cpu_time(finish)

        time = time + (finish - start)

    end subroutine s_strang_splitting

    !> Bubble source part in Strang operator splitting scheme
        !! @param t_step Current time-step
    subroutine s_adaptive_dt_bubble(t_step)

        integer, intent(in) :: t_step

        type(vector_field) :: gm_alpha_qp

        call s_convert_conservative_to_primitive_variables( &
            q_cons_ts(1)%vf, &
            q_T_sf, &
            q_prim_vf, &
            idwint, &
            gm_alpha_qp%vf)

        call s_compute_bubble_EE_source(q_cons_ts(1)%vf, q_prim_vf, t_step, rhs_vf)

        call s_comp_alpha_from_n(q_cons_ts(1)%vf)

    end subroutine s_adaptive_dt_bubble

    subroutine s_compute_dt()

<<<<<<< HEAD
        real(kind(0d0)) :: rho        !< Cell-avg. density
        real(kind(0d0)), dimension(num_dims) :: vel        !< Cell-avg. velocity
        real(kind(0d0)) :: vel_sum    !< Cell-avg. velocity sum
        real(kind(0d0)) :: pres       !< Cell-avg. pressure
        real(kind(0d0)), dimension(num_fluids) :: alpha      !< Cell-avg. volume fraction
        real(kind(0d0)) :: gamma      !< Cell-avg. sp. heat ratio
        real(kind(0d0)) :: pi_inf     !< Cell-avg. liquid stiffness function
        real(kind(0d0)) :: qv         !< Cell-avg. fluid reference energy
        real(kind(0d0)) :: c          !< Cell-avg. sound speed
        real(kind(0d0)) :: H          !< Cell-avg. enthalpy
        real(kind(0d0)), dimension(2) :: Re         !< Cell-avg. Reynolds numbers
=======
        real(wp) :: rho        !< Cell-avg. density
        real(wp), dimension(num_dims) :: vel        !< Cell-avg. velocity
        real(wp) :: vel_sum    !< Cell-avg. velocity sum
        real(wp) :: pres       !< Cell-avg. pressure
        real(wp), dimension(num_fluids) :: alpha      !< Cell-avg. volume fraction
        real(wp) :: gamma      !< Cell-avg. sp. heat ratio
        real(wp) :: pi_inf     !< Cell-avg. liquid stiffness function
        real(wp) :: c          !< Cell-avg. sound speed
        real(wp) :: H          !< Cell-avg. enthalpy
        real(wp), dimension(2) :: Re         !< Cell-avg. Reynolds numbers
>>>>>>> bae121f7
        type(vector_field) :: gm_alpha_qp

        real(wp) :: dt_local
        integer :: j, k, l !< Generic loop iterators

        call s_convert_conservative_to_primitive_variables( &
            q_cons_ts(1)%vf, &
            q_T_sf, &
            q_prim_vf, &
            idwint, &
            gm_alpha_qp%vf)

        !$acc parallel loop collapse(3) gang vector default(present) private(vel, alpha, Re)
        do l = 0, p
            do k = 0, n
                do j = 0, m
                    call s_compute_enthalpy(q_prim_vf, pres, rho, gamma, pi_inf, Re, H, alpha, vel, vel_sum, qv, j, k, l)

                    ! Compute mixture sound speed
<<<<<<< HEAD
                    call s_compute_speed_of_sound(pres, rho, gamma, pi_inf, H, alpha, vel_sum, 0d0, c, qv)
=======
                    call s_compute_speed_of_sound(pres, rho, gamma, pi_inf, H, alpha, vel_sum, 0._wp, c)
>>>>>>> bae121f7

                    call s_compute_dt_from_cfl(vel, c, max_dt, rho, Re, j, k, l)
                end do
            end do
        end do

        !$acc kernels
        dt_local = minval(max_dt)
        !$acc end kernels

        if (num_procs == 1) then
            dt = dt_local
        else
            call s_mpi_allreduce_min(dt_local, dt)
        end if

        !$acc update device(dt)

    end subroutine s_compute_dt

    !> This subroutine applies the body forces source term at each
        !! Runge-Kutta stage
    subroutine s_apply_bodyforces(q_cons_vf, q_prim_vf, rhs_vf, ldt)

        type(scalar_field), dimension(1:sys_size), intent(inout) :: q_cons_vf
        type(scalar_field), dimension(1:sys_size), intent(in) :: q_prim_vf
        type(scalar_field), dimension(1:sys_size), intent(inout) :: rhs_vf

        real(wp), intent(in) :: ldt !< local dt

        integer :: i, j, k, l

        call nvtxStartRange("RHS-BODYFORCES")
        call s_compute_body_forces_rhs(q_prim_vf, q_cons_vf, rhs_vf)

        !$acc parallel loop collapse(4) gang vector default(present)
        do i = momxb, E_idx
            do l = 0, p
                do k = 0, n
                    do j = 0, m
                        q_cons_vf(i)%sf(j, k, l) = q_cons_vf(i)%sf(j, k, l) + &
                                                   ldt*rhs_vf(i)%sf(j, k, l)
                    end do
                end do
            end do
        end do

        call nvtxEndRange

    end subroutine s_apply_bodyforces

    !> This subroutine saves the temporary q_prim_vf vector
        !!      into the q_prim_ts vector that is then used in p_main
        !! @param t_step current time-step
    subroutine s_time_step_cycling(t_step)

        integer, intent(in) :: t_step

        integer :: i !< Generic loop iterator

        do i = 1, sys_size
            !$acc update host(q_prim_vf(i)%sf)
        end do

        if (t_step == t_step_start) then
            do i = 1, sys_size
                q_prim_ts(3)%vf(i)%sf(:, :, :) = q_prim_vf(i)%sf(:, :, :)
            end do
        elseif (t_step == t_step_start + 1) then
            do i = 1, sys_size
                q_prim_ts(2)%vf(i)%sf(:, :, :) = q_prim_vf(i)%sf(:, :, :)
            end do
        elseif (t_step == t_step_start + 2) then
            do i = 1, sys_size
                q_prim_ts(1)%vf(i)%sf(:, :, :) = q_prim_vf(i)%sf(:, :, :)
            end do
        elseif (t_step == t_step_start + 3) then
            do i = 1, sys_size
                q_prim_ts(0)%vf(i)%sf(:, :, :) = q_prim_vf(i)%sf(:, :, :)
            end do
        else ! All other timesteps
            do i = 1, sys_size
                q_prim_ts(3)%vf(i)%sf(:, :, :) = q_prim_ts(2)%vf(i)%sf(:, :, :)
                q_prim_ts(2)%vf(i)%sf(:, :, :) = q_prim_ts(1)%vf(i)%sf(:, :, :)
                q_prim_ts(1)%vf(i)%sf(:, :, :) = q_prim_ts(0)%vf(i)%sf(:, :, :)
                q_prim_ts(0)%vf(i)%sf(:, :, :) = q_prim_vf(i)%sf(:, :, :)
            end do
        end if

    end subroutine s_time_step_cycling

    !> (Adaptive) 4th/5th order Runge—Kutta–Cash–Karp (RKCK) time-stepping algorithm (Cash J. and Karp A., 1990)
        !!      Method for initial value problems with rapidly varying RHS. A maximum error between the 4th and 5th
        !!      order Runge-Kutta-Cash-Karp solutions for the same time step size is calculated. If the error is
        !!      smaller than a tolerance, then the algorithm employs the 5th order solution, while if not, both
        !!      eulerian/lagrangian variables are re-calculated with a smaller time step size.
        !! @param t_step Current time-step
        !! @param hdid Advanced time increment (adaptive time stepping)
    subroutine s_4th_5th_order_rkck(t_step, time_avg)

        integer, intent(in) :: t_step
        real(wp), intent(out) :: time_avg

        logical :: restart_rkck_step, start_rkck_step
        real(wp) :: lag_largestep, rkck_errmax, dt_did
        integer :: RKstep

        mytime = mytime - dt

        start_rkck_step = .true.
        restart_rkck_step = .false.

        do while (start_rkck_step .or. restart_rkck_step)

            start_rkck_step = .false.
            restart_rkck_step = .false.

            ! FIRST TIME-STAGE
            RKstep = 1
            rkck_time_tmp = mytime + rkck_c1*dt
!$acc update device (rkck_time_tmp)

#ifdef DEBUG
            if (proc_rank == 0) print *, 'RKCK 1st time-stage at', rkck_time_tmp
#endif
            call s_compute_rhs(q_cons_ts(1)%vf, q_T_sf, q_prim_vf, rhs_ts_rkck(1)%vf, pb_ts(1)%sf, rhs_pb, mv_ts(1)%sf, rhs_mv, t_step, time_avg)
            call s_compute_EL_coupled_solver(q_cons_ts(1)%vf, q_prim_vf, rhs_ts_rkck(1)%vf, RKstep)
            call s_update_tmp_rkck(RKstep, q_cons_ts, rhs_ts_rkck, lag_largestep)
            if (lag_largestep > 0._wp) call s_compute_rkck_dt(lag_largestep, restart_rkck_step)
            if (restart_rkck_step) cycle

            ! SECOND TIME-STAGE
            RKstep = 2
            rkck_time_tmp = mytime + rkck_c2*dt
!$acc update device (rkck_time_tmp)

#ifdef DEBUG
            if (proc_rank == 0) print *, 'RKCK 2nd time-stage at', rkck_time_tmp
#endif
            call s_compute_rhs(q_cons_ts(2)%vf, q_T_sf, q_prim_vf, rhs_ts_rkck(2)%vf, pb_ts(1)%sf, rhs_pb, mv_ts(1)%sf, rhs_mv, t_step, time_avg)
            call s_compute_EL_coupled_solver(q_cons_ts(2)%vf, q_prim_vf, rhs_ts_rkck(2)%vf, RKstep)
            call s_update_tmp_rkck(RKstep, q_cons_ts, rhs_ts_rkck, lag_largestep)
            if (lag_largestep > 0._wp) call s_compute_rkck_dt(lag_largestep, restart_rkck_step)
            if (restart_rkck_step) cycle

            ! THIRD TIME-STAGE
            RKstep = 3
            rkck_time_tmp = mytime + rkck_c3*dt
!$acc update device (rkck_time_tmp)

#ifdef DEBUG
            if (proc_rank == 0) print *, 'RKCK 3rd time-stage at', rkck_time_tmp
#endif
            call s_compute_rhs(q_cons_ts(2)%vf, q_T_sf, q_prim_vf, rhs_ts_rkck(3)%vf, pb_ts(1)%sf, rhs_pb, mv_ts(1)%sf, rhs_mv, t_step, time_avg)
            call s_compute_EL_coupled_solver(q_cons_ts(2)%vf, q_prim_vf, rhs_ts_rkck(3)%vf, RKstep)
            call s_update_tmp_rkck(RKstep, q_cons_ts, rhs_ts_rkck, lag_largestep)
            if (lag_largestep > 0._wp) call s_compute_rkck_dt(lag_largestep, restart_rkck_step)
            if (restart_rkck_step) cycle

            ! FOURTH TIME-STAGE
            RKstep = 4
            rkck_time_tmp = mytime + rkck_c4*dt
!$acc update device (rkck_time_tmp)

#ifdef DEBUG
            if (proc_rank == 0) print *, 'RKCK 4th time-stage at', rkck_time_tmp
#endif
            call s_compute_rhs(q_cons_ts(2)%vf, q_T_sf, q_prim_vf, rhs_ts_rkck(4)%vf, pb_ts(1)%sf, rhs_pb, mv_ts(1)%sf, rhs_mv, t_step, time_avg)
            call s_compute_EL_coupled_solver(q_cons_ts(2)%vf, q_prim_vf, rhs_ts_rkck(4)%vf, RKstep)
            call s_update_tmp_rkck(RKstep, q_cons_ts, rhs_ts_rkck, lag_largestep)
            if (lag_largestep > 0._wp) call s_compute_rkck_dt(lag_largestep, restart_rkck_step)
            if (restart_rkck_step) cycle

            ! FIFTH TIME-STAGE
            RKstep = 5
            rkck_time_tmp = mytime + rkck_c5*dt
!$acc update device (rkck_time_tmp)

#ifdef DEBUG
            if (proc_rank == 0) print *, 'RKCK 5th time-stage at', rkck_time_tmp
#endif
            call s_compute_rhs(q_cons_ts(2)%vf, q_T_sf, q_prim_vf, rhs_ts_rkck(5)%vf, pb_ts(1)%sf, rhs_pb, mv_ts(1)%sf, rhs_mv, t_step, time_avg)
            call s_compute_EL_coupled_solver(q_cons_ts(2)%vf, q_prim_vf, rhs_ts_rkck(5)%vf, 5)
            call s_update_tmp_rkck(5, q_cons_ts, rhs_ts_rkck, lag_largestep)
            if (lag_largestep > 0._wp) call s_compute_rkck_dt(lag_largestep, restart_rkck_step)
            if (restart_rkck_step) cycle

            ! SIXTH TIME-STAGE
            RKstep = 6
            rkck_time_tmp = mytime + rkck_c6*dt
!$acc update device (rkck_time_tmp)

#ifdef DEBUG
            if (proc_rank == 0) print *, 'RKCK 6th time-stage at', rkck_time_tmp
#endif
            call s_compute_rhs(q_cons_ts(2)%vf, q_T_sf, q_prim_vf, rhs_ts_rkck(6)%vf, pb_ts(1)%sf, rhs_pb, mv_ts(1)%sf, rhs_mv, t_step, time_avg)
            call s_compute_EL_coupled_solver(q_cons_ts(2)%vf, q_prim_vf, rhs_ts_rkck(6)%vf, 6)
            call s_update_tmp_rkck(6, q_cons_ts, rhs_ts_rkck, lag_largestep)
            if (lag_largestep > 0._wp) call s_compute_rkck_dt(lag_largestep, restart_rkck_step)
            if (restart_rkck_step) cycle

            dt_did = dt

            if (rkck_adap_dt) then
                ! TRUNCATION ERROR
#ifdef DEBUG
                if (proc_rank == 0) print *, 'Computing truncation error (4th/5th RKCK)'
#endif
                call s_calculate_rkck_truncation_error(rkck_errmax)
                call s_compute_rkck_dt(lag_largestep, restart_rkck_step, rkck_errmax)
                if (restart_rkck_step) cycle
            end if

        end do

        !> Update values
        mytime = mytime + dt_did
        call s_update_rkck(q_cons_ts)

        call s_write_void_evol(mytime)
        if (lag_params%write_bubbles_stats) call s_calculate_lag_bubble_stats()

        if (lag_params%write_bubbles) then
            !$acc update host(gas_p, gas_mv, intfc_rad, intfc_vel)
            call s_write_lag_particles(mytime)
        end if

        if (run_time_info) then
            call s_write_run_time_information(q_prim_vf, t_step)
        end if

    end subroutine s_4th_5th_order_rkck

    !> Module deallocation and/or disassociation procedures
    subroutine s_finalize_time_steppers_module

        integer :: i, j !< Generic loop iterators

        ! Deallocating the cell-average conservative variables
        do i = 1, num_ts

            do j = 1, sys_size
                @:DEALLOCATE(q_cons_ts(i)%vf(j)%sf)
            end do

            @:DEALLOCATE(q_cons_ts(i)%vf)

        end do

        @:DEALLOCATE(q_cons_ts)

        ! Deallocating the cell-average primitive ts variables
        if (probe_wrt) then
            do i = 0, 3
                do j = 1, sys_size
                    @:DEALLOCATE(q_prim_ts(i)%vf(j)%sf)
                end do
                @:DEALLOCATE(q_prim_ts(i)%vf)
            end do
            @:DEALLOCATE(q_prim_ts)
        end if

        ! Deallocating the cell-average primitive variables
        do i = 1, adv_idx%end
            @:DEALLOCATE(q_prim_vf(i)%sf)
        end do

        if (elasticity) then
            do i = stress_idx%beg, stress_idx%end
                @:DEALLOCATE(q_prim_vf(i)%sf)
            end do
        end if

        if (hyperelasticity) then
            do i = xibeg, xiend + 1
                @:DEALLOCATE(q_prim_vf(i)%sf)
            end do
        end if

        if (bubbles_euler) then
            do i = bub_idx%beg, bub_idx%end
                @:DEALLOCATE(q_prim_vf(i)%sf)
            end do
        end if

        if (model_eqns == 3) then
            do i = internalEnergies_idx%beg, internalEnergies_idx%end
                @:DEALLOCATE(q_prim_vf(i)%sf)
            end do
        end if

        @:DEALLOCATE(q_prim_vf)

        ! Deallocating the cell-average RHS variable for adaptive method, Lagrangian solver
        if (bubbles_lagrange .and. time_stepper == 4) then ! RKCK stepper
            do i = 1, num_ts_rkck
                do j = 1, sys_size
                    @:DEALLOCATE(rhs_ts_rkck(i)%vf(j)%sf)
                end do
                @:DEALLOCATE(rhs_ts_rkck(i)%vf)
            end do
            @:DEALLOCATE(rhs_ts_rkck)
        else
            ! Deallocating the cell-average RHS variables
            do i = 1, sys_size
                @:DEALLOCATE(rhs_vf(i)%sf)
            end do

            @:DEALLOCATE(rhs_vf)
        end if

        ! Writing the footer of and closing the run-time information file
        if (proc_rank == 0 .and. run_time_info) then
            call s_close_run_time_information_file()
        end if

    end subroutine s_finalize_time_steppers_module

end module m_time_steppers<|MERGE_RESOLUTION|>--- conflicted
+++ resolved
@@ -922,19 +922,6 @@
 
     subroutine s_compute_dt()
 
-<<<<<<< HEAD
-        real(kind(0d0)) :: rho        !< Cell-avg. density
-        real(kind(0d0)), dimension(num_dims) :: vel        !< Cell-avg. velocity
-        real(kind(0d0)) :: vel_sum    !< Cell-avg. velocity sum
-        real(kind(0d0)) :: pres       !< Cell-avg. pressure
-        real(kind(0d0)), dimension(num_fluids) :: alpha      !< Cell-avg. volume fraction
-        real(kind(0d0)) :: gamma      !< Cell-avg. sp. heat ratio
-        real(kind(0d0)) :: pi_inf     !< Cell-avg. liquid stiffness function
-        real(kind(0d0)) :: qv         !< Cell-avg. fluid reference energy
-        real(kind(0d0)) :: c          !< Cell-avg. sound speed
-        real(kind(0d0)) :: H          !< Cell-avg. enthalpy
-        real(kind(0d0)), dimension(2) :: Re         !< Cell-avg. Reynolds numbers
-=======
         real(wp) :: rho        !< Cell-avg. density
         real(wp), dimension(num_dims) :: vel        !< Cell-avg. velocity
         real(wp) :: vel_sum    !< Cell-avg. velocity sum
@@ -942,10 +929,10 @@
         real(wp), dimension(num_fluids) :: alpha      !< Cell-avg. volume fraction
         real(wp) :: gamma      !< Cell-avg. sp. heat ratio
         real(wp) :: pi_inf     !< Cell-avg. liquid stiffness function
+        real(wp) :: qv         !< Cell-avg. fluid reference energy
         real(wp) :: c          !< Cell-avg. sound speed
         real(wp) :: H          !< Cell-avg. enthalpy
         real(wp), dimension(2) :: Re         !< Cell-avg. Reynolds numbers
->>>>>>> bae121f7
         type(vector_field) :: gm_alpha_qp
 
         real(wp) :: dt_local
@@ -965,11 +952,7 @@
                     call s_compute_enthalpy(q_prim_vf, pres, rho, gamma, pi_inf, Re, H, alpha, vel, vel_sum, qv, j, k, l)
 
                     ! Compute mixture sound speed
-<<<<<<< HEAD
-                    call s_compute_speed_of_sound(pres, rho, gamma, pi_inf, H, alpha, vel_sum, 0d0, c, qv)
-=======
-                    call s_compute_speed_of_sound(pres, rho, gamma, pi_inf, H, alpha, vel_sum, 0._wp, c)
->>>>>>> bae121f7
+                    call s_compute_speed_of_sound(pres, rho, gamma, pi_inf, H, alpha, vel_sum, 0._wp, c, qv)
 
                     call s_compute_dt_from_cfl(vel, c, max_dt, rho, Re, j, k, l)
                 end do
