--- conflicted
+++ resolved
@@ -245,7 +245,7 @@
 
                 @:ALLOCATE(flux_n(i)%vf(1:sys_size))
                 @:ALLOCATE(flux_src_n(i)%vf(1:sys_size))
-                @:ALLOCATE(flux_gsrc_n(i)%vf(1:sys_size))                
+                @:ALLOCATE(flux_gsrc_n(i)%vf(1:sys_size))
 
                 if (i == 1) then
                     do l = 1, sys_size
@@ -324,11 +324,10 @@
                         $:GPU_ENTER_DATA(attach='[flux_src_n(i)%vf(l)%sf]')
                     end do
                 end if
-            
+
             end do
             ! END: Allocation/Association of flux_n, flux_src_n, and flux_gsrc_n
         end if
-        
 
         if (.not. igr) then
 
@@ -610,7 +609,7 @@
         ! END: Allocation/Association of qK_cons_n and qK_prim_n
 
         ! Allocation of gm_alphaK_n
-        if(.not. igr) then 
+        if (.not. igr) then
             @:ALLOCATE(gm_alphaL_n(1:num_dims))
             @:ALLOCATE(gm_alphaR_n(1:num_dims))
         end if
@@ -1136,12 +1135,7 @@
                     end do
                 end do
             #:endcall GPU_PARALLEL_LOOP
-<<<<<<< HEAD
-
-=======
-            ! $:GPU_UPDATE(host='[rhs_vf(1)%sf]')
-            ! print *, "RHS", rhs_vf(1)%sf(100:300, 0, 0)
->>>>>>> 0fcc08da
+
             if (model_eqns == 3) then
                 #:call GPU_PARALLEL_LOOP(collapse=4,private='[inv_ds,advected_qty_val, pressure_val,flux_face1,flux_face2]')
                     do q_loop = 0, p
@@ -1570,7 +1564,6 @@
                 #:endcall GPU_PARALLEL_LOOP
             end if
 
-<<<<<<< HEAD
             if ((surface_tension .or. viscous) .or. chem_params%diffusion) then
                 #:call GPU_PARALLEL_LOOP(collapse=3)
                     do l = 0, p
@@ -1607,23 +1600,6 @@
                     end do
                 #:endcall GPU_PARALLEL_LOOP
             end if
-=======
-            #:call GPU_PARALLEL_LOOP(collapse=3)
-                do l = 0, p
-                    do k = 0, n
-                        do j = 0, m
-                            $:GPU_LOOP(parallelism='[seq]')
-                            do i = momxb, E_idx
-                                rhs_vf(i)%sf(j, k, l) = &
-                                    rhs_vf(i)%sf(j, k, l) + 1._wp/dx(j)* &
-                                    (flux_src_n_in(i)%sf(j - 1, k, l) &
-                                     - flux_src_n_in(i)%sf(j, k, l))
-                            end do
-                        end do
-                    end do
-                end do
-            #:endcall GPU_PARALLEL_LOOP
->>>>>>> 0fcc08da
 
         elseif (idir == 2) then ! y-direction
 
@@ -1694,7 +1670,6 @@
                 #:endcall GPU_PARALLEL_LOOP
 
             else
-<<<<<<< HEAD
 
                 if ((surface_tension .or. viscous) .or. chem_params%diffusion) then
                     #:call GPU_PARALLEL_LOOP(collapse=3)
@@ -1731,23 +1706,6 @@
                         end do
                     #:endcall GPU_PARALLEL_LOOP
                 end if
-=======
-                #:call GPU_PARALLEL_LOOP(collapse=3)
-                    do l = 0, p
-                        do k = 0, n
-                            do j = 0, m
-                                $:GPU_LOOP(parallelism='[seq]')
-                                do i = momxb, E_idx
-                                    rhs_vf(i)%sf(j, k, l) = &
-                                        rhs_vf(i)%sf(j, k, l) + 1._wp/dy(k)* &
-                                        (flux_src_n_in(i)%sf(j, k - 1, l) &
-                                         - flux_src_n_in(i)%sf(j, k, l))
-                                end do
-                            end do
-                        end do
-                    end do
-                #:endcall GPU_PARALLEL_LOOP
->>>>>>> 0fcc08da
             end if
 
             ! Applying the geometrical viscous Riemann source fluxes calculated as average
@@ -1823,7 +1781,6 @@
                 #:endcall GPU_PARALLEL_LOOP
             end if
 
-<<<<<<< HEAD
             if ((surface_tension .or. viscous) .or. chem_params%diffusion) then
                 #:call GPU_PARALLEL_LOOP(collapse=3)
                     do l = 0, p
@@ -1859,23 +1816,6 @@
                     end do
                 #:endcall GPU_PARALLEL_LOOP
             end if
-=======
-            #:call GPU_PARALLEL_LOOP(collapse=3)
-                do l = 0, p
-                    do k = 0, n
-                        do j = 0, m
-                            $:GPU_LOOP(parallelism='[seq]')
-                            do i = momxb, E_idx
-                                rhs_vf(i)%sf(j, k, l) = &
-                                    rhs_vf(i)%sf(j, k, l) + 1._wp/dz(l)* &
-                                    (flux_src_n_in(i)%sf(j, k, l - 1) &
-                                     - flux_src_n_in(i)%sf(j, k, l))
-                            end do
-                        end do
-                    end do
-                end do
-            #:endcall GPU_PARALLEL_LOOP
->>>>>>> 0fcc08da
 
             if (grid_geometry == 3) then
                 #:call GPU_PARALLEL_LOOP(collapse=3)
@@ -2165,7 +2105,7 @@
         if (mpp_lim .and. bubbles_euler) then
             $:GPU_EXIT_DATA(delete='[alf_sum%sf]')
             deallocate (alf_sum%sf)
-        end if        
+        end if
 
         if (.not. igr) then
             do i = num_dims, 1, -1
