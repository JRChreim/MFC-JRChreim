!>
!! @file m_rhs.f90
!! @brief Contains module m_rhs

#:include 'case.fpp'
#:include 'macros.fpp'

!> @brief The module contains the subroutines used to calculate the right-
!!              hane-side (RHS) in the quasi-conservative, shock- and interface-
!!              capturing finite-volume framework for the multicomponent Navier-
!!              Stokes equations supplemented by appropriate advection equations
!!              used to capture the material interfaces. The system of equations
!!              is closed by the stiffened gas equation of state, as well as any
!!              required mixture relationships. Capillarity effects are included
!!              and are modeled by the means of a volume force acting across the
!!              diffuse material interface region. The implementation details of
!!              surface tension may be found in Perigaud and Saurel (2005). Note
!!              that both viscous and surface tension effects are only available
!!              in the volume fraction model.
module m_rhs

    use m_derived_types        !< Definitions of the derived types

    use m_global_parameters    !< Definitions of the global parameters

    use m_mpi_proxy            !< Message passing interface (MPI) module proxy

    use m_variables_conversion !< State variables type conversion procedures

    use m_weno                 !< Weighted and essentially non-oscillatory (WENO)
                               !! schemes for spatial reconstruction of variables

    use m_muscl                !< Monotonic Upstream-centered (MUSCL)
                               !! schemes for conservation laws

    use m_riemann_solvers      !< Exact and approximate Riemann problem solvers

    use m_cbc                  !< Characteristic boundary conditions (CBC)

    use m_bubbles_EE           !< Ensemble-averaged bubble dynamics routines

    use m_bubbles_EL

    use m_qbmm                 !< Moment inversion

    use m_hypoelastic

    use m_hyperelastic

    use m_acoustic_src

    use m_viscous

    use m_ibm

    use m_nvtx

    use m_boundary_common

    use m_helper

    use m_surface_tension

    use m_body_forces

    use m_chemistry

    use m_mhd

    use m_igr

    use m_pressure_relaxation

    implicit none

    private; public :: s_initialize_rhs_module, &
 s_compute_rhs, &
 s_finalize_rhs_module

    !! This variable contains the WENO-reconstructed values of the cell-average
    !! conservative variables, which are located in q_cons_vf, at cell-interior
    !! Gaussian quadrature points (QP).
    type(vector_field) :: q_cons_qp !<
    $:GPU_DECLARE(create='[q_cons_qp]')

    !! The primitive variables at cell-interior Gaussian quadrature points. These
    !! are calculated from the conservative variables and gradient magnitude (GM)
    !! of the volume fractions, q_cons_qp and gm_alpha_qp, respectively.
    type(vector_field) :: q_prim_qp !<
    $:GPU_DECLARE(create='[q_prim_qp]')

    !> @name The first-order spatial derivatives of the primitive variables at cell-
    !! interior Gaussian quadrature points. These are WENO-reconstructed from
    !! their respective cell-average values, obtained through the application
    !! of the divergence theorem on the integral-average cell-boundary values
    !! of the primitive variables, located in qK_prim_n, where K = L or R.
    !> @{
    type(vector_field), allocatable, dimension(:) :: dq_prim_dx_qp, dq_prim_dy_qp, dq_prim_dz_qp
    $:GPU_DECLARE(create='[dq_prim_dx_qp,dq_prim_dy_qp,dq_prim_dz_qp]')
    !> @}

    !> @name The left and right WENO-reconstructed cell-boundary values of the cell-
    !! average first-order spatial derivatives of the primitive variables. The
    !! cell-average of the first-order spatial derivatives may be found in the
    !! variables dq_prim_ds_qp, where s = x, y or z.
    !> @{
    type(vector_field), allocatable, dimension(:) :: dqL_prim_dx_n, dqL_prim_dy_n, dqL_prim_dz_n
    type(vector_field), allocatable, dimension(:) :: dqR_prim_dx_n, dqR_prim_dy_n, dqR_prim_dz_n
#if defined(MFC_OpenACC)
    $:GPU_DECLARE(create='[dqL_prim_dx_n,dqL_prim_dy_n,dqL_prim_dz_n]')
    $:GPU_DECLARE(create='[dqR_prim_dx_n,dqR_prim_dy_n,dqR_prim_dz_n]')
#endif
    !> @}

    type(scalar_field), allocatable, dimension(:) :: tau_Re_vf
    $:GPU_DECLARE(create='[tau_Re_vf]')

    type(vector_field) :: gm_alpha_qp  !<
    !! The gradient magnitude of the volume fractions at cell-interior Gaussian
    !! quadrature points. gm_alpha_qp is calculated from individual first-order
    !! spatial derivatives located in dq_prim_ds_qp.

    $:GPU_DECLARE(create='[gm_alpha_qp]')

    !> @name The left and right WENO-reconstructed cell-boundary values of the cell-
    !! average gradient magnitude of volume fractions, located in gm_alpha_qp.
    !> @{
    type(vector_field), allocatable, dimension(:) :: gm_alphaL_n
    type(vector_field), allocatable, dimension(:) :: gm_alphaR_n
#if defined(MFC_OpenACC)
    $:GPU_DECLARE(create='[gm_alphaL_n,gm_alphaR_n]')
#endif
    !> @}

    !> @name The cell-boundary values of the fluxes (src - source, gsrc - geometrical
    !! source). These are computed by applying the chosen Riemann problem solver
    !! .on the left and right cell-boundary values of the primitive variables
    !> @{
    type(vector_field), allocatable, dimension(:) :: flux_n
    type(vector_field), allocatable, dimension(:) :: flux_src_n
    type(vector_field), allocatable, dimension(:) :: flux_gsrc_n

#if defined(MFC_OpenACC)
    $:GPU_DECLARE(create='[flux_n,flux_src_n,flux_gsrc_n]')
#endif

    !> @}

    type(vector_field), allocatable, dimension(:) :: qL_prim, qR_prim
#if defined(MFC_OpenACC)
    $:GPU_DECLARE(create='[qL_prim,qR_prim]')
#endif

    type(int_bounds_info) :: iv !< Vector field indical bounds
    $:GPU_DECLARE(create='[iv]')

    !> @name Indical bounds in the x-, y- and z-directions
    !> @{
    type(int_bounds_info) :: irx, iry, irz
    $:GPU_DECLARE(create='[irx,iry,irz]')

    type(int_bounds_info) :: is1, is2, is3
    $:GPU_DECLARE(create='[is1,is2,is3]')

    !> @name Saved fluxes for testing
    !> @{
    type(scalar_field) :: alf_sum
    !> @}
    $:GPU_DECLARE(create='[alf_sum]')

    real(wp), allocatable, dimension(:, :, :) :: blkmod1, blkmod2, alpha1, alpha2, Kterm
    real(wp), allocatable, dimension(:, :, :, :) :: qL_rsx_vf, qL_rsy_vf, qL_rsz_vf, qR_rsx_vf, qR_rsy_vf, qR_rsz_vf
    real(wp), allocatable, dimension(:, :, :, :) :: dqL_rsx_vf, dqL_rsy_vf, dqL_rsz_vf, dqR_rsx_vf, dqR_rsy_vf, dqR_rsz_vf
    $:GPU_DECLARE(create='[blkmod1,blkmod2,alpha1,alpha2,Kterm]')
    $:GPU_DECLARE(create='[qL_rsx_vf,qL_rsy_vf,qL_rsz_vf,qR_rsx_vf,qR_rsy_vf,qR_rsz_vf]')
    $:GPU_DECLARE(create='[dqL_rsx_vf,dqL_rsy_vf,dqL_rsz_vf,dqR_rsx_vf,dqR_rsy_vf,dqR_rsz_vf]')

    real(wp), allocatable, dimension(:, :, :) :: nbub !< Bubble number density
    $:GPU_DECLARE(create='[nbub]')

contains

    !> The computation of parameters, the allocation of memory,
        !!      the association of pointers and/or the execution of any
        !!      other procedures that are necessary to setup the module.
    impure subroutine s_initialize_rhs_module

        integer :: i, j, k, l, id !< Generic loop iterators

        $:GPU_ENTER_DATA(copyin='[idwbuff]')
        $:GPU_UPDATE(device='[idwbuff]')

        @:ALLOCATE(q_cons_qp%vf(1:sys_size))
        @:ALLOCATE(q_prim_qp%vf(1:sys_size))

        if (.not. igr) then
            do l = 1, sys_size
                @:ALLOCATE(q_cons_qp%vf(l)%sf(idwbuff(1)%beg:idwbuff(1)%end, idwbuff(2)%beg:idwbuff(2)%end, idwbuff(3)%beg:idwbuff(3)%end))
            end do
            do l = mom_idx%beg, E_idx
                @:ALLOCATE(q_prim_qp%vf(l)%sf(idwbuff(1)%beg:idwbuff(1)%end, idwbuff(2)%beg:idwbuff(2)%end, idwbuff(3)%beg:idwbuff(3)%end))
            end do

        end if

        if (surface_tension) then
            ! This assumes that the color function advection equation is
            ! the last equation. If this changes then this logic will
            ! need updated
            do l = adv_idx%end + 1, sys_size - 1
                @:ALLOCATE(q_prim_qp%vf(l)%sf(idwbuff(1)%beg:idwbuff(1)%end, idwbuff(2)%beg:idwbuff(2)%end, idwbuff(3)%beg:idwbuff(3)%end))
            end do
        else
            do l = adv_idx%end + 1, sys_size
                @:ALLOCATE(q_prim_qp%vf(l)%sf(idwbuff(1)%beg:idwbuff(1)%end, idwbuff(2)%beg:idwbuff(2)%end, idwbuff(3)%beg:idwbuff(3)%end))
            end do

        end if

        if (.not. igr) then
            @:ACC_SETUP_VFs(q_cons_qp, q_prim_qp)

            do l = 1, cont_idx%end
                if (relativity) then
                    ! Cons and Prim densities are different for relativity
                    @:ALLOCATE(q_prim_qp%vf(l)%sf(idwbuff(1)%beg:idwbuff(1)%end, idwbuff(2)%beg:idwbuff(2)%end, idwbuff(3)%beg:idwbuff(3)%end))
                else
                    q_prim_qp%vf(l)%sf => q_cons_qp%vf(l)%sf
                    $:GPU_ENTER_DATA(copyin='[q_prim_qp%vf(l)%sf]')
                    $:GPU_ENTER_DATA(attach='[q_prim_qp%vf(l)%sf]')
                end if
            end do

            do l = adv_idx%beg, adv_idx%end
                q_prim_qp%vf(l)%sf => q_cons_qp%vf(l)%sf
                $:GPU_ENTER_DATA(copyin='[q_prim_qp%vf(l)%sf]')
                $:GPU_ENTER_DATA(attach='[q_prim_qp%vf(l)%sf]')
            end do
        end if

        if (surface_tension) then
            q_prim_qp%vf(c_idx)%sf => &
                q_cons_qp%vf(c_idx)%sf
            $:GPU_ENTER_DATA(copyin='[q_prim_qp%vf(c_idx)%sf]')
            $:GPU_ENTER_DATA(attach='[q_prim_qp%vf(c_idx)%sf]')
        end if

        ! Allocation/Association of flux_n, flux_src_n, and flux_gsrc_n
        if (.not. igr) then
            @:ALLOCATE(flux_n(1:num_dims))
            @:ALLOCATE(flux_src_n(1:num_dims))
            @:ALLOCATE(flux_gsrc_n(1:num_dims))

            do i = 1, num_dims

                @:ALLOCATE(flux_n(i)%vf(1:sys_size))
                @:ALLOCATE(flux_src_n(i)%vf(1:sys_size))
                @:ALLOCATE(flux_gsrc_n(i)%vf(1:sys_size))

                if (i == 1) then
                    do l = 1, sys_size
                        @:ALLOCATE(flux_n(i)%vf(l)%sf( &
                                 & idwbuff(1)%beg:idwbuff(1)%end, &
                                 & idwbuff(2)%beg:idwbuff(2)%end, &
                                 & idwbuff(3)%beg:idwbuff(3)%end))
                        @:ALLOCATE(flux_gsrc_n(i)%vf(l)%sf( &
                                & idwbuff(1)%beg:idwbuff(1)%end, &
                                & idwbuff(2)%beg:idwbuff(2)%end, &
                                & idwbuff(3)%beg:idwbuff(3)%end))
                    end do

                    if (viscous .or. surface_tension) then
                        do l = mom_idx%beg, E_idx
                            @:ALLOCATE(flux_src_n(i)%vf(l)%sf( &
                                     & idwbuff(1)%beg:idwbuff(1)%end, &
                                     & idwbuff(2)%beg:idwbuff(2)%end, &
                                     & idwbuff(3)%beg:idwbuff(3)%end))
                        end do
                    end if

                    @:ALLOCATE(flux_src_n(i)%vf(adv_idx%beg)%sf( &
                             & idwbuff(1)%beg:idwbuff(1)%end, &
                             & idwbuff(2)%beg:idwbuff(2)%end, &
                             & idwbuff(3)%beg:idwbuff(3)%end))

                    if (riemann_solver == 1 .or. riemann_solver == 4) then
                        do l = adv_idx%beg + 1, adv_idx%end
                            @:ALLOCATE(flux_src_n(i)%vf(l)%sf( &
                                     & idwbuff(1)%beg:idwbuff(1)%end, &
                                     & idwbuff(2)%beg:idwbuff(2)%end, &
                                     & idwbuff(3)%beg:idwbuff(3)%end))
                        end do
                    end if

                    if (chemistry) then
                        do l = chemxb, chemxe
                            @:ALLOCATE(flux_src_n(i)%vf(l)%sf( &
                                    & idwbuff(1)%beg:idwbuff(1)%end, &
                                    & idwbuff(2)%beg:idwbuff(2)%end, &
                                    & idwbuff(3)%beg:idwbuff(3)%end))
                        end do
                        if (chem_params%diffusion .and. .not. viscous) then
                            @:ALLOCATE(flux_src_n(i)%vf(E_idx)%sf( &
                                    & idwbuff(1)%beg:idwbuff(1)%end, &
                                    & idwbuff(2)%beg:idwbuff(2)%end, &
                                    & idwbuff(3)%beg:idwbuff(3)%end))
                        end if
                    end if

                else
                    do l = 1, sys_size
                        @:ALLOCATE(flux_gsrc_n(i)%vf(l)%sf( &
                            idwbuff(1)%beg:idwbuff(1)%end, &
                            idwbuff(2)%beg:idwbuff(2)%end, &
                            idwbuff(3)%beg:idwbuff(3)%end))
                    end do
                end if

                @:ACC_SETUP_VFs(flux_n(i))
                @:ACC_SETUP_VFs(flux_src_n(i), flux_gsrc_n(i))

                if (i == 1) then
                    if (riemann_solver /= 1) then
                        do l = adv_idx%beg + 1, adv_idx%end
                            flux_src_n(i)%vf(l)%sf => flux_src_n(i)%vf(adv_idx%beg)%sf
                            $:GPU_ENTER_DATA(attach='[flux_src_n(i)%vf(l)%sf]')
                        end do
                    end if
                else
                    do l = 1, sys_size
                        flux_n(i)%vf(l)%sf => flux_n(1)%vf(l)%sf
                        $:GPU_ENTER_DATA(attach='[flux_n(i)%vf(l)%sf]')
                        flux_src_n(i)%vf(l)%sf => flux_src_n(1)%vf(l)%sf
                        $:GPU_ENTER_DATA(attach='[flux_src_n(i)%vf(l)%sf]')
                    end do
                end if

            end do
            ! END: Allocation/Association of flux_n, flux_src_n, and flux_gsrc_n
        end if

        if (.not. igr) then

            ! Allocation of dq_prim_ds_qp
            @:ALLOCATE(dq_prim_dx_qp(1:1))
            @:ALLOCATE(dq_prim_dy_qp(1:1))
            @:ALLOCATE(dq_prim_dz_qp(1:1))

            @:ALLOCATE(qL_prim(1:num_dims))
            @:ALLOCATE(qR_prim(1:num_dims))

            ! Allocation/Association of dqK_prim_ds_n
            @:ALLOCATE(dqL_prim_dx_n(1:num_dims))
            @:ALLOCATE(dqL_prim_dy_n(1:num_dims))
            @:ALLOCATE(dqL_prim_dz_n(1:num_dims))
            @:ALLOCATE(dqR_prim_dx_n(1:num_dims))
            @:ALLOCATE(dqR_prim_dy_n(1:num_dims))
            @:ALLOCATE(dqR_prim_dz_n(1:num_dims))

            do i = 1, num_dims
                @:ALLOCATE(qL_prim(i)%vf(1:sys_size))
                @:ALLOCATE(qR_prim(i)%vf(1:sys_size))
                do l = mom_idx%beg, mom_idx%end
                    @:ALLOCATE(qL_prim(i)%vf(l)%sf(idwbuff(1)%beg:idwbuff(1)%end, idwbuff(2)%beg:idwbuff(2)%end, idwbuff(3)%beg:idwbuff(3)%end))
                    @:ALLOCATE(qR_prim(i)%vf(l)%sf(idwbuff(1)%beg:idwbuff(1)%end, idwbuff(2)%beg:idwbuff(2)%end, idwbuff(3)%beg:idwbuff(3)%end))
                end do
                @:ACC_SETUP_VFs(qL_prim(i), qR_prim(i))
            end do

            @:ALLOCATE(qL_rsx_vf(idwbuff(1)%beg:idwbuff(1)%end, &
                idwbuff(2)%beg:idwbuff(2)%end, idwbuff(3)%beg:idwbuff(3)%end, 1:sys_size))
            @:ALLOCATE(qR_rsx_vf(idwbuff(1)%beg:idwbuff(1)%end, &
                idwbuff(2)%beg:idwbuff(2)%end, idwbuff(3)%beg:idwbuff(3)%end, 1:sys_size))

            if (n > 0) then

                @:ALLOCATE(qL_rsy_vf(idwbuff(2)%beg:idwbuff(2)%end, &
                    idwbuff(1)%beg:idwbuff(1)%end, idwbuff(3)%beg:idwbuff(3)%end, 1:sys_size))
                @:ALLOCATE(qR_rsy_vf(idwbuff(2)%beg:idwbuff(2)%end, &
                    idwbuff(1)%beg:idwbuff(1)%end, idwbuff(3)%beg:idwbuff(3)%end, 1:sys_size))
            else
                @:ALLOCATE(qL_rsy_vf(idwbuff(1)%beg:idwbuff(1)%end, &
                    idwbuff(2)%beg:idwbuff(2)%end, idwbuff(3)%beg:idwbuff(3)%end, 1:sys_size))
                @:ALLOCATE(qR_rsy_vf(idwbuff(1)%beg:idwbuff(1)%end, &
                    idwbuff(2)%beg:idwbuff(2)%end, idwbuff(3)%beg:idwbuff(3)%end, 1:sys_size))
            end if

            if (p > 0) then
                @:ALLOCATE(qL_rsz_vf(idwbuff(3)%beg:idwbuff(3)%end, &
                    idwbuff(2)%beg:idwbuff(2)%end, idwbuff(1)%beg:idwbuff(1)%end, 1:sys_size))
                @:ALLOCATE(qR_rsz_vf(idwbuff(3)%beg:idwbuff(3)%end, &
                    idwbuff(2)%beg:idwbuff(2)%end, idwbuff(1)%beg:idwbuff(1)%end, 1:sys_size))
            else
                @:ALLOCATE(qL_rsz_vf(idwbuff(1)%beg:idwbuff(1)%end, &
                    idwbuff(2)%beg:idwbuff(2)%end, idwbuff(3)%beg:idwbuff(3)%end, 1:sys_size))
                @:ALLOCATE(qR_rsz_vf(idwbuff(1)%beg:idwbuff(1)%end, &
                    idwbuff(2)%beg:idwbuff(2)%end, idwbuff(3)%beg:idwbuff(3)%end, 1:sys_size))

            end if

            if (.not. viscous) then
                do i = 1, num_dims
                    @:ALLOCATE(dqL_prim_dx_n(i)%vf(1:sys_size))
                    @:ALLOCATE(dqL_prim_dy_n(i)%vf(1:sys_size))
                    @:ALLOCATE(dqL_prim_dz_n(i)%vf(1:sys_size))
                    @:ALLOCATE(dqR_prim_dx_n(i)%vf(1:sys_size))
                    @:ALLOCATE(dqR_prim_dy_n(i)%vf(1:sys_size))
                    @:ALLOCATE(dqR_prim_dz_n(i)%vf(1:sys_size))

                    do l = momxb, momxe
                        @:ALLOCATE(dqL_prim_dx_n(i)%vf(l)%sf(1:1, 1:1, 1:1))
                        @:ALLOCATE(dqL_prim_dy_n(i)%vf(l)%sf(1:1, 1:1, 1:1))
                        @:ALLOCATE(dqL_prim_dz_n(i)%vf(l)%sf(1:1, 1:1, 1:1))
                        @:ALLOCATE(dqR_prim_dx_n(i)%vf(l)%sf(1:1, 1:1, 1:1))
                        @:ALLOCATE(dqR_prim_dy_n(i)%vf(l)%sf(1:1, 1:1, 1:1))
                        @:ALLOCATE(dqR_prim_dz_n(i)%vf(l)%sf(1:1, 1:1, 1:1))
                    end do
                    @:ACC_SETUP_VFs(dqL_prim_dx_n(i), dqL_prim_dy_n(i), dqL_prim_dz_n(i))
                    @:ACC_SETUP_VFs(dqR_prim_dx_n(i), dqR_prim_dy_n(i), dqR_prim_dz_n(i))
                end do
            end if

            if (viscous) then

                @:ALLOCATE(tau_Re_vf(1:sys_size))
                do i = 1, num_dims
                    @:ALLOCATE(tau_Re_vf(cont_idx%end + i)%sf(idwbuff(1)%beg:idwbuff(1)%end, &
                                                        &  idwbuff(2)%beg:idwbuff(2)%end, &
                                                        &  idwbuff(3)%beg:idwbuff(3)%end))
                    @:ACC_SETUP_SFs(tau_Re_vf(cont_idx%end + i))
                end do
                @:ALLOCATE(tau_Re_vf(E_idx)%sf(idwbuff(1)%beg:idwbuff(1)%end, &
                                            & idwbuff(2)%beg:idwbuff(2)%end, &
                                            & idwbuff(3)%beg:idwbuff(3)%end))
                @:ACC_SETUP_SFs(tau_Re_vf(E_idx))

                @:ALLOCATE(dq_prim_dx_qp(1)%vf(1:sys_size))
                @:ALLOCATE(dq_prim_dy_qp(1)%vf(1:sys_size))
                @:ALLOCATE(dq_prim_dz_qp(1)%vf(1:sys_size))

                do l = mom_idx%beg, mom_idx%end
                    @:ALLOCATE(dq_prim_dx_qp(1)%vf(l)%sf( &
                              & idwbuff(1)%beg:idwbuff(1)%end, &
                              & idwbuff(2)%beg:idwbuff(2)%end, &
                              & idwbuff(3)%beg:idwbuff(3)%end))
                end do

                @:ACC_SETUP_VFs(dq_prim_dx_qp(1))

                if (n > 0) then

                    do l = mom_idx%beg, mom_idx%end
                        @:ALLOCATE(dq_prim_dy_qp(1)%vf(l)%sf( &
                                 & idwbuff(1)%beg:idwbuff(1)%end, &
                                 & idwbuff(2)%beg:idwbuff(2)%end, &
                                 & idwbuff(3)%beg:idwbuff(3)%end))
                    end do

                    @:ACC_SETUP_VFs(dq_prim_dy_qp(1))

                    if (p > 0) then

                        do l = mom_idx%beg, mom_idx%end
                            @:ALLOCATE(dq_prim_dz_qp(1)%vf(l)%sf( &
                                     & idwbuff(1)%beg:idwbuff(1)%end, &
                                     & idwbuff(2)%beg:idwbuff(2)%end, &
                                     & idwbuff(3)%beg:idwbuff(3)%end))
                        end do
                        @:ACC_SETUP_VFs(dq_prim_dz_qp(1))
                    end if

                end if

                do i = 1, num_dims
                    @:ALLOCATE(dqL_prim_dx_n(i)%vf(1:sys_size))
                    @:ALLOCATE(dqL_prim_dy_n(i)%vf(1:sys_size))
                    @:ALLOCATE(dqL_prim_dz_n(i)%vf(1:sys_size))
                    @:ALLOCATE(dqR_prim_dx_n(i)%vf(1:sys_size))
                    @:ALLOCATE(dqR_prim_dy_n(i)%vf(1:sys_size))
                    @:ALLOCATE(dqR_prim_dz_n(i)%vf(1:sys_size))
                end do

                do i = 1, num_dims

                    do l = mom_idx%beg, mom_idx%end
                        @:ALLOCATE(dqL_prim_dx_n(i)%vf(l)%sf( &
                                 & idwbuff(1)%beg:idwbuff(1)%end, &
                                 & idwbuff(2)%beg:idwbuff(2)%end, &
                                 & idwbuff(3)%beg:idwbuff(3)%end))
                        @:ALLOCATE(dqR_prim_dx_n(i)%vf(l)%sf( &
                                 & idwbuff(1)%beg:idwbuff(1)%end, &
                                 & idwbuff(2)%beg:idwbuff(2)%end, &
                                 & idwbuff(3)%beg:idwbuff(3)%end))
                    end do

                    if (n > 0) then
                        do l = mom_idx%beg, mom_idx%end
                            @:ALLOCATE(dqL_prim_dy_n(i)%vf(l)%sf( &
                                     & idwbuff(1)%beg:idwbuff(1)%end, &
                                     & idwbuff(2)%beg:idwbuff(2)%end, &
                                     & idwbuff(3)%beg:idwbuff(3)%end))
                            @:ALLOCATE(dqR_prim_dy_n(i)%vf(l)%sf( &
                                     & idwbuff(1)%beg:idwbuff(1)%end, &
                                     & idwbuff(2)%beg:idwbuff(2)%end, &
                                     & idwbuff(3)%beg:idwbuff(3)%end))
                        end do
                    end if

                    if (p > 0) then
                        do l = mom_idx%beg, mom_idx%end
                            @:ALLOCATE(dqL_prim_dz_n(i)%vf(l)%sf( &
                                     & idwbuff(1)%beg:idwbuff(1)%end, &
                                     & idwbuff(2)%beg:idwbuff(2)%end, &
                                     & idwbuff(3)%beg:idwbuff(3)%end))
                            @:ALLOCATE(dqR_prim_dz_n(i)%vf(l)%sf( &
                                     & idwbuff(1)%beg:idwbuff(1)%end, &
                                     & idwbuff(2)%beg:idwbuff(2)%end, &
                                     & idwbuff(3)%beg:idwbuff(3)%end))
                        end do
                    end if

                    @:ACC_SETUP_VFs(dqL_prim_dx_n(i), dqL_prim_dy_n(i), dqL_prim_dz_n(i))
                    @:ACC_SETUP_VFs(dqR_prim_dx_n(i), dqR_prim_dy_n(i), dqR_prim_dz_n(i))
                end do

                if (weno_Re_flux) then
                    @:ALLOCATE(dqL_rsx_vf(idwbuff(1)%beg:idwbuff(1)%end, &
                        idwbuff(2)%beg:idwbuff(2)%end, idwbuff(3)%beg:idwbuff(3)%end, mom_idx%beg:mom_idx%end))
                    @:ALLOCATE(dqR_rsx_vf(idwbuff(1)%beg:idwbuff(1)%end, &
                        idwbuff(2)%beg:idwbuff(2)%end, idwbuff(3)%beg:idwbuff(3)%end, mom_idx%beg:mom_idx%end))

                    if (n > 0) then
                        @:ALLOCATE(dqL_rsy_vf(idwbuff(2)%beg:idwbuff(2)%end, &
                            idwbuff(1)%beg:idwbuff(1)%end, idwbuff(3)%beg:idwbuff(3)%end, mom_idx%beg:mom_idx%end))
                        @:ALLOCATE(dqR_rsy_vf(idwbuff(2)%beg:idwbuff(2)%end, &
                            idwbuff(1)%beg:idwbuff(1)%end, idwbuff(3)%beg:idwbuff(3)%end, mom_idx%beg:mom_idx%end))
                    else
                        @:ALLOCATE(dqL_rsy_vf(idwbuff(1)%beg:idwbuff(1)%end, &
                            idwbuff(2)%beg:idwbuff(2)%end, idwbuff(3)%beg:idwbuff(3)%end, mom_idx%beg:mom_idx%end))
                        @:ALLOCATE(dqR_rsy_vf(idwbuff(1)%beg:idwbuff(1)%end, &
                            idwbuff(2)%beg:idwbuff(2)%end, idwbuff(3)%beg:idwbuff(3)%end, mom_idx%beg:mom_idx%end))
                    end if

                    if (p > 0) then
                        @:ALLOCATE(dqL_rsz_vf(idwbuff(3)%beg:idwbuff(3)%end, &
                            idwbuff(2)%beg:idwbuff(2)%end, idwbuff(1)%beg:idwbuff(1)%end, mom_idx%beg:mom_idx%end))
                        @:ALLOCATE(dqR_rsz_vf(idwbuff(3)%beg:idwbuff(3)%end, &
                            idwbuff(2)%beg:idwbuff(2)%end, idwbuff(1)%beg:idwbuff(1)%end, mom_idx%beg:mom_idx%end))
                    else
                        @:ALLOCATE(dqL_rsz_vf(idwbuff(1)%beg:idwbuff(1)%end, &
                            idwbuff(2)%beg:idwbuff(2)%end, idwbuff(3)%beg:idwbuff(3)%end, mom_idx%beg:mom_idx%end))
                        @:ALLOCATE(dqR_rsz_vf(idwbuff(1)%beg:idwbuff(1)%end, &
                            idwbuff(2)%beg:idwbuff(2)%end, idwbuff(3)%beg:idwbuff(3)%end, mom_idx%beg:mom_idx%end))
                    end if
                end if ! end allocation for weno_Re_flux

            else
                @:ALLOCATE(dq_prim_dx_qp(1)%vf(1:sys_size))
                @:ALLOCATE(dq_prim_dy_qp(1)%vf(1:sys_size))
                @:ALLOCATE(dq_prim_dz_qp(1)%vf(1:sys_size))

                do l = momxb, momxe
                    @:ALLOCATE(dq_prim_dx_qp(1)%vf(l)%sf(0, 0, 0))
                    @:ACC_SETUP_VFs(dq_prim_dx_qp(1))
                    if (n > 0) then
                        @:ALLOCATE(dq_prim_dy_qp(1)%vf(l)%sf(0, 0, 0))
                        @:ACC_SETUP_VFs(dq_prim_dy_qp(1))
                        if (p > 0) then
                            @:ALLOCATE(dq_prim_dz_qp(1)%vf(l)%sf(0, 0, 0))
                            @:ACC_SETUP_VFs(dq_prim_dz_qp(1))
                        end if
                    end if
                end do
            end if ! end allocation of viscous variables

            $:GPU_PARALLEL_LOOP(private='[i,j,k,l,id]', collapse=4)
            do id = 1, num_dims
                do i = 1, sys_size
                    do l = idwbuff(3)%beg, idwbuff(3)%end
                        do k = idwbuff(2)%beg, idwbuff(2)%end
                            do j = idwbuff(1)%beg, idwbuff(1)%end
                                flux_gsrc_n(id)%vf(i)%sf(j, k, l) = 0._wp
                            end do
                        end do
                    end do
                end do
            end do
            $:END_GPU_PARALLEL_LOOP()

        end if ! end allocation for .not. igr

        if (qbmm) then
            @:ALLOCATE(mom_sp(1:nmomsp), mom_3d(0:2, 0:2, nb))

            do i = 0, 2
                do j = 0, 2
                    do k = 1, nb
                        @:ALLOCATE(mom_3d(i, j, k)%sf( &
                                      & idwbuff(1)%beg:idwbuff(1)%end, &
                                      & idwbuff(2)%beg:idwbuff(2)%end, &
                                      & idwbuff(3)%beg:idwbuff(3)%end))
                        @:ACC_SETUP_SFs(mom_3d(i, j, k))
                    end do
                end do
            end do

            do i = 1, nmomsp
                @:ALLOCATE(mom_sp(i)%sf( &
                        & idwbuff(1)%beg:idwbuff(1)%end, &
                        & idwbuff(2)%beg:idwbuff(2)%end, &
                        & idwbuff(3)%beg:idwbuff(3)%end))
                @:ACC_SETUP_SFs(mom_sp(i))
            end do
        end if

        if (mpp_lim .and. bubbles_euler) then
            @:ALLOCATE(alf_sum%sf(idwbuff(1)%beg:idwbuff(1)%end, idwbuff(2)%beg:idwbuff(2)%end, idwbuff(3)%beg:idwbuff(3)%end))
        end if
        ! END: Allocation/Association of qK_cons_n and qK_prim_n

        ! Allocation of gm_alphaK_n
        if (.not. igr) then
            @:ALLOCATE(gm_alphaL_n(1:num_dims))
            @:ALLOCATE(gm_alphaR_n(1:num_dims))
        end if

        if (alt_soundspeed) then
            @:ALLOCATE(blkmod1(0:m, 0:n, 0:p), blkmod2(0:m, 0:n, 0:p), alpha1(0:m, 0:n, 0:p), alpha2(0:m, 0:n, 0:p), Kterm(0:m, 0:n, 0:p))
        end if

        call s_initialize_pressure_relaxation_module

        if (bubbles_euler) then
            @:ALLOCATE(nbub(0:m, 0:n, 0:p))
        end if

    end subroutine s_initialize_rhs_module

    impure subroutine s_compute_rhs(q_cons_vf, q_T_sf, q_prim_vf, bc_type, rhs_vf, pb_in, rhs_pb, mv_in, rhs_mv, t_step, time_avg, stage)

        type(scalar_field), dimension(sys_size), intent(inout) :: q_cons_vf
        type(scalar_field), intent(inout) :: q_T_sf
        type(scalar_field), dimension(sys_size), intent(inout) :: q_prim_vf
        type(integer_field), dimension(1:num_dims, 1:2), intent(in) :: bc_type
        type(scalar_field), dimension(sys_size), intent(inout) :: rhs_vf
        real(stp), dimension(idwbuff(1)%beg:, idwbuff(2)%beg:, idwbuff(3)%beg:, 1:, 1:), intent(inout) :: pb_in
        real(wp), dimension(idwbuff(1)%beg:, idwbuff(2)%beg:, idwbuff(3)%beg:, 1:, 1:), intent(inout) :: rhs_pb  ! TODO :: I think these other two variables need to be stp as well, but it doesn't compile like that right now
        real(stp), dimension(idwbuff(1)%beg:, idwbuff(2)%beg:, idwbuff(3)%beg:, 1:, 1:), intent(inout) :: mv_in
        real(wp), dimension(idwbuff(1)%beg:, idwbuff(2)%beg:, idwbuff(3)%beg:, 1:, 1:), intent(inout) :: rhs_mv
        integer, intent(in) :: t_step
        real(wp), intent(inout) :: time_avg
        integer, intent(in) :: stage

        real(wp) :: t_start, t_finish
        integer :: id
        integer(kind=8) :: i, j, k, l, q !< Generic loop iterators

        call nvtxStartRange("COMPUTE-RHS")

        call cpu_time(t_start)

        if (.not. igr) then
            ! Association/Population of Working Variables
            $:GPU_PARALLEL_LOOP(private='[i,j,k,l]', collapse=4)
            do i = 1, sys_size
                do l = idwbuff(3)%beg, idwbuff(3)%end
                    do k = idwbuff(2)%beg, idwbuff(2)%end
                        do j = idwbuff(1)%beg, idwbuff(1)%end
                            q_cons_qp%vf(i)%sf(j, k, l) = q_cons_vf(i)%sf(j, k, l)
                        end do
                    end do
                end do
            end do
            $:END_GPU_PARALLEL_LOOP()

            ! Converting Conservative to Primitive Variables

            if (mpp_lim .and. bubbles_euler) then
<<<<<<< HEAD
                if (.not. icsg) then
                    $:GPU_PARALLEL_LOOP(collapse=3)
                    do l = idwbuff(3)%beg, idwbuff(3)%end
                        do k = idwbuff(2)%beg, idwbuff(2)%end
                            do j = idwbuff(1)%beg, idwbuff(1)%end
                                alf_sum%sf(j, k, l) = 0._wp
                                $:GPU_LOOP(parallelism='[seq]')
                                do i = advxb, advxe - 1
                                    alf_sum%sf(j, k, l) = alf_sum%sf(j, k, l) + q_cons_qp%vf(i)%sf(j, k, l)
                                end do
                                $:GPU_LOOP(parallelism='[seq]')
                                do i = advxb, advxe - 1
                                    q_cons_qp%vf(i)%sf(j, k, l) = q_cons_qp%vf(i)%sf(j, k, l)*(1._wp - q_cons_qp%vf(alf_idx)%sf(j, k, l)) &
                                                                  /alf_sum%sf(j, k, l)
                                end do
=======
                $:GPU_PARALLEL_LOOP(private='[j,k,l]', collapse=3)
                do l = idwbuff(3)%beg, idwbuff(3)%end
                    do k = idwbuff(2)%beg, idwbuff(2)%end
                        do j = idwbuff(1)%beg, idwbuff(1)%end
                            alf_sum%sf(j, k, l) = 0._wp
                            $:GPU_LOOP(parallelism='[seq]')
                            do i = advxb, advxe - 1
                                alf_sum%sf(j, k, l) = alf_sum%sf(j, k, l) + q_cons_qp%vf(i)%sf(j, k, l)
>>>>>>> 76d6a5c9
                            end do
                        end do
                    end do
                else
                    $:GPU_PARALLEL_LOOP(collapse=3)
                    do l = idwbuff(3)%beg, idwbuff(3)%end
                        do k = idwbuff(2)%beg, idwbuff(2)%end
                            do j = idwbuff(1)%beg, idwbuff(1)%end
                                alf_sum%sf(j, k, l) = 0._wp
                                $:GPU_LOOP(parallelism='[seq]')
                                do i = 1, num_fluids
                                    q_cons_qp%vf(i)%sf(j, k, l) = max(0._wp, q_cons_qp%vf(i)%sf(j, k, l))
                                    q_cons_qp%vf(E_idx + i)%sf(j, k, l) = min(max(0._wp, q_cons_qp%vf(E_idx + i)%sf(j, k, l)), 1._wp)
                                    alf_sum%sf(j, k, l) = alf_sum%sf(j, k, l) + q_cons_qp%vf(E_idx + i)%sf(j, k, l)
                                end do

                                $:GPU_LOOP(parallelism='[seq]')
                                do i = advxb, advxe
                                    q_cons_qp%vf(i)%sf(j, k, l) = q_cons_qp%vf(i)%sf(j, k, l)/max(alf_sum%sf(j, k, l), sgm_eps)
                                end do

                            end do
                        end do
                    end do
<<<<<<< HEAD
                end if
=======
                end do
                $:END_GPU_PARALLEL_LOOP()
>>>>>>> 76d6a5c9
            end if
        end if

        if (igr) then
            call nvtxStartRange("RHS-COMMUNICATION")
            call s_populate_variables_buffers(bc_type, q_cons_vf, pb_in, mv_in)
            call nvtxEndRange
        else
            call nvtxStartRange("RHS-CONVERT")
            call s_convert_conservative_to_primitive_variables( &
                q_cons_qp%vf, &
                q_T_sf, &
                q_prim_qp%vf, &
                idwint)
            call nvtxEndRange

            call nvtxStartRange("RHS-COMMUNICATION")
            call s_populate_variables_buffers(bc_type, q_prim_qp%vf, pb_in, mv_in)
            call nvtxEndRange
        end if

        call nvtxStartRange("RHS-ELASTIC")
        if (hyperelasticity) call s_hyperelastic_rmt_stress_update(q_cons_qp%vf, q_prim_qp%vf)
        call nvtxEndRange

        if (cfl_dt) then
            if (mytime >= t_stop) return
        else
            if (t_step == t_step_stop) return
        end if

        if (qbmm) call s_mom_inv(q_cons_qp%vf, q_prim_qp%vf, mom_sp, mom_3d, pb_in, rhs_pb, mv_in, rhs_mv, idwbuff(1), idwbuff(2), idwbuff(3))

        if (viscous .and. .not. igr) then
            call nvtxStartRange("RHS-VISCOUS")
            call s_get_viscous(qL_rsx_vf, qL_rsy_vf, qL_rsz_vf, &
                               dqL_prim_dx_n, dqL_prim_dy_n, dqL_prim_dz_n, &
                               qL_prim, &
                               qR_rsx_vf, qR_rsy_vf, qR_rsz_vf, &
                               dqR_prim_dx_n, dqR_prim_dy_n, dqR_prim_dz_n, &
                               qR_prim, &
                               q_prim_qp, &
                               dq_prim_dx_qp, dq_prim_dy_qp, dq_prim_dz_qp, &
                               idwbuff(1), idwbuff(2), idwbuff(3))
            call nvtxEndRange
        end if

        if (surface_tension) then
            call nvtxStartRange("RHS-SURFACE-TENSION")
            call s_get_capillary(q_prim_qp%vf, bc_type)
            call nvtxEndRange
        end if

        ! Dimensional Splitting Loop
        do id = 1, num_dims

            if (igr) then

                if (id == 1) then
                    $:GPU_PARALLEL_LOOP(private='[i,j,k,l]', collapse=4)
                    do l = -1, p + 1
                        do k = -1, n + 1
                            do j = -1, m + 1
                                do i = 1, sys_size
                                    rhs_vf(i)%sf(j, k, l) = 0._stp
                                end do
                            end do
                        end do
                    end do
                    $:END_GPU_PARALLEL_LOOP()
                end if

                call nvtxStartRange("IGR_RIEMANN")
                call s_igr_riemann_solver(q_cons_vf, rhs_vf, id)
                call nvtxEndRange

                if (id == 1) then
                    call nvtxStartRange("IGR_Jacobi")
                    call s_igr_iterative_solve(q_cons_vf, bc_type, t_step)
                    call nvtxEndRange

                    call nvtxStartRange("IGR_SIGMA")
                    call s_igr_sigma_x(q_cons_vf, rhs_vf)
                    call nvtxEndRange
                end if

            else ! Finite volume solve

                ! Reconstructing Primitive/Conservative Variables
                call nvtxStartRange("RHS-WENO")

                if (.not. surface_tension) then
                    if (all(Re_size == 0)) then
                        ! Reconstruct densitiess
                        iv%beg = 1; iv%end = sys_size
                        call s_reconstruct_cell_boundary_values( &
                            q_prim_qp%vf(1:sys_size), &
                            qL_rsx_vf, qL_rsy_vf, qL_rsz_vf, &
                            qR_rsx_vf, qR_rsy_vf, qR_rsz_vf, &
                            id)
                    else
                        iv%beg = 1; iv%end = contxe
                        call s_reconstruct_cell_boundary_values( &
                            q_prim_qp%vf(iv%beg:iv%end), &
                            qL_rsx_vf, qL_rsy_vf, qL_rsz_vf, &
                            qR_rsx_vf, qR_rsy_vf, qR_rsz_vf, &
                            id)

                        iv%beg = E_idx; iv%end = sys_size
                        call s_reconstruct_cell_boundary_values( &
                            q_prim_qp%vf(iv%beg:iv%end), &
                            qL_rsx_vf, qL_rsy_vf, qL_rsz_vf, &
                            qR_rsx_vf, qR_rsy_vf, qR_rsz_vf, &
                            id)
                    end if

                else
                    if (all(Re_size == 0)) then
                        iv%beg = 1; iv%end = E_idx - 1
                        call s_reconstruct_cell_boundary_values( &
                            q_prim_qp%vf(iv%beg:iv%end), &
                            qL_rsx_vf, qL_rsy_vf, qL_rsz_vf, &
                            qR_rsx_vf, qR_rsy_vf, qR_rsz_vf, &
                            id)

                        iv%beg = E_idx; iv%end = E_idx
                        call s_reconstruct_cell_boundary_values_first_order( &
                            q_prim_qp%vf(E_idx), &
                            qL_rsx_vf, qL_rsy_vf, qL_rsz_vf, &
                            qR_rsx_vf, qR_rsy_vf, qR_rsz_vf, &
                            id)

                        iv%beg = E_idx + 1; iv%end = sys_size
                        call s_reconstruct_cell_boundary_values( &
                            q_prim_qp%vf(iv%beg:iv%end), &
                            qL_rsx_vf, qL_rsy_vf, qL_rsz_vf, &
                            qR_rsx_vf, qR_rsy_vf, qR_rsz_vf, &
                            id)
                    else
                        iv%beg = 1; iv%end = contxe
                        call s_reconstruct_cell_boundary_values( &
                            q_prim_qp%vf(iv%beg:iv%end), &
                            qL_rsx_vf, qL_rsy_vf, qL_rsz_vf, &
                            qR_rsx_vf, qR_rsy_vf, qR_rsz_vf, &
                            id)

                        iv%beg = E_idx; iv%end = E_idx
                        call s_reconstruct_cell_boundary_values_first_order( &
                            q_prim_qp%vf(E_idx), &
                            qL_rsx_vf, qL_rsy_vf, qL_rsz_vf, &
                            qR_rsx_vf, qR_rsy_vf, qR_rsz_vf, &
                            id)

                        iv%beg = E_idx + 1; iv%end = sys_size
                        call s_reconstruct_cell_boundary_values( &
                            q_prim_qp%vf(iv%beg:iv%end), &
                            qL_rsx_vf, qL_rsy_vf, qL_rsz_vf, &
                            qR_rsx_vf, qR_rsy_vf, qR_rsz_vf, &
                            id)
                    end if

                end if

                ! Reconstruct viscous derivatives for viscosity
                if (weno_Re_flux) then
                    iv%beg = momxb; iv%end = momxe
                    call s_reconstruct_cell_boundary_values_visc_deriv( &
                        dq_prim_dx_qp(1)%vf(iv%beg:iv%end), &
                        dqL_rsx_vf, dqL_rsy_vf, dqL_rsz_vf, &
                        dqR_rsx_vf, dqR_rsy_vf, dqR_rsz_vf, &
                        id, dqL_prim_dx_n(id)%vf(iv%beg:iv%end), dqR_prim_dx_n(id)%vf(iv%beg:iv%end), &
                        idwbuff(1), idwbuff(2), idwbuff(3))
                    if (n > 0) then
                        call s_reconstruct_cell_boundary_values_visc_deriv( &
                            dq_prim_dy_qp(1)%vf(iv%beg:iv%end), &
                            dqL_rsx_vf, dqL_rsy_vf, dqL_rsz_vf, &
                            dqR_rsx_vf, dqR_rsy_vf, dqR_rsz_vf, &
                            id, dqL_prim_dy_n(id)%vf(iv%beg:iv%end), dqR_prim_dy_n(id)%vf(iv%beg:iv%end), &
                            idwbuff(1), idwbuff(2), idwbuff(3))
                        if (p > 0) then
                            call s_reconstruct_cell_boundary_values_visc_deriv( &
                                dq_prim_dz_qp(1)%vf(iv%beg:iv%end), &
                                dqL_rsx_vf, dqL_rsy_vf, dqL_rsz_vf, &
                                dqR_rsx_vf, dqR_rsy_vf, dqR_rsz_vf, &
                                id, dqL_prim_dz_n(id)%vf(iv%beg:iv%end), dqR_prim_dz_n(id)%vf(iv%beg:iv%end), &
                                idwbuff(1), idwbuff(2), idwbuff(3))
                        end if
                    end if
                end if

                call nvtxEndRange ! WENO

                ! Configuring Coordinate Direction Indexes
                if (id == 1) then
                    irx%beg = -1; iry%beg = 0; irz%beg = 0
                elseif (id == 2) then
                    irx%beg = 0; iry%beg = -1; irz%beg = 0
                else
                    irx%beg = 0; iry%beg = 0; irz%beg = -1
                end if
                irx%end = m; iry%end = n; irz%end = p
                ! $:GPU_UPDATE(host='[qL_rsx_vf,qR_rsx_vf]')
                ! print *, "L", qL_rsx_vf(100:300, 0, 0, 1)
                ! print *, "R", qR_rsx_vf(100:300, 0, 0, 1)

                !Computing Riemann Solver Flux and Source Flux
                call nvtxStartRange("RHS-RIEMANN-SOLVER")
                call s_riemann_solver(qR_rsx_vf, qR_rsy_vf, qR_rsz_vf, &
                                      dqR_prim_dx_n(id)%vf, &
                                      dqR_prim_dy_n(id)%vf, &
                                      dqR_prim_dz_n(id)%vf, &
                                      qR_prim(id)%vf, &
                                      qL_rsx_vf, qL_rsy_vf, qL_rsz_vf, &
                                      dqL_prim_dx_n(id)%vf, &
                                      dqL_prim_dy_n(id)%vf, &
                                      dqL_prim_dz_n(id)%vf, &
                                      qL_prim(id)%vf, &
                                      q_prim_qp%vf, &
                                      flux_n(id)%vf, &
                                      flux_src_n(id)%vf, &
                                      flux_gsrc_n(id)%vf, &
                                      id, irx, iry, irz)
                call nvtxEndRange

                !$:GPU_UPDATE(host='[flux_n(1)%vf(1)%sf]')
                !print *, "FLUX", flux_n(1)%vf(1)%sf(100:300, 0, 0)

                ! Additional physics and source terms
                ! RHS addition for advection source
                call nvtxStartRange("RHS-ADVECTION-SRC")
                call s_compute_advection_source_term(id, &
                                                     rhs_vf, &
                                                     q_cons_qp, &
                                                     q_prim_qp, &
                                                     flux_src_n(id))
                call nvtxEndRange

                ! RHS additions for hypoelasticity
                call nvtxStartRange("RHS-HYPOELASTICITY")
                if (hypoelasticity) call s_compute_hypoelastic_rhs(id, &
                                                                   q_prim_qp%vf, &
                                                                   rhs_vf)
                call nvtxEndRange

                ! RHS for diffusion
                if (chemistry .and. chem_params%diffusion) then
                    call nvtxStartRange("RHS-CHEM-DIFFUSION")
                    call s_compute_chemistry_diffusion_flux(id, q_prim_qp%vf, flux_src_n(id)%vf, irx, iry, irz)
                    call nvtxEndRange
                end if

                ! RHS additions for viscosity
                if (viscous .or. surface_tension .or. chem_params%diffusion) then
                    call nvtxStartRange("RHS-ADD-PHYSICS")
                    call s_compute_additional_physics_rhs(id, &
                                                          q_prim_qp%vf, &
                                                          rhs_vf, &
                                                          flux_src_n(id)%vf, &
                                                          dq_prim_dx_qp(1)%vf, &
                                                          dq_prim_dy_qp(1)%vf, &
                                                          dq_prim_dz_qp(1)%vf)
                    call nvtxEndRange
                end if

                ! RHS additions for sub-grid bubbles_euler
                if (bubbles_euler .and. bubble_model == 1) then
                    call nvtxStartRange("RHS-BUBBLES-COMPUTE")
                    call s_compute_bubbles_EE_rhs(id, q_prim_qp%vf, divu)
                    call nvtxEndRange
                end if

                ! RHS additions for qbmm bubbles

                if (qbmm) then
                    call nvtxStartRange("RHS-QBMM")
                    call s_compute_qbmm_rhs(id, &
                                            q_cons_qp%vf, &
                                            q_prim_qp%vf, &
                                            rhs_vf, &
                                            flux_n(id)%vf, &
                                            pb_in, &
                                            rhs_pb)
                    call nvtxEndRange
                end if
                ! END: Additional physics and source terms

                call nvtxStartRange("RHS-MHD")
                if (mhd .and. powell) call s_compute_mhd_powell_rhs(q_prim_qp%vf, rhs_vf)
                call nvtxEndRange

                ! END: Additional physics and source terms
            end if
        end do
        ! END: Dimensional Splitting Loop

        if (ib) then
            $:GPU_PARALLEL_LOOP(private='[i,j,k,l]', collapse=3)
            do l = 0, p
                do k = 0, n
                    do j = 0, m
                        if (ib_markers%sf(j, k, l) /= 0) then
                            do i = 1, sys_size
                                rhs_vf(i)%sf(j, k, l) = 0._wp
                            end do
                        end if
                    end do
                end do
            end do
            $:END_GPU_PARALLEL_LOOP()
        end if

        ! Additional Physics and Source Temrs
        ! Additions for acoustic_source
        if (acoustic_source) then
            call nvtxStartRange("RHS-ACOUSTIC-SRC")
            call s_acoustic_src_calculations(q_cons_qp%vf(1:sys_size), &
                                             q_prim_qp%vf(1:sys_size), &
                                             t_step, &
                                             rhs_vf)
            call nvtxEndRange
        end if

        ! Add bubbles source term
        if (bubbles_euler .and. (.not. adap_dt) .and. (.not. qbmm)) then
            call nvtxStartRange("RHS-BUBBLES-SRC")
            call s_compute_bubble_EE_source( &
                q_cons_qp%vf(1:sys_size), &
                q_prim_qp%vf(1:sys_size), &
                rhs_vf, &
                divu)
            call nvtxEndRange
        end if

        if (bubbles_lagrange) then
            ! RHS additions for sub-grid bubbles_lagrange
            call nvtxStartRange("RHS-EL-BUBBLES-SRC")
            call s_compute_bubbles_EL_source( &
                q_cons_qp%vf(1:sys_size), &
                q_prim_qp%vf(1:sys_size), &
                rhs_vf)
            call nvtxEndRange
            ! Compute bubble dynamics
            if (.not. adap_dt) then
                call nvtxStartRange("RHS-EL-BUBBLES-DYN")
                call s_compute_bubble_EL_dynamics( &
                    q_prim_qp%vf(1:sys_size), &
                    stage)
                call nvtxEndRange
            end if
        end if

        if (chemistry .and. chem_params%reactions) then
            call nvtxStartRange("RHS-CHEM-REACTIONS")
            call s_compute_chemistry_reaction_flux(rhs_vf, q_cons_qp%vf, q_T_sf, q_prim_qp%vf, idwint)
            call nvtxEndRange
        end if

        if (cont_damage) call s_compute_damage_state(q_cons_qp%vf, rhs_vf)

        ! END: Additional pphysics and source terms

        if (run_time_info .or. probe_wrt .or. ib .or. bubbles_lagrange) then
            if (.not. igr) then
                $:GPU_PARALLEL_LOOP(private='[i,j,k,l]', collapse=4)
                do i = 1, sys_size
                    do l = idwbuff(3)%beg, idwbuff(3)%end
                        do k = idwbuff(2)%beg, idwbuff(2)%end
                            do j = idwbuff(1)%beg, idwbuff(1)%end
                                q_prim_vf(i)%sf(j, k, l) = q_prim_qp%vf(i)%sf(j, k, l)
                            end do
                        end do
                    end do
                end do
                $:END_GPU_PARALLEL_LOOP()
            end if
        end if

        call cpu_time(t_finish)

        if (t_step >= 2) then
            time_avg = (abs(t_finish - t_start) + (t_step - 2)*time_avg)/(t_step - 1)
        else
            time_avg = 0._wp
        end if

        call nvtxEndRange

    end subroutine s_compute_rhs

    subroutine s_compute_advection_source_term(idir, rhs_vf, q_cons_vf, q_prim_vf, flux_src_n_vf)

        integer, intent(in) :: idir
        type(scalar_field), dimension(sys_size), intent(inout) :: rhs_vf
        type(vector_field), intent(inout) :: q_cons_vf
        type(vector_field), intent(inout) :: q_prim_vf
        type(vector_field), intent(inout) :: flux_src_n_vf
        real(wp) :: multip

        integer :: j, k, l, q ! Loop iterators from original, meaning varies
        integer :: k_loop, l_loop, q_loop ! Standardized spatial loop iterators 0:m, 0:n, 0:p
        integer :: i_fluid_loop

        real(wp) :: inv_ds, flux_face1, flux_face2
        real(wp) :: advected_qty_val, pressure_val, velocity_val

        ! determining what the multiplying factor will be for the source terms in the cylindrical/spherical coordinates
        if (cyl_coord) then
            multip = 5e-1_wp
        else if (sph_coord) then
            multip = 1e-0_wp
        else 
            multip = 0e-0_wp
        end if

        if (alt_soundspeed) then
            $:GPU_PARALLEL_LOOP(private='[k_loop,l_loop,q_loop]', collapse=3)
            do q_loop = 0, p
                do l_loop = 0, n
                    do k_loop = 0, m
                        blkmod1(k_loop, l_loop, q_loop) = ((gammas(1) + 1._wp)*q_prim_vf%vf(E_idx)%sf(k_loop, l_loop, q_loop) + &
                                                           pi_infs(1))/gammas(1)
                        blkmod2(k_loop, l_loop, q_loop) = ((gammas(2) + 1._wp)*q_prim_vf%vf(E_idx)%sf(k_loop, l_loop, q_loop) + &
                                                           pi_infs(2))/gammas(2)
                        alpha1(k_loop, l_loop, q_loop) = q_cons_vf%vf(advxb)%sf(k_loop, l_loop, q_loop)

                        if (bubbles_euler .and. .not. icsg) then
                            alpha2(k_loop, l_loop, q_loop) = q_cons_vf%vf(alf_idx - 1)%sf(k_loop, l_loop, q_loop)
                        else
                            alpha2(k_loop, l_loop, q_loop) = q_cons_vf%vf(advxe)%sf(k_loop, l_loop, q_loop)
                        end if

                        Kterm(k_loop, l_loop, q_loop) = alpha1(k_loop, l_loop, q_loop)*alpha2(k_loop, l_loop, q_loop)* &
                                                        (blkmod2(k_loop, l_loop, q_loop) - blkmod1(k_loop, l_loop, q_loop))/ &
                                                        (alpha1(k_loop, l_loop, q_loop)*blkmod2(k_loop, l_loop, q_loop) + &
                                                         alpha2(k_loop, l_loop, q_loop)*blkmod1(k_loop, l_loop, q_loop))
                    end do
                end do
            end do
            $:END_GPU_PARALLEL_LOOP()
        end if

        select case (idir)
        case (1)  ! x-direction
            if (bc_x%beg <= BC_CHAR_SLIP_WALL .and. bc_x%beg >= BC_CHAR_SUP_OUTFLOW) then
                call s_cbc(q_prim_vf%vf, flux_n(idir)%vf, flux_src_n_vf%vf, idir, -1, irx, iry, irz)
            end if
            if (bc_x%end <= BC_CHAR_SLIP_WALL .and. bc_x%end >= BC_CHAR_SUP_OUTFLOW) then
                call s_cbc(q_prim_vf%vf, flux_n(idir)%vf, flux_src_n_vf%vf, idir, 1, irx, iry, irz)
            end if

            $:GPU_PARALLEL_LOOP(collapse=4,private='[j,k_loop,l_loop,q_loop,inv_ds,flux_face1,flux_face2]')
            do j = 1, sys_size
                do q_loop = 0, p
                    do l_loop = 0, n
                        do k_loop = 0, m
                            inv_ds = 1._wp/dx(k_loop)
                            flux_face1 = flux_n(1)%vf(j)%sf(k_loop - 1, l_loop, q_loop)
                            flux_face2 = flux_n(1)%vf(j)%sf(k_loop, l_loop, q_loop)
                            rhs_vf(j)%sf(k_loop, l_loop, q_loop) = inv_ds*(flux_face1 - flux_face2)
                        end do
                    end do
                end do
            end do
            $:END_GPU_PARALLEL_LOOP()

            if (model_eqns == 3) then
                $:GPU_PARALLEL_LOOP(collapse=4,private='[i_fluid_loop,k_loop,l_loop,q_loop,inv_ds,advected_qty_val, pressure_val,flux_face1,flux_face2]')
                do q_loop = 0, p
                    do l_loop = 0, n
                        do k_loop = 0, m
                            do i_fluid_loop = 1, num_fluids
                                inv_ds = 1._wp/dx(k_loop)
                                advected_qty_val = q_cons_vf%vf(i_fluid_loop + advxb - 1)%sf(k_loop, l_loop, q_loop)
                                pressure_val = q_prim_vf%vf(E_idx)%sf(k_loop, l_loop, q_loop)
                                flux_face1 = flux_src_n_vf%vf(advxb)%sf(k_loop, l_loop, q_loop)
                                flux_face2 = flux_src_n_vf%vf(advxb)%sf(k_loop - 1, l_loop, q_loop)
                                rhs_vf(i_fluid_loop + intxb - 1)%sf(k_loop, l_loop, q_loop) = &
                                    rhs_vf(i_fluid_loop + intxb - 1)%sf(k_loop, l_loop, q_loop) - &
                                    inv_ds*advected_qty_val*pressure_val*(flux_face1 - flux_face2)
                            end do
                        end do
                    end do
                end do
                $:END_GPU_PARALLEL_LOOP()
            end if

            call s_add_directional_advection_source_terms(idir, rhs_vf, q_cons_vf, q_prim_vf, flux_src_n_vf, Kterm)

        case (2) ! y-direction
            if (bc_y%beg <= BC_CHAR_SLIP_WALL .and. bc_y%beg >= BC_CHAR_SUP_OUTFLOW) then
                call s_cbc(q_prim_vf%vf, flux_n(idir)%vf, flux_src_n_vf%vf, idir, -1, irx, iry, irz)
            end if
            if (bc_y%end <= BC_CHAR_SLIP_WALL .and. bc_y%end >= BC_CHAR_SUP_OUTFLOW) then
                call s_cbc(q_prim_vf%vf, flux_n(idir)%vf, flux_src_n_vf%vf, idir, 1, irx, iry, irz)
            end if

            $:GPU_PARALLEL_LOOP(collapse=4,private='[j,k,l,q,inv_ds,flux_face1,flux_face2]')
            do j = 1, sys_size
                do l = 0, p
                    do k = 0, n
                        do q = 0, m
                            inv_ds = 1._wp/dy(k)
                            flux_face1 = flux_n(2)%vf(j)%sf(q, k - 1, l)
                            flux_face2 = flux_n(2)%vf(j)%sf(q, k, l)
                            rhs_vf(j)%sf(q, k, l) = rhs_vf(j)%sf(q, k, l) + inv_ds*(flux_face1 - flux_face2)
                        end do
                    end do
                end do
            end do
            $:END_GPU_PARALLEL_LOOP()

            if (model_eqns == 3) then
                $:GPU_PARALLEL_LOOP(collapse=4,private='[i_fluid_loop,k,l,q,inv_ds,advected_qty_val, pressure_val,flux_face1,flux_face2]')
                do l = 0, p
                    do k = 0, n
                        do q = 0, m
                            do i_fluid_loop = 1, num_fluids
                                inv_ds = 1._wp/dy(k)
                                advected_qty_val = q_cons_vf%vf(i_fluid_loop + advxb - 1)%sf(q, k, l)
                                pressure_val = q_prim_vf%vf(E_idx)%sf(q, k, l)
                                flux_face1 = flux_src_n_vf%vf(advxb)%sf(q, k, l)
                                flux_face2 = flux_src_n_vf%vf(advxb)%sf(q, k - 1, l)
                                rhs_vf(i_fluid_loop + intxb - 1)%sf(q, k, l) = &
                                    rhs_vf(i_fluid_loop + intxb - 1)%sf(q, k, l) - &
                                    inv_ds*advected_qty_val*pressure_val*(flux_face1 - flux_face2)
                                if (cyl_coord) then
                                    rhs_vf(i_fluid_loop + intxb - 1)%sf(q, k, l) = &
                                        rhs_vf(i_fluid_loop + intxb - 1)%sf(q, k, l) - &
                                        5.e-1_wp/y_cc(k)*advected_qty_val*pressure_val*(flux_face1 + flux_face2)
                                end if
                            end do
                        end do
                    end do
                end do
                $:END_GPU_PARALLEL_LOOP()
            end if

            if (cyl_coord) then
                $:GPU_PARALLEL_LOOP(collapse=4,private='[j,k,l,q,flux_face1,flux_face2]')
                do j = 1, sys_size
                    do l = 0, p
                        do k = 0, n
                            do q = 0, m
                                flux_face1 = flux_gsrc_n(2)%vf(j)%sf(q, k - 1, l)
                                flux_face2 = flux_gsrc_n(2)%vf(j)%sf(q, k, l)
                                rhs_vf(j)%sf(q, k, l) = rhs_vf(j)%sf(q, k, l) - &
                                                        5.e-1_wp/y_cc(k)*(flux_face1 + flux_face2)
                            end do
                        end do
                    end do
                end do
                $:END_GPU_PARALLEL_LOOP()
            end if

            call s_add_directional_advection_source_terms(idir, rhs_vf, q_cons_vf, q_prim_vf, flux_src_n_vf, Kterm)

        case (3) ! z-direction
            if (bc_z%beg <= BC_CHAR_SLIP_WALL .and. bc_z%beg >= BC_CHAR_SUP_OUTFLOW) then
                call s_cbc(q_prim_vf%vf, flux_n(idir)%vf, flux_src_n_vf%vf, idir, -1, irx, iry, irz)
            end if
            if (bc_z%end <= BC_CHAR_SLIP_WALL .and. bc_z%end >= BC_CHAR_SUP_OUTFLOW) then
                call s_cbc(q_prim_vf%vf, flux_n(idir)%vf, flux_src_n_vf%vf, idir, 1, irx, iry, irz)
            end if

            if (grid_geometry == 3) then ! Cylindrical Coordinates
                $:GPU_PARALLEL_LOOP(collapse=4,private='[j,k,l,q,inv_ds,velocity_val,flux_face1,flux_face2]')
                do j = 1, sys_size
                    do k = 0, p
                        do q = 0, n
                            do l = 0, m
                                inv_ds = 1._wp/(dz(k)*y_cc(q))
                                velocity_val = q_prim_vf%vf(contxe + idir)%sf(l, q, k)
                                flux_face1 = flux_n(3)%vf(j)%sf(l, q, k - 1)
                                flux_face2 = flux_n(3)%vf(j)%sf(l, q, k)
                                rhs_vf(j)%sf(l, q, k) = rhs_vf(j)%sf(l, q, k) + &
                                                        inv_ds*velocity_val*(flux_face1 - flux_face2)
                            end do
                        end do
                    end do
                end do
                $:END_GPU_PARALLEL_LOOP()
                $:GPU_PARALLEL_LOOP(collapse=4,private='[j,k,l,q,flux_face1,flux_face2]')
                do j = 1, sys_size
                    do k = 0, p
                        do q = 0, n
                            do l = 0, m
                                flux_face1 = flux_gsrc_n(3)%vf(j)%sf(l, q, k - 1)
                                flux_face2 = flux_gsrc_n(3)%vf(j)%sf(l, q, k)
                                rhs_vf(j)%sf(l, q, k) = rhs_vf(j)%sf(l, q, k) - &
                                                        5.e-1_wp/y_cc(q)*(flux_face1 + flux_face2)
                            end do
                        end do
                    end do
                end do
                $:END_GPU_PARALLEL_LOOP()
            else ! Cartesian Coordinates
                $:GPU_PARALLEL_LOOP(collapse=4,private='[j,k,l,q,inv_ds,flux_face1,flux_face2]')
                do j = 1, sys_size
                    do k = 0, p
                        do q = 0, n
                            do l = 0, m
                                inv_ds = 1._wp/dz(k)
                                flux_face1 = flux_n(3)%vf(j)%sf(l, q, k - 1)
                                flux_face2 = flux_n(3)%vf(j)%sf(l, q, k)
                                rhs_vf(j)%sf(l, q, k) = rhs_vf(j)%sf(l, q, k) + inv_ds*(flux_face1 - flux_face2)
                            end do
                        end do
                    end do
                end do
                $:END_GPU_PARALLEL_LOOP()
            end if

            if (model_eqns == 3) then
                $:GPU_PARALLEL_LOOP(collapse=4,private='[i_fluid_loop,k,l,q,inv_ds,advected_qty_val, pressure_val,flux_face1,flux_face2]')
                do k = 0, p
                    do q = 0, n
                        do l = 0, m
                            do i_fluid_loop = 1, num_fluids
                                inv_ds = 1._wp/dz(k)
                                advected_qty_val = q_cons_vf%vf(i_fluid_loop + advxb - 1)%sf(l, q, k)
                                pressure_val = q_prim_vf%vf(E_idx)%sf(l, q, k)
                                flux_face1 = flux_src_n_vf%vf(advxb)%sf(l, q, k)
                                flux_face2 = flux_src_n_vf%vf(advxb)%sf(l, q, k - 1)
                                rhs_vf(i_fluid_loop + intxb - 1)%sf(l, q, k) = &
                                    rhs_vf(i_fluid_loop + intxb - 1)%sf(l, q, k) - &
                                    inv_ds*advected_qty_val*pressure_val*(flux_face1 - flux_face2)
                            end do
                        end do
                    end do
                end do
                $:END_GPU_PARALLEL_LOOP()
            end if

            call s_add_directional_advection_source_terms(idir, rhs_vf, q_cons_vf, q_prim_vf, flux_src_n_vf, Kterm)

        end select

    contains

        subroutine s_add_directional_advection_source_terms(current_idir, rhs_vf_arg, q_cons_vf_arg, &
                                                            q_prim_vf_arg, flux_src_n_vf_arg, Kterm_arg)
            integer, intent(in) :: current_idir
            type(scalar_field), dimension(sys_size), intent(inout) :: rhs_vf_arg
            type(vector_field), intent(in) :: q_cons_vf_arg
            type(vector_field), intent(in) :: q_prim_vf_arg
            type(vector_field), intent(in) :: flux_src_n_vf_arg
            ! CORRECTED DECLARATION FOR Kterm_arg:
            real(wp), allocatable, dimension(:, :, :), intent(in) :: Kterm_arg

            integer :: j_adv, k_idx, l_idx, q_idx
            real(wp) :: local_inv_ds, local_term_coeff, local_flux1, local_flux2
            real(wp) :: local_q_cons_val, local_k_term_val
            logical :: use_standard_riemann

            select case (current_idir)
            case (1) ! x-direction
                use_standard_riemann = (riemann_solver == 1 .or. riemann_solver == 4)
                if (use_standard_riemann) then
                    $:GPU_PARALLEL_LOOP(collapse=4,private='[j_adv,k_idx,l_idx,q_idx,local_inv_ds, local_term_coeff,local_flux1,local_flux2]')
                    do j_adv = advxb, advxe
                        do q_idx = 0, p ! z_extent
                            do l_idx = 0, n ! y_extent
                                do k_idx = 0, m ! x_extent
                                    local_inv_ds = 1._wp/dx(k_idx)
                                    local_term_coeff = q_prim_vf_arg%vf(contxe + current_idir)%sf(k_idx, l_idx, q_idx)
                                    local_flux1 = flux_src_n_vf_arg%vf(j_adv)%sf(k_idx - 1, l_idx, q_idx)
                                    local_flux2 = flux_src_n_vf_arg%vf(j_adv)%sf(k_idx, l_idx, q_idx)
                                    rhs_vf_arg(j_adv)%sf(k_idx, l_idx, q_idx) = rhs_vf_arg(j_adv)%sf(k_idx, l_idx, q_idx) + &
                                                                                local_inv_ds*local_term_coeff*(local_flux1 - local_flux2)
                                end do
                            end do
                        end do
                    end do
                    $:END_GPU_PARALLEL_LOOP()
                else ! Other Riemann solvers
                    if (alt_soundspeed) then
                        if (bubbles_euler .neqv. .true.) then
                            $:GPU_PARALLEL_LOOP(collapse=3, private='[k_idx,l_idx,q_idx,local_inv_ds, local_q_cons_val, local_k_term_val, local_term_coeff, local_flux1, local_flux2]')
                            do q_idx = 0, p; do l_idx = 0, n; do k_idx = 0, m
                                        local_inv_ds = 1._wp/dx(k_idx)
                                        local_q_cons_val = q_cons_vf_arg%vf(advxe)%sf(k_idx, l_idx, q_idx)
                                        local_k_term_val = Kterm_arg(k_idx, l_idx, q_idx) ! Access is safe due to outer alt_soundspeed check
                                        local_term_coeff = local_q_cons_val - local_k_term_val
                                        local_flux1 = flux_src_n_vf_arg%vf(advxe)%sf(k_idx, l_idx, q_idx)
                                        local_flux2 = flux_src_n_vf_arg%vf(advxe)%sf(k_idx - 1, l_idx, q_idx)
                                        rhs_vf_arg(advxe)%sf(k_idx, l_idx, q_idx) = rhs_vf_arg(advxe)%sf(k_idx, l_idx, q_idx) + &
                                                                                    local_inv_ds*local_term_coeff*(local_flux1 - local_flux2)
                                    end do; end do; end do
                            $:END_GPU_PARALLEL_LOOP()

                            $:GPU_PARALLEL_LOOP(collapse=3, private='[k_idx,l_idx,q_idx,local_inv_ds,local_q_cons_val, local_k_term_val,local_term_coeff, local_flux1, local_flux2]')
                            do q_idx = 0, p; do l_idx = 0, n; do k_idx = 0, m
                                        local_inv_ds = 1._wp/dx(k_idx)
                                        local_q_cons_val = q_cons_vf_arg%vf(advxb)%sf(k_idx, l_idx, q_idx)
                                        local_k_term_val = Kterm_arg(k_idx, l_idx, q_idx) ! Access is safe
                                        local_term_coeff = local_q_cons_val + local_k_term_val
                                        local_flux1 = flux_src_n_vf_arg%vf(advxb)%sf(k_idx, l_idx, q_idx)
                                        local_flux2 = flux_src_n_vf_arg%vf(advxb)%sf(k_idx - 1, l_idx, q_idx)
                                        rhs_vf_arg(advxb)%sf(k_idx, l_idx, q_idx) = rhs_vf_arg(advxb)%sf(k_idx, l_idx, q_idx) + &
                                                                                    local_inv_ds*local_term_coeff*(local_flux1 - local_flux2)
                                    end do; end do; end do
                            $:END_GPU_PARALLEL_LOOP()
                        end if
                    else ! NOT alt_soundspeed
                        $:GPU_PARALLEL_LOOP(collapse=4,private='[j_adv,k_idx,l_idx,q_idx,local_inv_ds, local_term_coeff,local_flux1,local_flux2]')
                        do j_adv = advxb, advxe
                            do q_idx = 0, p; do l_idx = 0, n; do k_idx = 0, m
                                        local_inv_ds = 1._wp/dx(k_idx)
                                        local_term_coeff = q_cons_vf_arg%vf(j_adv)%sf(k_idx, l_idx, q_idx)
                                        local_flux1 = flux_src_n_vf_arg%vf(j_adv)%sf(k_idx, l_idx, q_idx)
                                        local_flux2 = flux_src_n_vf_arg%vf(j_adv)%sf(k_idx - 1, l_idx, q_idx)
                                        rhs_vf_arg(j_adv)%sf(k_idx, l_idx, q_idx) = rhs_vf_arg(j_adv)%sf(k_idx, l_idx, q_idx) + &
                                                                                    local_inv_ds*local_term_coeff*(local_flux1 - local_flux2)
                                    end do; end do; end do
                        end do
                        $:END_GPU_PARALLEL_LOOP()
                    end if
                end if

            case (2) ! y-direction: loops q_idx (x), k_idx (y), l_idx (z); sf(q_idx, k_idx, l_idx); dy(k_idx); Kterm(q_idx,k_idx,l_idx)
                use_standard_riemann = (riemann_solver == 1 .or. riemann_solver == 4)
                if (use_standard_riemann) then
                    $:GPU_PARALLEL_LOOP(collapse=4,private='[j_adv,k_idx,l_idx,q_idx,local_inv_ds, local_term_coeff,local_flux1,local_flux2]')
                    do j_adv = advxb, advxe
                        do l_idx = 0, p ! z_extent
                            do k_idx = 0, n ! y_extent
                                do q_idx = 0, m ! x_extent
                                    local_inv_ds = 1._wp/dy(k_idx)
                                    local_term_coeff = q_prim_vf_arg%vf(contxe + current_idir)%sf(q_idx, k_idx, l_idx)
                                    local_flux1 = flux_src_n_vf_arg%vf(j_adv)%sf(q_idx, k_idx - 1, l_idx)
                                    local_flux2 = flux_src_n_vf_arg%vf(j_adv)%sf(q_idx, k_idx, l_idx)
                                    rhs_vf_arg(j_adv)%sf(q_idx, k_idx, l_idx) = rhs_vf_arg(j_adv)%sf(q_idx, k_idx, l_idx) + &
                                                                                local_inv_ds*local_term_coeff*(local_flux1 - local_flux2)
                                end do
                            end do
                        end do
                    end do
                    $:END_GPU_PARALLEL_LOOP()
                else ! Other Riemann solvers
                    if (alt_soundspeed) then
                        if (bubbles_euler .neqv. .true.) then
                            $:GPU_PARALLEL_LOOP(collapse=3, private='[k_idx,l_idx,q_idx,local_inv_ds, local_q_cons_val, local_k_term_val, local_term_coeff, local_flux1, local_flux2]')
                            do l_idx = 0, p; do k_idx = 0, n; do q_idx = 0, m
                                        local_inv_ds = 1._wp/dy(k_idx)
                                        local_q_cons_val = q_cons_vf_arg%vf(advxe)%sf(q_idx, k_idx, l_idx)
                                        local_k_term_val = Kterm_arg(q_idx, k_idx, l_idx) ! Access is safe
                                        local_term_coeff = local_q_cons_val - local_k_term_val
                                        local_flux1 = flux_src_n_vf_arg%vf(advxe)%sf(q_idx, k_idx, l_idx)
                                        local_flux2 = flux_src_n_vf_arg%vf(advxe)%sf(q_idx, k_idx - 1, l_idx)
                                        rhs_vf_arg(advxe)%sf(q_idx, k_idx, l_idx) = rhs_vf_arg(advxe)%sf(q_idx, k_idx, l_idx) + &
                                                                                    local_inv_ds*local_term_coeff*(local_flux1 - local_flux2)
                                        if (cyl_coord) then
                                            rhs_vf_arg(advxe)%sf(q_idx, k_idx, l_idx) = rhs_vf_arg(advxe)%sf(q_idx, k_idx, l_idx) - &
                                                                                        (local_k_term_val/(2._wp*y_cc(k_idx)))*(local_flux1 + local_flux2)
                                        end if
                                    end do; end do; end do
                            $:END_GPU_PARALLEL_LOOP()

                            $:GPU_PARALLEL_LOOP(collapse=3, private='[k_idx,l_idx,q_idx,local_inv_ds, local_q_cons_val, local_k_term_val,local_term_coeff, local_flux1, local_flux2]')
                            do l_idx = 0, p; do k_idx = 0, n; do q_idx = 0, m
                                        local_inv_ds = 1._wp/dy(k_idx)
                                        local_q_cons_val = q_cons_vf_arg%vf(advxb)%sf(q_idx, k_idx, l_idx)
                                        local_k_term_val = Kterm_arg(q_idx, k_idx, l_idx) ! Access is safe
                                        local_term_coeff = local_q_cons_val + local_k_term_val
                                        local_flux1 = flux_src_n_vf_arg%vf(advxb)%sf(q_idx, k_idx, l_idx)
                                        local_flux2 = flux_src_n_vf_arg%vf(advxb)%sf(q_idx, k_idx - 1, l_idx)
                                        rhs_vf_arg(advxb)%sf(q_idx, k_idx, l_idx) = rhs_vf_arg(advxb)%sf(q_idx, k_idx, l_idx) + &
                                                                                    local_inv_ds*local_term_coeff*(local_flux1 - local_flux2)
                                        if (cyl_coord) then
                                            rhs_vf_arg(advxb)%sf(q_idx, k_idx, l_idx) = rhs_vf_arg(advxb)%sf(q_idx, k_idx, l_idx) + &
                                                                                        (local_k_term_val/(2._wp*y_cc(k_idx)))*(local_flux1 + local_flux2)
                                        end if
                                    end do; end do; end do
                            $:END_GPU_PARALLEL_LOOP()
                        end if
                    else ! NOT alt_soundspeed
                        $:GPU_PARALLEL_LOOP(collapse=4,private='[j_adv,k_idx,l_idx,q_idx,local_inv_ds, local_term_coeff,local_flux1,local_flux2]')
                        do j_adv = advxb, advxe
                            do l_idx = 0, p; do k_idx = 0, n; do q_idx = 0, m
                                        local_inv_ds = 1._wp/dy(k_idx)
                                        local_term_coeff = q_cons_vf_arg%vf(j_adv)%sf(q_idx, k_idx, l_idx)
                                        local_flux1 = flux_src_n_vf_arg%vf(j_adv)%sf(q_idx, k_idx, l_idx)
                                        local_flux2 = flux_src_n_vf_arg%vf(j_adv)%sf(q_idx, k_idx - 1, l_idx)
                                        rhs_vf_arg(j_adv)%sf(q_idx, k_idx, l_idx) = rhs_vf_arg(j_adv)%sf(q_idx, k_idx, l_idx) + &
                                                                                    local_inv_ds*local_term_coeff*(local_flux1 - local_flux2)
                                    end do; end do; end do
                        end do
                        $:END_GPU_PARALLEL_LOOP()
                    end if
                end if

            case (3) ! z-direction: loops l_idx (x), q_idx (y), k_idx (z); sf(l_idx, q_idx, k_idx); dz(k_idx); Kterm(l_idx,q_idx,k_idx)
                if (grid_geometry == 3) then
                    use_standard_riemann = (riemann_solver == 1)
                else
                    use_standard_riemann = (riemann_solver == 1 .or. riemann_solver == 4)
                end if

                if (use_standard_riemann) then
                    $:GPU_PARALLEL_LOOP(collapse=4,private='[j_adv,k_idx,l_idx,q_idx,local_inv_ds, local_term_coeff,local_flux1,local_flux2]')
                    do j_adv = advxb, advxe
                        do k_idx = 0, p ! z_extent
                            do q_idx = 0, n ! y_extent
                                do l_idx = 0, m ! x_extent
                                    local_inv_ds = 1._wp/dz(k_idx)
                                    local_term_coeff = q_prim_vf_arg%vf(contxe + current_idir)%sf(l_idx, q_idx, k_idx)
                                    local_flux1 = flux_src_n_vf_arg%vf(j_adv)%sf(l_idx, q_idx, k_idx - 1)
                                    local_flux2 = flux_src_n_vf_arg%vf(j_adv)%sf(l_idx, q_idx, k_idx)
                                    rhs_vf_arg(j_adv)%sf(l_idx, q_idx, k_idx) = rhs_vf_arg(j_adv)%sf(l_idx, q_idx, k_idx) + &
                                                                                local_inv_ds*local_term_coeff*(local_flux1 - local_flux2)
                                end do
                            end do
                        end do
                    end do
                    $:END_GPU_PARALLEL_LOOP()
                else ! Other Riemann solvers
                    if (alt_soundspeed) then
                        if (bubbles_euler .neqv. .true.) then
                            $:GPU_PARALLEL_LOOP(collapse=3, private='[k_idx,l_idx,q_idx,local_inv_ds,local_q_cons_val, local_k_term_val, local_term_coeff, local_flux1, local_flux2]')
                            do k_idx = 0, p; do q_idx = 0, n; do l_idx = 0, m
                                        local_inv_ds = 1._wp/dz(k_idx)
                                        local_q_cons_val = q_cons_vf_arg%vf(advxe)%sf(l_idx, q_idx, k_idx)
                                        local_k_term_val = Kterm_arg(l_idx, q_idx, k_idx) ! Access is safe
                                        local_term_coeff = local_q_cons_val - local_k_term_val
                                        local_flux1 = flux_src_n_vf_arg%vf(advxe)%sf(l_idx, q_idx, k_idx)
                                        local_flux2 = flux_src_n_vf_arg%vf(advxe)%sf(l_idx, q_idx, k_idx - 1)
                                        rhs_vf_arg(advxe)%sf(l_idx, q_idx, k_idx) = rhs_vf_arg(advxe)%sf(l_idx, q_idx, k_idx) + &
                                                                                    local_inv_ds*local_term_coeff*(local_flux1 - local_flux2)
                                    end do; end do; end do
                            $:END_GPU_PARALLEL_LOOP()

                            $:GPU_PARALLEL_LOOP(collapse=3, private='[k_idx,l_idx,q_idx,local_inv_ds, local_q_cons_val, local_k_term_val, local_term_coeff, local_flux1, local_flux2]')
                            do k_idx = 0, p; do q_idx = 0, n; do l_idx = 0, m
                                        local_inv_ds = 1._wp/dz(k_idx)
                                        local_q_cons_val = q_cons_vf_arg%vf(advxb)%sf(l_idx, q_idx, k_idx)
                                        local_k_term_val = Kterm_arg(l_idx, q_idx, k_idx) ! Access is safe
                                        local_term_coeff = local_q_cons_val + local_k_term_val
                                        local_flux1 = flux_src_n_vf_arg%vf(advxb)%sf(l_idx, q_idx, k_idx)
                                        local_flux2 = flux_src_n_vf_arg%vf(advxb)%sf(l_idx, q_idx, k_idx - 1)
                                        rhs_vf_arg(advxb)%sf(l_idx, q_idx, k_idx) = rhs_vf_arg(advxb)%sf(l_idx, q_idx, k_idx) + &
                                                                                    local_inv_ds*local_term_coeff*(local_flux1 - local_flux2)
                                    end do; end do; end do
                            $:END_GPU_PARALLEL_LOOP()
                        end if
                    else ! NOT alt_soundspeed
                        $:GPU_PARALLEL_LOOP(collapse=4, private='[j_adv,k_idx,l_idx,q_idx,local_inv_ds, local_term_coeff,local_flux1,local_flux2]')
                        do j_adv = advxb, advxe
                            do k_idx = 0, p; do q_idx = 0, n; do l_idx = 0, m
                                        local_inv_ds = 1._wp/dz(k_idx)
                                        local_term_coeff = q_cons_vf_arg%vf(j_adv)%sf(l_idx, q_idx, k_idx)
                                        local_flux1 = flux_src_n_vf_arg%vf(j_adv)%sf(l_idx, q_idx, k_idx)
                                        local_flux2 = flux_src_n_vf_arg%vf(j_adv)%sf(l_idx, q_idx, k_idx - 1)
                                        rhs_vf_arg(j_adv)%sf(l_idx, q_idx, k_idx) = rhs_vf_arg(j_adv)%sf(l_idx, q_idx, k_idx) + &
                                                                                    local_inv_ds*local_term_coeff*(local_flux1 - local_flux2)
                                    end do; end do; end do
                        end do
                        $:END_GPU_PARALLEL_LOOP()
                    end if
                end if
            end select
        end subroutine s_add_directional_advection_source_terms

    end subroutine s_compute_advection_source_term

    subroutine s_compute_additional_physics_rhs(idir, q_prim_vf, rhs_vf, flux_src_n_in, &
                                                dq_prim_dx_vf, dq_prim_dy_vf, dq_prim_dz_vf)

        integer, intent(in) :: idir
        type(scalar_field), dimension(sys_size), intent(in) :: q_prim_vf
        type(scalar_field), dimension(sys_size), intent(inout) :: rhs_vf
        type(scalar_field), dimension(sys_size), intent(in) :: flux_src_n_in
        type(scalar_field), dimension(sys_size), intent(in) :: dq_prim_dx_vf, dq_prim_dy_vf, dq_prim_dz_vf

        integer :: i, j, k, l

        if (idir == 1) then ! x-direction

            if (surface_tension) then
                $:GPU_PARALLEL_LOOP(private='[j,k,l]', collapse=3)
                do l = 0, p
                    do k = 0, n
                        do j = 0, m
                            rhs_vf(c_idx)%sf(j, k, l) = &
                                rhs_vf(c_idx)%sf(j, k, l) + 1._wp/dx(j)* &
                                q_prim_vf(c_idx)%sf(j, k, l)* &
                                (flux_src_n_in(advxb)%sf(j, k, l) - &
                                 flux_src_n_in(advxb)%sf(j - 1, k, l))
                        end do
                    end do
                end do
                $:END_GPU_PARALLEL_LOOP()
            end if

            if ((surface_tension .or. viscous) .or. chem_params%diffusion) then
                $:GPU_PARALLEL_LOOP(private='[j,k,l]', collapse=3)
                do l = 0, p
                    do k = 0, n
                        do j = 0, m
                            if (surface_tension .or. viscous) then
                                $:GPU_LOOP(parallelism='[seq]')
                                do i = momxb, E_idx
                                    rhs_vf(i)%sf(j, k, l) = &
                                        rhs_vf(i)%sf(j, k, l) + 1._wp/dx(j)* &
                                        (flux_src_n_in(i)%sf(j - 1, k, l) &
                                         - flux_src_n_in(i)%sf(j, k, l))
                                end do
                            end if

                            if (chem_params%diffusion) then
                                $:GPU_LOOP(parallelism='[seq]')
                                do i = chemxb, chemxe
                                    rhs_vf(i)%sf(j, k, l) = &
                                        rhs_vf(i)%sf(j, k, l) + 1._wp/dx(j)* &
                                        (flux_src_n_in(i)%sf(j - 1, k, l) &
                                         - flux_src_n_in(i)%sf(j, k, l))
                                end do

                                if (.not. viscous) then
                                    rhs_vf(E_idx)%sf(j, k, l) = &
                                        rhs_vf(E_idx)%sf(j, k, l) + 1._wp/dx(j)* &
                                        (flux_src_n_in(E_idx)%sf(j - 1, k, l) &
                                         - flux_src_n_in(E_idx)%sf(j, k, l))
                                end if
                            end if
                        end do
                    end do
                end do
                $:END_GPU_PARALLEL_LOOP()
            end if

        elseif (idir == 2) then ! y-direction

            if (surface_tension) then
                $:GPU_PARALLEL_LOOP(private='[j,k,l]', collapse=3)
                do l = 0, p
                    do k = 0, n
                        do j = 0, m
                            rhs_vf(c_idx)%sf(j, k, l) = &
                                rhs_vf(c_idx)%sf(j, k, l) + 1._wp/dy(k)* &
                                q_prim_vf(c_idx)%sf(j, k, l)* &
                                (flux_src_n_in(advxb)%sf(j, k, l) - &
                                 flux_src_n_in(advxb)%sf(j, k - 1, l))
                        end do
                    end do
                end do
                $:END_GPU_PARALLEL_LOOP()
            end if

            if (cyl_coord .and. ((bc_y%beg == -2) .or. (bc_y%beg == -14))) then
                if (viscous) then
                    if (p > 0) then
                        call s_compute_viscous_stress_tensor(q_prim_vf, &
                                                             dq_prim_dx_vf(mom_idx%beg:mom_idx%end), &
                                                             dq_prim_dy_vf(mom_idx%beg:mom_idx%end), &
                                                             dq_prim_dz_vf(mom_idx%beg:mom_idx%end), &
                                                             tau_Re_vf, &
                                                             idwbuff(1), idwbuff(2), idwbuff(3))
                    else
                        call s_compute_viscous_stress_tensor(q_prim_vf, &
                                                             dq_prim_dx_vf(mom_idx%beg:mom_idx%end), &
                                                             dq_prim_dy_vf(mom_idx%beg:mom_idx%end), &
                                                             dq_prim_dy_vf(mom_idx%beg:mom_idx%end), &
                                                             tau_Re_vf, &
                                                             idwbuff(1), idwbuff(2), idwbuff(3))
                    end if

                    $:GPU_PARALLEL_LOOP(private='[i,j,l]', collapse=2)
                    do l = 0, p
                        do j = 0, m
                            $:GPU_LOOP(parallelism='[seq]')
                            do i = momxb, E_idx
                                rhs_vf(i)%sf(j, 0, l) = &
                                    rhs_vf(i)%sf(j, 0, l) + 1._wp/(y_cc(1) - y_cc(-1))* &
                                    (tau_Re_vf(i)%sf(j, -1, l) &
                                     - tau_Re_vf(i)%sf(j, 1, l))
                            end do
                        end do
                    end do
                    $:END_GPU_PARALLEL_LOOP()

                end if

                $:GPU_PARALLEL_LOOP(private='[i,j,k,l]', collapse=3)
                do l = 0, p
                    do k = 1, n
                        do j = 0, m
                            $:GPU_LOOP(parallelism='[seq]')
                            do i = momxb, E_idx
                                rhs_vf(i)%sf(j, k, l) = &
                                    rhs_vf(i)%sf(j, k, l) + 1._wp/dy(k)* &
                                    (flux_src_n_in(i)%sf(j, k - 1, l) &
                                     - flux_src_n_in(i)%sf(j, k, l))
                            end do
                        end do
                    end do
                end do
                $:END_GPU_PARALLEL_LOOP()

            else

                if ((surface_tension .or. viscous) .or. chem_params%diffusion) then
                    $:GPU_PARALLEL_LOOP(private='[i,j,k,l]', collapse=3)
                    do l = 0, p
                        do k = 0, n
                            do j = 0, m
                                if (surface_tension .or. viscous) then
                                    $:GPU_LOOP(parallelism='[seq]')
                                    do i = momxb, E_idx
                                        rhs_vf(i)%sf(j, k, l) = &
                                            rhs_vf(i)%sf(j, k, l) + 1._wp/dy(k)* &
                                            (flux_src_n_in(i)%sf(j, k - 1, l) &
                                             - flux_src_n_in(i)%sf(j, k, l))
                                    end do
                                end if

                                if (chem_params%diffusion) then
                                    $:GPU_LOOP(parallelism='[seq]')
                                    do i = chemxb, chemxe
                                        rhs_vf(i)%sf(j, k, l) = &
                                            rhs_vf(i)%sf(j, k, l) + 1._wp/dy(k)* &
                                            (flux_src_n_in(i)%sf(j, k - 1, l) &
                                             - flux_src_n_in(i)%sf(j, k, l))
                                    end do
                                    if (.not. viscous) then
                                        rhs_vf(E_idx)%sf(j, k, l) = &
                                            rhs_vf(E_idx)%sf(j, k, l) + 1._wp/dy(k)* &
                                            (flux_src_n_in(E_idx)%sf(j, k - 1, l) &
                                             - flux_src_n_in(E_idx)%sf(j, k, l))
                                    end if
                                end if
                            end do
                        end do
                    end do
                    $:END_GPU_PARALLEL_LOOP()
                end if
            end if

            ! Applying the geometrical viscous Riemann source fluxes calculated as average
            ! of values at cell boundaries
            if (cyl_coord) then
                if ((bc_y%beg == -2) .or. (bc_y%beg == -14)) then

                    $:GPU_PARALLEL_LOOP(private='[i,j,k,l]', collapse=3)
                    do l = 0, p
                        do k = 1, n
                            do j = 0, m
                                $:GPU_LOOP(parallelism='[seq]')
                                do i = momxb, E_idx
                                    rhs_vf(i)%sf(j, k, l) = &
                                        rhs_vf(i)%sf(j, k, l) - 5.e-1_wp/y_cc(k)* &
                                        (flux_src_n_in(i)%sf(j, k - 1, l) &
                                         + flux_src_n_in(i)%sf(j, k, l))
                                end do
                            end do
                        end do
                    end do
                    $:END_GPU_PARALLEL_LOOP()

                    if (viscous) then
                        $:GPU_PARALLEL_LOOP(private='[i,j,l]', collapse=2)
                        do l = 0, p
                            do j = 0, m
                                $:GPU_LOOP(parallelism='[seq]')
                                do i = momxb, E_idx
                                    rhs_vf(i)%sf(j, 0, l) = &
                                        rhs_vf(i)%sf(j, 0, l) - 1._wp/y_cc(0)* &
                                        tau_Re_vf(i)%sf(j, 0, l)
                                end do
                            end do
                        end do
                        $:END_GPU_PARALLEL_LOOP()
                    end if
                else

                    $:GPU_PARALLEL_LOOP(private='[i,j,k,l]', collapse=3)
                    do l = 0, p
                        do k = 0, n
                            do j = 0, m
                                $:GPU_LOOP(parallelism='[seq]')
                                do i = momxb, E_idx
                                    rhs_vf(i)%sf(j, k, l) = &
                                        rhs_vf(i)%sf(j, k, l) - 5.e-1_wp/y_cc(k)* &
                                        (flux_src_n_in(i)%sf(j, k - 1, l) &
                                         + flux_src_n_in(i)%sf(j, k, l))
                                end do
                            end do
                        end do
                    end do
                    $:END_GPU_PARALLEL_LOOP()
                end if
            end if

        elseif (idir == 3) then ! z-direction

            if (surface_tension) then
                $:GPU_PARALLEL_LOOP(private='[j,k,l]', collapse=3)
                do l = 0, p
                    do k = 0, n
                        do j = 0, m
                            rhs_vf(c_idx)%sf(j, k, l) = &
                                rhs_vf(c_idx)%sf(j, k, l) + 1._wp/dz(l)* &
                                q_prim_vf(c_idx)%sf(j, k, l)* &
                                (flux_src_n_in(advxb)%sf(j, k, l) - &
                                 flux_src_n_in(advxb)%sf(j, k, l - 1))
                        end do
                    end do
                end do
                $:END_GPU_PARALLEL_LOOP()
            end if

            if ((surface_tension .or. viscous) .or. chem_params%diffusion) then
                $:GPU_PARALLEL_LOOP(private='[i,j,k,l]', collapse=3)
                do l = 0, p
                    do k = 0, n
                        do j = 0, m
                            if (surface_tension .or. viscous) then
                                $:GPU_LOOP(parallelism='[seq]')
                                do i = momxb, E_idx
                                    rhs_vf(i)%sf(j, k, l) = &
                                        rhs_vf(i)%sf(j, k, l) + 1._wp/dz(l)* &
                                        (flux_src_n_in(i)%sf(j, k, l - 1) &
                                         - flux_src_n_in(i)%sf(j, k, l))
                                end do
                            end if

                            if (chem_params%diffusion) then
                                $:GPU_LOOP(parallelism='[seq]')
                                do i = chemxb, chemxe
                                    rhs_vf(i)%sf(j, k, l) = &
                                        rhs_vf(i)%sf(j, k, l) + 1._wp/dz(l)* &
                                        (flux_src_n_in(i)%sf(j, k, l - 1) &
                                         - flux_src_n_in(i)%sf(j, k, l))
                                end do
                                if (.not. viscous) then
                                    rhs_vf(E_idx)%sf(j, k, l) = &
                                        rhs_vf(E_idx)%sf(j, k, l) + 1._wp/dz(l)* &
                                        (flux_src_n_in(E_idx)%sf(j, k, l - 1) &
                                         - flux_src_n_in(E_idx)%sf(j, k, l))
                                end if
                            end if
                        end do
                    end do
                end do
                $:END_GPU_PARALLEL_LOOP()
            end if

            if (grid_geometry == 3) then
                $:GPU_PARALLEL_LOOP(private='[j,k,l]', collapse=3)
                do l = 0, p
                    do k = 0, n
                        do j = 0, m
                            rhs_vf(momxb + 1)%sf(j, k, l) = &
                                rhs_vf(momxb + 1)%sf(j, k, l) + 5.e-1_wp* &
                                (flux_src_n_in(momxe)%sf(j, k, l - 1) &
                                 + flux_src_n_in(momxe)%sf(j, k, l))

                            rhs_vf(momxe)%sf(j, k, l) = &
                                rhs_vf(momxe)%sf(j, k, l) - 5.e-1_wp* &
                                (flux_src_n_in(momxb + 1)%sf(j, k, l - 1) &
                                 + flux_src_n_in(momxb + 1)%sf(j, k, l))
                        end do
                    end do
                end do
                $:END_GPU_PARALLEL_LOOP()
            end if
        end if

    end subroutine s_compute_additional_physics_rhs

    !>  The purpose of this subroutine is to WENO-reconstruct the
        !!      left and the right cell-boundary values, including values
        !!      at the Gaussian quadrature points, from the cell-averaged
        !!      variables.
        !!  @param v_vf Cell-average variables
        !!  @param vL_qp Left WENO-reconstructed, cell-boundary values including
        !!          the values at the quadrature points, of the cell-average variables
        !!  @param vR_qp Right WENO-reconstructed, cell-boundary values including
        !!          the values at the quadrature points, of the cell-average variables
        !!  @param norm_dir Splitting coordinate direction
    subroutine s_reconstruct_cell_boundary_values(v_vf, vL_x, vL_y, vL_z, vR_x, vR_y, vR_z, &
                                                  norm_dir)

        type(scalar_field), dimension(iv%beg:iv%end), intent(in) :: v_vf
        real(wp), dimension(idwbuff(1)%beg:, idwbuff(2)%beg:, idwbuff(3)%beg:, 1:), intent(inout) :: vL_x, vL_y, vL_z
        real(wp), dimension(idwbuff(1)%beg:, idwbuff(2)%beg:, idwbuff(3)%beg:, 1:), intent(inout) :: vR_x, vR_y, vR_z
        integer, intent(in) :: norm_dir

        integer :: recon_dir !< Coordinate direction of the reconstruction

        integer :: i, j, k, l

        #:for SCHEME, TYPE in [('weno','WENO_TYPE'), ('muscl','MUSCL_TYPE')]
            if (recon_type == ${TYPE}$) then
                ! Reconstruction in s1-direction
                if (norm_dir == 1) then
                    is1 = idwbuff(1); is2 = idwbuff(2); is3 = idwbuff(3)
                    recon_dir = 1; is1%beg = is1%beg + ${SCHEME}$_polyn
                    is1%end = is1%end - ${SCHEME}$_polyn

                elseif (norm_dir == 2) then
                    is1 = idwbuff(2); is2 = idwbuff(1); is3 = idwbuff(3)
                    recon_dir = 2; is1%beg = is1%beg + ${SCHEME}$_polyn
                    is1%end = is1%end - ${SCHEME}$_polyn

                else
                    is1 = idwbuff(3); is2 = idwbuff(2); is3 = idwbuff(1)
                    recon_dir = 3; is1%beg = is1%beg + ${SCHEME}$_polyn
                    is1%end = is1%end - ${SCHEME}$_polyn
                end if

                if (n > 0) then
                    if (p > 0) then
                        call s_${SCHEME}$ (v_vf(iv%beg:iv%end), &
                                           vL_x(:, :, :, iv%beg:iv%end), vL_y(:, :, :, iv%beg:iv%end), vL_z(:, :, :, iv%beg:iv%end), vR_x(:, :, :, iv%beg:iv%end), vR_y(:, :, :, iv%beg:iv%end), vR_z(:, :, :, iv%beg:iv%end), &
                                           recon_dir, &
                                           is1, is2, is3)
                    else
                        call s_${SCHEME}$ (v_vf(iv%beg:iv%end), &
                                           vL_x(:, :, :, iv%beg:iv%end), vL_y(:, :, :, iv%beg:iv%end), vL_z(:, :, :, :), vR_x(:, :, :, iv%beg:iv%end), vR_y(:, :, :, iv%beg:iv%end), vR_z(:, :, :, :), &
                                           recon_dir, &
                                           is1, is2, is3)
                    end if
                else

                    call s_${SCHEME}$ (v_vf(iv%beg:iv%end), &
                                       vL_x(:, :, :, iv%beg:iv%end), vL_y(:, :, :, :), vL_z(:, :, :, :), vR_x(:, :, :, iv%beg:iv%end), vR_y(:, :, :, :), vR_z(:, :, :, :), &
                                       recon_dir, &
                                       is1, is2, is3)
                end if
            end if
        #:endfor
    end subroutine s_reconstruct_cell_boundary_values

    subroutine s_reconstruct_cell_boundary_values_first_order(v_vf, vL_x, vL_y, vL_z, vR_x, vR_y, vR_z, &
                                                              norm_dir)

        type(scalar_field), dimension(iv%beg:iv%end), intent(in) :: v_vf
        real(wp), dimension(idwbuff(1)%beg:, idwbuff(2)%beg:, idwbuff(3)%beg:, 1:), intent(inout) :: vL_x, vL_y, vL_z
        real(wp), dimension(idwbuff(1)%beg:, idwbuff(2)%beg:, idwbuff(3)%beg:, 1:), intent(inout) :: vR_x, vR_y, vR_z
        integer, intent(in) :: norm_dir

        integer :: recon_dir !< Coordinate direction of the WENO reconstruction

        integer :: i, j, k, l
        ! Reconstruction in s1-direction

        #:for SCHEME, TYPE in [('weno','WENO_TYPE'), ('muscl', 'MUSCL_TYPE')]
            if (recon_type == ${TYPE}$) then
                if (norm_dir == 1) then
                    is1 = idwbuff(1); is2 = idwbuff(2); is3 = idwbuff(3)
                    recon_dir = 1; is1%beg = is1%beg + ${SCHEME}$_polyn
                    is1%end = is1%end - ${SCHEME}$_polyn

                elseif (norm_dir == 2) then
                    is1 = idwbuff(2); is2 = idwbuff(1); is3 = idwbuff(3)
                    recon_dir = 2; is1%beg = is1%beg + ${SCHEME}$_polyn
                    is1%end = is1%end - ${SCHEME}$_polyn

                else
                    is1 = idwbuff(3); is2 = idwbuff(2); is3 = idwbuff(1)
                    recon_dir = 3; is1%beg = is1%beg + ${SCHEME}$_polyn
                    is1%end = is1%end - ${SCHEME}$_polyn

                end if

                $:GPU_UPDATE(device='[is1,is2,is3,iv]')

                if (recon_dir == 1) then
                    $:GPU_PARALLEL_LOOP(private='[i,j,k,l]', collapse=4)
                    do i = iv%beg, iv%end
                        do l = is3%beg, is3%end
                            do k = is2%beg, is2%end
                                do j = is1%beg, is1%end
                                    vL_x(j, k, l, i) = v_vf(i)%sf(j, k, l)
                                    vR_x(j, k, l, i) = v_vf(i)%sf(j, k, l)
                                end do
                            end do
                        end do
                    end do
                    $:END_GPU_PARALLEL_LOOP()
                else if (recon_dir == 2) then
                    $:GPU_PARALLEL_LOOP(private='[i,j,k,l]', collapse=4)
                    do i = iv%beg, iv%end
                        do l = is3%beg, is3%end
                            do k = is2%beg, is2%end
                                do j = is1%beg, is1%end
                                    vL_y(j, k, l, i) = v_vf(i)%sf(k, j, l)
                                    vR_y(j, k, l, i) = v_vf(i)%sf(k, j, l)
                                end do
                            end do
                        end do
                    end do
                    $:END_GPU_PARALLEL_LOOP()
                else if (recon_dir == 3) then
                    $:GPU_PARALLEL_LOOP(private='[i,j,k,l]', collapse=4)
                    do i = iv%beg, iv%end
                        do l = is3%beg, is3%end
                            do k = is2%beg, is2%end
                                do j = is1%beg, is1%end
                                    vL_z(j, k, l, i) = v_vf(i)%sf(l, k, j)
                                    vR_z(j, k, l, i) = v_vf(i)%sf(l, k, j)
                                end do
                            end do
                        end do
                    end do
                    $:END_GPU_PARALLEL_LOOP()
                end if
            end if
        #:endfor

    end subroutine s_reconstruct_cell_boundary_values_first_order

    !> Module deallocation and/or disassociation procedures
    impure subroutine s_finalize_rhs_module

        integer :: i, j, l

        call s_finalize_pressure_relaxation_module

        if (.not. igr) then
            do j = cont_idx%beg, cont_idx%end
                if (relativity) then
                    ! Cons and Prim densities are different for relativity
                    @:DEALLOCATE(q_cons_qp%vf(j)%sf)
                    @:DEALLOCATE(q_prim_qp%vf(j)%sf)
                else
                    nullify (q_prim_qp%vf(j)%sf)
                end if
            end do

            do j = adv_idx%beg, adv_idx%end
                nullify (q_prim_qp%vf(j)%sf)
            end do

            do j = mom_idx%beg, E_idx
                @:DEALLOCATE(q_cons_qp%vf(j)%sf)
                @:DEALLOCATE(q_prim_qp%vf(j)%sf)
            end do
        end if

        @:DEALLOCATE(q_cons_qp%vf, q_prim_qp%vf)

        if (.not. igr) then
            @:DEALLOCATE(qL_rsx_vf, qR_rsx_vf)

            if (n > 0) then
                @:DEALLOCATE(qL_rsy_vf, qR_rsy_vf)
            end if

            if (p > 0) then
                @:DEALLOCATE(qL_rsz_vf, qR_rsz_vf)
            end if

            if (viscous) then
                do l = mom_idx%beg, mom_idx%end
                    @:DEALLOCATE(dq_prim_dx_qp(1)%vf(l)%sf)
                end do

                if (n > 0) then

                    do l = mom_idx%beg, mom_idx%end
                        @:DEALLOCATE(dq_prim_dy_qp(1)%vf(l)%sf)
                    end do

                    if (p > 0) then
                        do l = mom_idx%beg, mom_idx%end
                            @:DEALLOCATE(dq_prim_dz_qp(1)%vf(l)%sf)
                        end do
                    end if

                end if

                @:DEALLOCATE(dq_prim_dx_qp(1)%vf)
                @:DEALLOCATE(dq_prim_dy_qp(1)%vf)
                @:DEALLOCATE(dq_prim_dz_qp(1)%vf)

                do i = num_dims, 1, -1

                    do l = mom_idx%beg, mom_idx%end
                        @:DEALLOCATE(dqL_prim_dx_n(i)%vf(l)%sf)
                        @:DEALLOCATE(dqR_prim_dx_n(i)%vf(l)%sf)
                    end do

                    if (n > 0) then
                        do l = mom_idx%beg, mom_idx%end
                            @:DEALLOCATE(dqL_prim_dy_n(i)%vf(l)%sf)
                            @:DEALLOCATE(dqR_prim_dy_n(i)%vf(l)%sf)
                        end do
                    end if

                    if (p > 0) then
                        do l = mom_idx%beg, mom_idx%end
                            @:DEALLOCATE(dqL_prim_dz_n(i)%vf(l)%sf)
                            @:DEALLOCATE(dqR_prim_dz_n(i)%vf(l)%sf)
                        end do
                    end if

                    @:DEALLOCATE(dqL_prim_dx_n(i)%vf)
                    @:DEALLOCATE(dqL_prim_dy_n(i)%vf)
                    @:DEALLOCATE(dqL_prim_dz_n(i)%vf)
                    @:DEALLOCATE(dqR_prim_dx_n(i)%vf)
                    @:DEALLOCATE(dqR_prim_dy_n(i)%vf)
                    @:DEALLOCATE(dqR_prim_dz_n(i)%vf)
                end do

                if (weno_Re_flux) then
                    @:DEALLOCATE(dqL_rsx_vf, dqR_rsx_vf)

                    if (n > 0) then
                        @:DEALLOCATE(dqL_rsy_vf, dqR_rsy_vf)
                    end if

                    if (p > 0) then
                        @:DEALLOCATE(dqL_rsz_vf, dqR_rsz_vf)
                    end if
                end if

                if (cyl_coord) then
                    do i = 1, num_dims
                        @:DEALLOCATE(tau_re_vf(cont_idx%end + i)%sf)
                    end do
                    @:DEALLOCATE(tau_re_vf(e_idx)%sf)
                    @:DEALLOCATE(tau_re_vf)
                end if
            end if
            @:DEALLOCATE(dqL_prim_dx_n, dqL_prim_dy_n, dqL_prim_dz_n)
            @:DEALLOCATE(dqR_prim_dx_n, dqR_prim_dy_n, dqR_prim_dz_n)
        end if

        if (mpp_lim .and. bubbles_euler) then
            $:GPU_EXIT_DATA(delete='[alf_sum%sf]')
            deallocate (alf_sum%sf)
        end if

        if (.not. igr) then
            do i = num_dims, 1, -1
                if (i /= 1) then
                    do l = 1, sys_size
                        nullify (flux_n(i)%vf(l)%sf)
                        nullify (flux_src_n(i)%vf(l)%sf)
                        @:DEALLOCATE(flux_gsrc_n(i)%vf(l)%sf)
                    end do
                else
                    do l = 1, sys_size
                        @:DEALLOCATE(flux_n(i)%vf(l)%sf)
                        @:DEALLOCATE(flux_gsrc_n(i)%vf(l)%sf)
                    end do

                    if (viscous) then
                        do l = mom_idx%beg, E_idx
                            @:DEALLOCATE(flux_src_n(i)%vf(l)%sf)
                        end do
                    end if

                    if (chem_params%diffusion .and. .not. viscous) then
                        @:DEALLOCATE(flux_src_n(i)%vf(E_idx)%sf)
                    end if

                    if (riemann_solver == 1 .or. riemann_solver == 4) then
                        do l = adv_idx%beg + 1, adv_idx%end
                            @:DEALLOCATE(flux_src_n(i)%vf(l)%sf)
                        end do
                    else
                        do l = adv_idx%beg + 1, adv_idx%end
                            nullify (flux_src_n(i)%vf(l)%sf)
                        end do
                    end if

                    @:DEALLOCATE(flux_src_n(i)%vf(adv_idx%beg)%sf)
                end if

                @:DEALLOCATE(flux_n(i)%vf, flux_src_n(i)%vf, flux_gsrc_n(i)%vf)
            end do

            @:DEALLOCATE(flux_n, flux_src_n, flux_gsrc_n)
        end if

    end subroutine s_finalize_rhs_module

end module m_rhs
<|MERGE_RESOLUTION|>--- conflicted
+++ resolved
@@ -676,7 +676,6 @@
             ! Converting Conservative to Primitive Variables
 
             if (mpp_lim .and. bubbles_euler) then
-<<<<<<< HEAD
                 if (.not. icsg) then
                     $:GPU_PARALLEL_LOOP(collapse=3)
                     do l = idwbuff(3)%beg, idwbuff(3)%end
@@ -692,16 +691,6 @@
                                     q_cons_qp%vf(i)%sf(j, k, l) = q_cons_qp%vf(i)%sf(j, k, l)*(1._wp - q_cons_qp%vf(alf_idx)%sf(j, k, l)) &
                                                                   /alf_sum%sf(j, k, l)
                                 end do
-=======
-                $:GPU_PARALLEL_LOOP(private='[j,k,l]', collapse=3)
-                do l = idwbuff(3)%beg, idwbuff(3)%end
-                    do k = idwbuff(2)%beg, idwbuff(2)%end
-                        do j = idwbuff(1)%beg, idwbuff(1)%end
-                            alf_sum%sf(j, k, l) = 0._wp
-                            $:GPU_LOOP(parallelism='[seq]')
-                            do i = advxb, advxe - 1
-                                alf_sum%sf(j, k, l) = alf_sum%sf(j, k, l) + q_cons_qp%vf(i)%sf(j, k, l)
->>>>>>> 76d6a5c9
                             end do
                         end do
                     end do
@@ -726,12 +715,7 @@
                             end do
                         end do
                     end do
-<<<<<<< HEAD
-                end if
-=======
-                end do
-                $:END_GPU_PARALLEL_LOOP()
->>>>>>> 76d6a5c9
+                end if
             end if
         end if
 
