!>
!! @file m_rhs.f90
!! @brief Contains module m_rhs

#:include 'case.fpp'
#:include 'macros.fpp'

!> @brief The module contains the subroutines used to calculate the right-
!!              hane-side (RHS) in the quasi-conservative, shock- and interface-
!!              capturing finite-volume framework for the multicomponent Navier-
!!              Stokes equations supplemented by appropriate advection equations
!!              used to capture the material interfaces. The system of equations
!!              is closed by the stiffened gas equation of state, as well as any
!!              required mixture relationships. Capillarity effects are included
!!              and are modeled by the means of a volume force acting across the
!!              diffuse material interface region. The implementation details of
!!              surface tension may be found in Perigaud and Saurel (2005). Note
!!              that both viscous and surface tension effects are only available
!!              in the volume fraction model.
module m_rhs

    use m_derived_types        !< Definitions of the derived types

    use m_global_parameters    !< Definitions of the global parameters

    use m_mpi_proxy            !< Message passing interface (MPI) module proxy

    use m_variables_conversion !< State variables type conversion procedures

    use m_weno                 !< Weighted and essentially non-oscillatory (WENO)
                               !! schemes for spatial reconstruction of variables
    use m_riemann_solvers      !< Exact and approximate Riemann problem solvers

    use m_cbc                  !< Characteristic boundary conditions (CBC)

    use m_bubbles_EE           !< Ensemble-averaged bubble dynamics routines

    use m_qbmm                 !< Moment inversion

    use m_hypoelastic

    use m_hyperelastic

    use m_acoustic_src

    use m_viscous

    use m_ibm

    use m_nvtx

    use m_boundary_conditions

    use m_helper

    use m_surface_tension

    use m_body_forces

    use m_chemistry

    implicit none

    private; public :: s_initialize_rhs_module, &
 s_compute_rhs, &
 s_pressure_relaxation_procedure, &
 s_finalize_rhs_module

    !! This variable contains the WENO-reconstructed values of the cell-average
    !! conservative variables, which are located in q_cons_vf, at cell-interior
    !! Gaussian quadrature points (QP).
    type(vector_field) :: q_cons_qp !<
    !$acc declare create(q_cons_qp)

    !! The primitive variables at cell-interior Gaussian quadrature points. These
    !! are calculated from the conservative variables and gradient magnitude (GM)
    !! of the volume fractions, q_cons_qp and gm_alpha_qp, respectively.
    type(vector_field) :: q_prim_qp !<
    !$acc declare create(q_prim_qp)

    !> @name The first-order spatial derivatives of the primitive variables at cell-
    !! interior Gaussian quadrature points. These are WENO-reconstructed from
    !! their respective cell-average values, obtained through the application
    !! of the divergence theorem on the integral-average cell-boundary values
    !! of the primitive variables, located in qK_prim_n, where K = L or R.
    !> @{
    type(vector_field), allocatable, dimension(:) :: dq_prim_dx_qp, dq_prim_dy_qp, dq_prim_dz_qp
    !$acc declare create(dq_prim_dx_qp, dq_prim_dy_qp, dq_prim_dz_qp)
    !> @}

    !> @name The left and right WENO-reconstructed cell-boundary values of the cell-
    !! average first-order spatial derivatives of the primitive variables. The
    !! cell-average of the first-order spatial derivatives may be found in the
    !! variables dq_prim_ds_qp, where s = x, y or z.
    !> @{
    type(vector_field), allocatable, dimension(:) :: dqL_prim_dx_n, dqL_prim_dy_n, dqL_prim_dz_n
    type(vector_field), allocatable, dimension(:) :: dqR_prim_dx_n, dqR_prim_dy_n, dqR_prim_dz_n
    !$acc declare create(dqL_prim_dx_n, dqL_prim_dy_n, dqL_prim_dz_n)
    !$acc declare create(dqR_prim_dx_n, dqR_prim_dy_n, dqR_prim_dz_n)
    !> @}

    type(scalar_field), allocatable, dimension(:) :: tau_Re_vf
    !$acc declare create(tau_Re_vf)

    type(vector_field) :: gm_alpha_qp  !<
    !! The gradient magnitude of the volume fractions at cell-interior Gaussian
    !! quadrature points. gm_alpha_qp is calculated from individual first-order
    !! spatial derivatives located in dq_prim_ds_qp.

    !$acc declare create(gm_alpha_qp)

    !> @name The left and right WENO-reconstructed cell-boundary values of the cell-
    !! average gradient magnitude of volume fractions, located in gm_alpha_qp.
    !> @{
    type(vector_field), allocatable, dimension(:) :: gm_alphaL_n
    type(vector_field), allocatable, dimension(:) :: gm_alphaR_n
    !$acc declare create(gm_alphaL_n, gm_alphaR_n)
    !> @}

    !> @name The cell-boundary values of the fluxes (src - source, gsrc - geometrical
    !! source). These are computed by applying the chosen Riemann problem solver
    !! .on the left and right cell-boundary values of the primitive variables
    !> @{
    type(vector_field), allocatable, dimension(:) :: flux_n
    type(vector_field), allocatable, dimension(:) :: flux_src_n
    type(vector_field), allocatable, dimension(:) :: flux_gsrc_n
    !$acc declare create(flux_n, flux_src_n, flux_gsrc_n)
    !> @}

    type(vector_field), allocatable, dimension(:) :: qL_prim, qR_prim
    !$acc declare create(qL_prim, qR_prim)

    type(int_bounds_info) :: iv !< Vector field indical bounds
    !$acc declare create(iv)

    !> @name Indical bounds in the x-, y- and z-directions
    !> @{
    type(int_bounds_info) :: irx, iry, irz
    !$acc declare create(irx, iry, irz)

    type(int_bounds_info) :: is1, is2, is3
    !$acc declare create(is1, is2, is3)

    !> @name Saved fluxes for testing
    !> @{
    type(scalar_field) :: alf_sum
    !> @}
    !$acc declare create(alf_sum)

    real(wp), allocatable, dimension(:, :, :) :: blkmod1, blkmod2, alpha1, alpha2, Kterm
    real(wp), allocatable, dimension(:, :, :, :) :: qL_rsx_vf, qL_rsy_vf, qL_rsz_vf, qR_rsx_vf, qR_rsy_vf, qR_rsz_vf
    real(wp), allocatable, dimension(:, :, :, :) :: dqL_rsx_vf, dqL_rsy_vf, dqL_rsz_vf, dqR_rsx_vf, dqR_rsy_vf, dqR_rsz_vf
    !$acc declare create(blkmod1, blkmod2, alpha1, alpha2, Kterm)
    !$acc declare create(qL_rsx_vf, qL_rsy_vf, qL_rsz_vf, qR_rsx_vf, qR_rsy_vf, qR_rsz_vf)
    !$acc declare create(dqL_rsx_vf, dqL_rsy_vf, dqL_rsz_vf, dqR_rsx_vf, dqR_rsy_vf, dqR_rsz_vf)

    real(wp), allocatable, dimension(:) :: gamma_min, pres_inf
    !$acc declare create(gamma_min, pres_inf)

    real(wp), allocatable, dimension(:, :) :: Res
    !$acc declare create(Res)

    real(wp), allocatable, dimension(:, :, :) :: nbub !< Bubble number density
    !$acc declare create(nbub)

contains

    !> The computation of parameters, the allocation of memory,
        !!      the association of pointers and/or the execution of any
        !!      other procedures that are necessary to setup the module.
    subroutine s_initialize_rhs_module

        integer :: i, j, k, l, id !< Generic loop iterators

        !$acc enter data copyin(idwbuff, idwbuff)
        !$acc update device(idwbuff, idwbuff)

        @:ALLOCATE(q_cons_qp%vf(1:sys_size))
        @:ALLOCATE(q_prim_qp%vf(1:sys_size))

        do l = 1, sys_size
            @:ALLOCATE(q_cons_qp%vf(l)%sf(idwbuff(1)%beg:idwbuff(1)%end, idwbuff(2)%beg:idwbuff(2)%end, idwbuff(3)%beg:idwbuff(3)%end))
        end do

        do l = mom_idx%beg, E_idx
            @:ALLOCATE(q_prim_qp%vf(l)%sf(idwbuff(1)%beg:idwbuff(1)%end, idwbuff(2)%beg:idwbuff(2)%end, idwbuff(3)%beg:idwbuff(3)%end))
        end do

        if (surface_tension) then
            ! This assumes that the color function advection equation is
            ! the last equation. If this changes then this logic will
            ! need updated
            do l = adv_idx%end + 1, sys_size - 1
                @:ALLOCATE(q_prim_qp%vf(l)%sf(idwbuff(1)%beg:idwbuff(1)%end, idwbuff(2)%beg:idwbuff(2)%end, idwbuff(3)%beg:idwbuff(3)%end))
            end do
        else
            do l = adv_idx%end + 1, sys_size
                @:ALLOCATE(q_prim_qp%vf(l)%sf(idwbuff(1)%beg:idwbuff(1)%end, idwbuff(2)%beg:idwbuff(2)%end, idwbuff(3)%beg:idwbuff(3)%end))
            end do

        end if

        @:ACC_SETUP_VFs(q_cons_qp, q_prim_qp)

        do l = 1, cont_idx%end
            q_prim_qp%vf(l)%sf => q_cons_qp%vf(l)%sf
            !$acc enter data copyin(q_prim_qp%vf(l)%sf)
            !$acc enter data attach(q_prim_qp%vf(l)%sf)
        end do

        do l = adv_idx%beg, adv_idx%end
            q_prim_qp%vf(l)%sf => q_cons_qp%vf(l)%sf
            !$acc enter data copyin(q_prim_qp%vf(l)%sf)
            !$acc enter data attach(q_prim_qp%vf(l)%sf)
        end do

        if (surface_tension) then
            q_prim_qp%vf(c_idx)%sf => &
                q_cons_qp%vf(c_idx)%sf
            !$acc enter data copyin(q_prim_qp%vf(c_idx)%sf)
            !$acc enter data attach(q_prim_qp%vf(c_idx)%sf)
        end if

        if (viscous) then
            @:ALLOCATE(tau_Re_vf(1:sys_size))
            do i = 1, num_dims
                @:ALLOCATE(tau_Re_vf(cont_idx%end + i)%sf(idwbuff(1)%beg:idwbuff(1)%end, &
                                                    &  idwbuff(2)%beg:idwbuff(2)%end, &
                                                    &  idwbuff(3)%beg:idwbuff(3)%end))
                @:ACC_SETUP_SFs(tau_Re_vf(cont_idx%end + i))
            end do
            @:ALLOCATE(tau_Re_vf(E_idx)%sf(idwbuff(1)%beg:idwbuff(1)%end, &
                                        & idwbuff(2)%beg:idwbuff(2)%end, &
                                        & idwbuff(3)%beg:idwbuff(3)%end))
            @:ACC_SETUP_SFs(tau_Re_vf(E_idx))
        end if

        if (qbmm) then
            @:ALLOCATE(mom_sp(1:nmomsp), mom_3d(0:2, 0:2, nb))

            do i = 0, 2
                do j = 0, 2
                    do k = 1, nb
                        @:ALLOCATE(mom_3d(i, j, k)%sf( &
                                      & idwbuff(1)%beg:idwbuff(1)%end, &
                                      & idwbuff(2)%beg:idwbuff(2)%end, &
                                      & idwbuff(3)%beg:idwbuff(3)%end))
                        @:ACC_SETUP_SFs(mom_3d(i, j, k))
                    end do
                end do
            end do

            do i = 1, nmomsp
                @:ALLOCATE(mom_sp(i)%sf( &
                        & idwbuff(1)%beg:idwbuff(1)%end, &
                        & idwbuff(2)%beg:idwbuff(2)%end, &
                        & idwbuff(3)%beg:idwbuff(3)%end))
                @:ACC_SETUP_SFs(mom_sp(i))
            end do
        end if

        ! Allocation/Association of qK_cons_n and qK_prim_n
        @:ALLOCATE(qL_prim(1:num_dims))
        @:ALLOCATE(qR_prim(1:num_dims))

        do i = 1, num_dims
            @:ALLOCATE(qL_prim(i)%vf(1:sys_size))
            @:ALLOCATE(qR_prim(i)%vf(1:sys_size))
            do l = mom_idx%beg, mom_idx%end
                @:ALLOCATE(qL_prim(i)%vf(l)%sf(idwbuff(1)%beg:idwbuff(1)%end, idwbuff(2)%beg:idwbuff(2)%end, idwbuff(3)%beg:idwbuff(3)%end))
                @:ALLOCATE(qR_prim(i)%vf(l)%sf(idwbuff(1)%beg:idwbuff(1)%end, idwbuff(2)%beg:idwbuff(2)%end, idwbuff(3)%beg:idwbuff(3)%end))
            end do
            @:ACC_SETUP_VFs(qL_prim(i), qR_prim(i))
        end do

        if (mpp_lim .and. bubbles_euler) then
            @:ALLOCATE(alf_sum%sf(idwbuff(1)%beg:idwbuff(1)%end, idwbuff(2)%beg:idwbuff(2)%end, idwbuff(3)%beg:idwbuff(3)%end))
        end if
        ! END: Allocation/Association of qK_cons_n and qK_prim_n

        @:ALLOCATE(qL_rsx_vf(idwbuff(1)%beg:idwbuff(1)%end, &
            idwbuff(2)%beg:idwbuff(2)%end, idwbuff(3)%beg:idwbuff(3)%end, 1:sys_size))
        @:ALLOCATE(qR_rsx_vf(idwbuff(1)%beg:idwbuff(1)%end, &
            idwbuff(2)%beg:idwbuff(2)%end, idwbuff(3)%beg:idwbuff(3)%end, 1:sys_size))

        if (n > 0) then

            @:ALLOCATE(qL_rsy_vf(idwbuff(2)%beg:idwbuff(2)%end, &
                idwbuff(1)%beg:idwbuff(1)%end, idwbuff(3)%beg:idwbuff(3)%end, 1:sys_size))
            @:ALLOCATE(qR_rsy_vf(idwbuff(2)%beg:idwbuff(2)%end, &
                idwbuff(1)%beg:idwbuff(1)%end, idwbuff(3)%beg:idwbuff(3)%end, 1:sys_size))
        else
            @:ALLOCATE(qL_rsy_vf(idwbuff(1)%beg:idwbuff(1)%end, &
                idwbuff(2)%beg:idwbuff(2)%end, idwbuff(3)%beg:idwbuff(3)%end, 1:sys_size))
            @:ALLOCATE(qR_rsy_vf(idwbuff(1)%beg:idwbuff(1)%end, &
                idwbuff(2)%beg:idwbuff(2)%end, idwbuff(3)%beg:idwbuff(3)%end, 1:sys_size))
        end if

        if (p > 0) then
            @:ALLOCATE(qL_rsz_vf(idwbuff(3)%beg:idwbuff(3)%end, &
                idwbuff(2)%beg:idwbuff(2)%end, idwbuff(1)%beg:idwbuff(1)%end, 1:sys_size))
            @:ALLOCATE(qR_rsz_vf(idwbuff(3)%beg:idwbuff(3)%end, &
                idwbuff(2)%beg:idwbuff(2)%end, idwbuff(1)%beg:idwbuff(1)%end, 1:sys_size))
        else
            @:ALLOCATE(qL_rsz_vf(idwbuff(1)%beg:idwbuff(1)%end, &
                idwbuff(2)%beg:idwbuff(2)%end, idwbuff(3)%beg:idwbuff(3)%end, 1:sys_size))
            @:ALLOCATE(qR_rsz_vf(idwbuff(1)%beg:idwbuff(1)%end, &
                idwbuff(2)%beg:idwbuff(2)%end, idwbuff(3)%beg:idwbuff(3)%end, 1:sys_size))

        end if

        ! Allocation of dq_prim_ds_qp

        @:ALLOCATE(dq_prim_dx_qp(1:1))
        @:ALLOCATE(dq_prim_dy_qp(1:1))
        @:ALLOCATE(dq_prim_dz_qp(1:1))

        if (viscous) then
            @:ALLOCATE(dq_prim_dx_qp(1)%vf(1:sys_size))
            @:ALLOCATE(dq_prim_dy_qp(1)%vf(1:sys_size))
            @:ALLOCATE(dq_prim_dz_qp(1)%vf(1:sys_size))

            do l = mom_idx%beg, mom_idx%end
                @:ALLOCATE(dq_prim_dx_qp(1)%vf(l)%sf( &
                          & idwbuff(1)%beg:idwbuff(1)%end, &
                          & idwbuff(2)%beg:idwbuff(2)%end, &
                          & idwbuff(3)%beg:idwbuff(3)%end))
            end do

            @:ACC_SETUP_VFs(dq_prim_dx_qp(1))

            if (n > 0) then

                do l = mom_idx%beg, mom_idx%end
                    @:ALLOCATE(dq_prim_dy_qp(1)%vf(l)%sf( &
                             & idwbuff(1)%beg:idwbuff(1)%end, &
                             & idwbuff(2)%beg:idwbuff(2)%end, &
                             & idwbuff(3)%beg:idwbuff(3)%end))
                end do

                @:ACC_SETUP_VFs(dq_prim_dy_qp(1))

                if (p > 0) then

                    do l = mom_idx%beg, mom_idx%end
                        @:ALLOCATE(dq_prim_dz_qp(1)%vf(l)%sf( &
                                 & idwbuff(1)%beg:idwbuff(1)%end, &
                                 & idwbuff(2)%beg:idwbuff(2)%end, &
                                 & idwbuff(3)%beg:idwbuff(3)%end))
                    end do
                    @:ACC_SETUP_VFs(dq_prim_dz_qp(1))
                end if

            end if

        else
            @:ALLOCATE(dq_prim_dx_qp(1)%vf(1:sys_size))
            @:ALLOCATE(dq_prim_dy_qp(1)%vf(1:sys_size))
            @:ALLOCATE(dq_prim_dz_qp(1)%vf(1:sys_size))

            do l = momxb, momxe
                @:ALLOCATE(dq_prim_dx_qp(1)%vf(l)%sf(0, 0, 0))
                @:ACC_SETUP_VFs(dq_prim_dx_qp(1))
                if (n > 0) then
                    @:ALLOCATE(dq_prim_dy_qp(1)%vf(l)%sf(0, 0, 0))
                    @:ACC_SETUP_VFs(dq_prim_dy_qp(1))
                    if (p > 0) then
                        @:ALLOCATE(dq_prim_dz_qp(1)%vf(l)%sf(0, 0, 0))
                        @:ACC_SETUP_VFs(dq_prim_dz_qp(1))
                    end if
                end if
            end do
        end if
        ! END: Allocation of dq_prim_ds_qp

        ! Allocation/Association of dqK_prim_ds_n
        @:ALLOCATE(dqL_prim_dx_n(1:num_dims))
        @:ALLOCATE(dqL_prim_dy_n(1:num_dims))
        @:ALLOCATE(dqL_prim_dz_n(1:num_dims))
        @:ALLOCATE(dqR_prim_dx_n(1:num_dims))
        @:ALLOCATE(dqR_prim_dy_n(1:num_dims))
        @:ALLOCATE(dqR_prim_dz_n(1:num_dims))

        if (viscous) then
            do i = 1, num_dims
                @:ALLOCATE(dqL_prim_dx_n(i)%vf(1:sys_size))
                @:ALLOCATE(dqL_prim_dy_n(i)%vf(1:sys_size))
                @:ALLOCATE(dqL_prim_dz_n(i)%vf(1:sys_size))
                @:ALLOCATE(dqR_prim_dx_n(i)%vf(1:sys_size))
                @:ALLOCATE(dqR_prim_dy_n(i)%vf(1:sys_size))
                @:ALLOCATE(dqR_prim_dz_n(i)%vf(1:sys_size))

                do l = mom_idx%beg, mom_idx%end
                    @:ALLOCATE(dqL_prim_dx_n(i)%vf(l)%sf( &
                             & idwbuff(1)%beg:idwbuff(1)%end, &
                             & idwbuff(2)%beg:idwbuff(2)%end, &
                             & idwbuff(3)%beg:idwbuff(3)%end))
                    @:ALLOCATE(dqR_prim_dx_n(i)%vf(l)%sf( &
                             & idwbuff(1)%beg:idwbuff(1)%end, &
                             & idwbuff(2)%beg:idwbuff(2)%end, &
                             & idwbuff(3)%beg:idwbuff(3)%end))
                end do

                if (n > 0) then
                    do l = mom_idx%beg, mom_idx%end
                        @:ALLOCATE(dqL_prim_dy_n(i)%vf(l)%sf( &
                                 & idwbuff(1)%beg:idwbuff(1)%end, &
                                 & idwbuff(2)%beg:idwbuff(2)%end, &
                                 & idwbuff(3)%beg:idwbuff(3)%end))
                        @:ALLOCATE(dqR_prim_dy_n(i)%vf(l)%sf( &
                                 & idwbuff(1)%beg:idwbuff(1)%end, &
                                 & idwbuff(2)%beg:idwbuff(2)%end, &
                                 & idwbuff(3)%beg:idwbuff(3)%end))
                    end do
                end if

                if (p > 0) then
                    do l = mom_idx%beg, mom_idx%end
                        @:ALLOCATE(dqL_prim_dz_n(i)%vf(l)%sf( &
                                 & idwbuff(1)%beg:idwbuff(1)%end, &
                                 & idwbuff(2)%beg:idwbuff(2)%end, &
                                 & idwbuff(3)%beg:idwbuff(3)%end))
                        @:ALLOCATE(dqR_prim_dz_n(i)%vf(l)%sf( &
                                 & idwbuff(1)%beg:idwbuff(1)%end, &
                                 & idwbuff(2)%beg:idwbuff(2)%end, &
                                 & idwbuff(3)%beg:idwbuff(3)%end))
                    end do
                end if

                @:ACC_SETUP_VFs(dqL_prim_dx_n(i), dqL_prim_dy_n(i), dqL_prim_dz_n(i))
                @:ACC_SETUP_VFs(dqR_prim_dx_n(i), dqR_prim_dy_n(i), dqR_prim_dz_n(i))
            end do
        end if
        ! END: Allocation/Association of d K_prim_ds_n

        if (viscous) then
            if (weno_Re_flux) then
                @:ALLOCATE(dqL_rsx_vf(idwbuff(1)%beg:idwbuff(1)%end, &
                    idwbuff(2)%beg:idwbuff(2)%end, idwbuff(3)%beg:idwbuff(3)%end, mom_idx%beg:mom_idx%end))
                @:ALLOCATE(dqR_rsx_vf(idwbuff(1)%beg:idwbuff(1)%end, &
                    idwbuff(2)%beg:idwbuff(2)%end, idwbuff(3)%beg:idwbuff(3)%end, mom_idx%beg:mom_idx%end))

                if (n > 0) then

                    @:ALLOCATE(dqL_rsy_vf(idwbuff(2)%beg:idwbuff(2)%end, &
                        idwbuff(1)%beg:idwbuff(1)%end, idwbuff(3)%beg:idwbuff(3)%end, mom_idx%beg:mom_idx%end))
                    @:ALLOCATE(dqR_rsy_vf(idwbuff(2)%beg:idwbuff(2)%end, &
                        idwbuff(1)%beg:idwbuff(1)%end, idwbuff(3)%beg:idwbuff(3)%end, mom_idx%beg:mom_idx%end))
                else
                    @:ALLOCATE(dqL_rsy_vf(idwbuff(1)%beg:idwbuff(1)%end, &
                        idwbuff(2)%beg:idwbuff(2)%end, idwbuff(3)%beg:idwbuff(3)%end, mom_idx%beg:mom_idx%end))
                    @:ALLOCATE(dqR_rsy_vf(idwbuff(1)%beg:idwbuff(1)%end, &
                        idwbuff(2)%beg:idwbuff(2)%end, idwbuff(3)%beg:idwbuff(3)%end, mom_idx%beg:mom_idx%end))

                end if

                if (p > 0) then
                    @:ALLOCATE(dqL_rsz_vf(idwbuff(3)%beg:idwbuff(3)%end, &
                        idwbuff(2)%beg:idwbuff(2)%end, idwbuff(1)%beg:idwbuff(1)%end, mom_idx%beg:mom_idx%end))
                    @:ALLOCATE(dqR_rsz_vf(idwbuff(3)%beg:idwbuff(3)%end, &
                        idwbuff(2)%beg:idwbuff(2)%end, idwbuff(1)%beg:idwbuff(1)%end, mom_idx%beg:mom_idx%end))
                else
                    @:ALLOCATE(dqL_rsz_vf(idwbuff(1)%beg:idwbuff(1)%end, &
                        idwbuff(2)%beg:idwbuff(2)%end, idwbuff(3)%beg:idwbuff(3)%end, mom_idx%beg:mom_idx%end))
                    @:ALLOCATE(dqR_rsz_vf(idwbuff(1)%beg:idwbuff(1)%end, &
                        idwbuff(2)%beg:idwbuff(2)%end, idwbuff(3)%beg:idwbuff(3)%end, mom_idx%beg:mom_idx%end))

                end if
            end if
        end if

        ! Allocation of gm_alphaK_n
        @:ALLOCATE(gm_alphaL_n(1:num_dims))
        @:ALLOCATE(gm_alphaR_n(1:num_dims))

        ! Allocation/Association of flux_n, flux_src_n, and flux_gsrc_n
        @:ALLOCATE(flux_n(1:num_dims))
        @:ALLOCATE(flux_src_n(1:num_dims))
        @:ALLOCATE(flux_gsrc_n(1:num_dims))

        do i = 1, num_dims

            @:ALLOCATE(flux_n(i)%vf(1:sys_size))
            @:ALLOCATE(flux_src_n(i)%vf(1:sys_size))
            @:ALLOCATE(flux_gsrc_n(i)%vf(1:sys_size))

            if (i == 1) then
                do l = 1, sys_size
                    @:ALLOCATE(flux_n(i)%vf(l)%sf( &
                             & idwbuff(1)%beg:idwbuff(1)%end, &
                             & idwbuff(2)%beg:idwbuff(2)%end, &
                             & idwbuff(3)%beg:idwbuff(3)%end))
                    @:ALLOCATE(flux_gsrc_n(i)%vf(l)%sf( &
                            & idwbuff(1)%beg:idwbuff(1)%end, &
                            & idwbuff(2)%beg:idwbuff(2)%end, &
                            & idwbuff(3)%beg:idwbuff(3)%end))
                end do

                if (viscous .or. surface_tension) then
                    do l = mom_idx%beg, E_idx
                        @:ALLOCATE(flux_src_n(i)%vf(l)%sf( &
                                 & idwbuff(1)%beg:idwbuff(1)%end, &
                                 & idwbuff(2)%beg:idwbuff(2)%end, &
                                 & idwbuff(3)%beg:idwbuff(3)%end))
                    end do
                end if

                @:ALLOCATE(flux_src_n(i)%vf(adv_idx%beg)%sf( &
                         & idwbuff(1)%beg:idwbuff(1)%end, &
                         & idwbuff(2)%beg:idwbuff(2)%end, &
                         & idwbuff(3)%beg:idwbuff(3)%end))

                if (riemann_solver == 1) then
                    do l = adv_idx%beg + 1, adv_idx%end
                        @:ALLOCATE(flux_src_n(i)%vf(l)%sf( &
                                 & idwbuff(1)%beg:idwbuff(1)%end, &
                                 & idwbuff(2)%beg:idwbuff(2)%end, &
                                 & idwbuff(3)%beg:idwbuff(3)%end))
                    end do
                end if

                if (chemistry) then
                    do l = chemxb, chemxe
                        @:ALLOCATE(flux_src_n(i)%vf(l)%sf( &
                                 & idwbuff(1)%beg:idwbuff(1)%end, &
                                 & idwbuff(2)%beg:idwbuff(2)%end, &
                                 & idwbuff(3)%beg:idwbuff(3)%end))
                    end do
                end if

            else
                do l = 1, sys_size
                    @:ALLOCATE(flux_gsrc_n(i)%vf(l)%sf( &
                        idwbuff(1)%beg:idwbuff(1)%end, &
                        idwbuff(2)%beg:idwbuff(2)%end, &
                        idwbuff(3)%beg:idwbuff(3)%end))
                end do
            end if

            @:ACC_SETUP_VFs(flux_n(i), flux_src_n(i), flux_gsrc_n(i))

            if (i == 1) then
                if (riemann_solver /= 1) then
                    do l = adv_idx%beg + 1, adv_idx%end
                        flux_src_n(i)%vf(l)%sf => flux_src_n(i)%vf(adv_idx%beg)%sf
                        !$acc enter data attach(flux_src_n(i)%vf(l)%sf)
                    end do
                end if
            else
                do l = 1, sys_size
                    flux_n(i)%vf(l)%sf => flux_n(1)%vf(l)%sf
                    flux_src_n(i)%vf(l)%sf => flux_src_n(1)%vf(l)%sf
                    !$acc enter data attach(flux_n(i)%vf(l)%sf,flux_src_n(i)%vf(l)%sf)
                end do
            end if
        end do

        ! END: Allocation/Association of flux_n, flux_src_n, and flux_gsrc_n

        if (alt_soundspeed) then
            @:ALLOCATE(blkmod1(0:m, 0:n, 0:p), blkmod2(0:m, 0:n, 0:p), alpha1(0:m, 0:n, 0:p), alpha2(0:m, 0:n, 0:p), Kterm(0:m, 0:n, 0:p))
        end if

        @:ALLOCATE(gamma_min(1:num_fluids), pres_inf(1:num_fluids))

        do i = 1, num_fluids
            gamma_min(i) = 1._wp/fluid_pp(i)%gamma + 1._wp
            pres_inf(i) = fluid_pp(i)%pi_inf/(1._wp + fluid_pp(i)%gamma)
        end do
        !$acc update device(gamma_min, pres_inf)

        if (viscous) then
            @:ALLOCATE(Res(1:2, 1:maxval(Re_size)))
        end if

        if (viscous) then
            do i = 1, 2
                do j = 1, Re_size(i)
                    Res(i, j) = fluid_pp(Re_idx(i, j))%Re(i)
                end do
            end do
            !$acc update device(Res, Re_idx, Re_size)
        end if

        !$acc parallel loop collapse(4) gang vector default(present)
        do id = 1, num_dims
            do i = 1, sys_size
                do l = startz, p - startz
                    do k = starty, n - starty
                        do j = startx, m - startx
                            flux_gsrc_n(id)%vf(i)%sf(j, k, l) = 0._wp
                        end do
                    end do
                end do
            end do
        end do

        if (bubbles_euler) then
            @:ALLOCATE(nbub(0:m, 0:n, 0:p))
        end if

    end subroutine s_initialize_rhs_module

    subroutine s_compute_rhs(q_cons_vf, q_T_sf, q_prim_vf, rhs_vf, pb, rhs_pb, mv, rhs_mv, t_step, time_avg)

        type(scalar_field), dimension(sys_size), intent(inout) :: q_cons_vf
        type(scalar_field), intent(inout) :: q_T_sf
        type(scalar_field), dimension(sys_size), intent(inout) :: q_prim_vf
        type(scalar_field), dimension(sys_size), intent(inout) :: rhs_vf
        real(wp), dimension(startx:, starty:, startz:, 1:, 1:), intent(inout) :: pb, rhs_pb
        real(wp), dimension(startx:, starty:, startz:, 1:, 1:), intent(inout) :: mv, rhs_mv
        integer, intent(in) :: t_step
        real(wp), intent(inout) :: time_avg

        real(wp), dimension(0:m, 0:n, 0:p) :: nbub
        real(wp) :: t_start, t_finish
        integer :: i, j, k, l, id !< Generic loop iterators

        call nvtxStartRange("COMPUTE-RHS")

        call cpu_time(t_start)
        ! Association/Population of Working Variables
        !$acc parallel loop collapse(4) gang vector default(present)
        do i = 1, sys_size
            do l = idwbuff(3)%beg, idwbuff(3)%end
                do k = idwbuff(2)%beg, idwbuff(2)%end
                    do j = idwbuff(1)%beg, idwbuff(1)%end
                        q_cons_qp%vf(i)%sf(j, k, l) = q_cons_vf(i)%sf(j, k, l)
                    end do
                end do
            end do
        end do

        ! Converting Conservative to Primitive Variables

        if (mpp_lim .and. bubbles_euler) then
            !$acc parallel loop collapse(3) gang vector default(present)
            do l = idwbuff(3)%beg, idwbuff(3)%end
                do k = idwbuff(2)%beg, idwbuff(2)%end
                    do j = idwbuff(1)%beg, idwbuff(1)%end
                        alf_sum%sf(j, k, l) = 0._wp
                        !$acc loop seq
                        do i = advxb, advxe - 1
                            alf_sum%sf(j, k, l) = alf_sum%sf(j, k, l) + q_cons_qp%vf(i)%sf(j, k, l)
                        end do
                        !$acc loop seq
                        do i = advxb, advxe - 1
                            q_cons_qp%vf(i)%sf(j, k, l) = q_cons_qp%vf(i)%sf(j, k, l)*(1._wp - q_cons_qp%vf(alf_idx)%sf(j, k, l)) &
                                                          /alf_sum%sf(j, k, l)
                        end do
                    end do
                end do
            end do
        end if
        call nvtxStartRange("RHS-CONVERT")
        call s_convert_conservative_to_primitive_variables( &
            q_cons_qp%vf, &
            q_T_sf, &
            q_prim_qp%vf, &
            idwint, &
            gm_alpha_qp%vf)
        call nvtxEndRange

        call nvtxStartRange("RHS-COMMUNICATION")
        call s_populate_variables_buffers(q_prim_qp%vf, pb, mv)
        call nvtxEndRange

        call nvtxStartRange("RHS-ELASTIC")
        if (hyperelasticity) call s_hyperelastic_rmt_stress_update(q_cons_qp%vf, q_prim_qp%vf)
        call nvtxEndRange

        if (cfl_dt) then
            if (mytime >= t_stop) return
        else
            if (t_step == t_step_stop) return
        end if

        if (qbmm) call s_mom_inv(q_cons_qp%vf, q_prim_qp%vf, mom_sp, mom_3d, pb, rhs_pb, mv, rhs_mv, idwbuff(1), idwbuff(2), idwbuff(3), nbub)

        if (viscous) then
            call nvtxStartRange("RHS-VISCOUS")
            call s_get_viscous(qL_rsx_vf, qL_rsy_vf, qL_rsz_vf, &
                               dqL_prim_dx_n, dqL_prim_dy_n, dqL_prim_dz_n, &
                               qL_prim, &
                               qR_rsx_vf, qR_rsy_vf, qR_rsz_vf, &
                               dqR_prim_dx_n, dqR_prim_dy_n, dqR_prim_dz_n, &
                               qR_prim, &
                               q_prim_qp, &
                               dq_prim_dx_qp, dq_prim_dy_qp, dq_prim_dz_qp, &
                               idwbuff(1), idwbuff(2), idwbuff(3))
            call nvtxEndRange
        end if

        if (surface_tension) then
            call nvtxStartRange("RHS-SURFACE-TENSION")
            call s_get_capilary(q_prim_qp%vf)
            call nvtxEndRange
        end if
        ! Dimensional Splitting Loop

        do id = 1, num_dims

            ! Reconstructing Primitive/Conservative Variables

            call nvtxStartRange("RHS-WENO")

            if (.not. surface_tension) then
                ! Reconstruct densitiess
                iv%beg = 1; iv%end = sys_size
                call s_reconstruct_cell_boundary_values( &
                    q_prim_qp%vf(1:sys_size), &
                    qL_rsx_vf, qL_rsy_vf, qL_rsz_vf, &
                    qR_rsx_vf, qR_rsy_vf, qR_rsz_vf, &
                    id)
            else
                iv%beg = 1; iv%end = E_idx - 1
                call s_reconstruct_cell_boundary_values( &
                    q_prim_qp%vf(iv%beg:iv%end), &
                    qL_rsx_vf, qL_rsy_vf, qL_rsz_vf, &
                    qR_rsx_vf, qR_rsy_vf, qR_rsz_vf, &
                    id)

                iv%beg = E_idx; iv%end = E_idx
                call s_reconstruct_cell_boundary_values_first_order( &
                    q_prim_qp%vf(E_idx), &
                    qL_rsx_vf, qL_rsy_vf, qL_rsz_vf, &
                    qR_rsx_vf, qR_rsy_vf, qR_rsz_vf, &
                    id)

                iv%beg = E_idx + 1; iv%end = sys_size
                call s_reconstruct_cell_boundary_values( &
                    q_prim_qp%vf(iv%beg:iv%end), &
                    qL_rsx_vf, qL_rsy_vf, qL_rsz_vf, &
                    qR_rsx_vf, qR_rsy_vf, qR_rsz_vf, &
                    id)
            end if

            ! Reconstruct viscous derivatives for viscosity
            if (weno_Re_flux) then
                iv%beg = momxb; iv%end = momxe
                call s_reconstruct_cell_boundary_values_visc_deriv( &
                    dq_prim_dx_qp(1)%vf(iv%beg:iv%end), &
                    dqL_rsx_vf, dqL_rsy_vf, dqL_rsz_vf, &
                    dqR_rsx_vf, dqR_rsy_vf, dqR_rsz_vf, &
                    id, dqL_prim_dx_n(id)%vf(iv%beg:iv%end), dqR_prim_dx_n(id)%vf(iv%beg:iv%end), &
                    idwbuff(1), idwbuff(2), idwbuff(3))
                if (n > 0) then
                    call s_reconstruct_cell_boundary_values_visc_deriv( &
                        dq_prim_dy_qp(1)%vf(iv%beg:iv%end), &
                        dqL_rsx_vf, dqL_rsy_vf, dqL_rsz_vf, &
                        dqR_rsx_vf, dqR_rsy_vf, dqR_rsz_vf, &
                        id, dqL_prim_dy_n(id)%vf(iv%beg:iv%end), dqR_prim_dy_n(id)%vf(iv%beg:iv%end), &
                        idwbuff(1), idwbuff(2), idwbuff(3))
                    if (p > 0) then
                        call s_reconstruct_cell_boundary_values_visc_deriv( &
                            dq_prim_dz_qp(1)%vf(iv%beg:iv%end), &
                            dqL_rsx_vf, dqL_rsy_vf, dqL_rsz_vf, &
                            dqR_rsx_vf, dqR_rsy_vf, dqR_rsz_vf, &
                            id, dqL_prim_dz_n(id)%vf(iv%beg:iv%end), dqR_prim_dz_n(id)%vf(iv%beg:iv%end), &
                            idwbuff(1), idwbuff(2), idwbuff(3))
                    end if
                end if
            end if

            call nvtxEndRange ! WENO

            ! Configuring Coordinate Direction Indexes
            if (id == 1) then
                irx%beg = -1; iry%beg = 0; irz%beg = 0
            elseif (id == 2) then
                irx%beg = 0; iry%beg = -1; irz%beg = 0
            else
                irx%beg = 0; iry%beg = 0; irz%beg = -1
            end if
            irx%end = m; iry%end = n; irz%end = p

            ! Computing Riemann Solver Flux and Source Flux
            call nvtxStartRange("RHS-RIEMANN-SOLVER")
            call s_riemann_solver(qR_rsx_vf, qR_rsy_vf, qR_rsz_vf, &
                                  dqR_prim_dx_n(id)%vf, &
                                  dqR_prim_dy_n(id)%vf, &
                                  dqR_prim_dz_n(id)%vf, &
                                  qR_prim(id)%vf, &
                                  qL_rsx_vf, qL_rsy_vf, qL_rsz_vf, &
                                  dqL_prim_dx_n(id)%vf, &
                                  dqL_prim_dy_n(id)%vf, &
                                  dqL_prim_dz_n(id)%vf, &
                                  qL_prim(id)%vf, &
                                  q_prim_qp%vf, &
                                  flux_n(id)%vf, &
                                  flux_src_n(id)%vf, &
                                  flux_gsrc_n(id)%vf, &
                                  id, irx, iry, irz)
            call nvtxEndRange

            ! Additional physics and source terms
            ! RHS addition for advection source
            call nvtxStartRange("RHS-ADVECTION-SRC")
            call s_compute_advection_source_term(id, &
                                                 rhs_vf, &
                                                 q_cons_qp, &
                                                 q_prim_qp, &
                                                 flux_src_n(id))
            call nvtxEndRange

            ! RHS additions for hypoelasticity
            call nvtxStartRange("RHS-HYPOELASTICITY")
            if (hypoelasticity) call s_compute_hypoelastic_rhs(id, &
                                                               q_prim_qp%vf, &
                                                               rhs_vf)
            call nvtxEndRange

            ! RHS additions for viscosity
            if (viscous .or. surface_tension) then
                call nvtxStartRange("RHS-ADD-PHYSICS")
                call s_compute_additional_physics_rhs(id, &
                                                      q_prim_qp%vf, &
                                                      rhs_vf, &
                                                      flux_src_n(id)%vf, &
                                                      dq_prim_dx_qp(1)%vf, &
                                                      dq_prim_dy_qp(1)%vf, &
                                                      dq_prim_dz_qp(1)%vf)
                call nvtxEndRange
            end if

            ! RHS additions for sub-grid bubbles_euler
            if (bubbles_euler) then
                call nvtxStartRange("RHS-BUBBLES-COMPUTE")
                call s_compute_bubbles_EE_rhs(id, q_prim_qp%vf)
                call nvtxEndRange
            end if

            ! RHS additions for qbmm bubbles

            if (qbmm) then
                call nvtxStartRange("RHS-QBMM")
                call s_compute_qbmm_rhs(id, &
                                        q_cons_qp%vf, &
                                        q_prim_qp%vf, &
                                        rhs_vf, &
                                        flux_n(id)%vf, &
                                        pb, &
                                        rhs_pb, &
                                        mv, &
                                        rhs_mv)
                call nvtxEndRange
            end if
            ! END: Additional physics and source terms

        end do
        ! END: Dimensional Splitting Loop

        if (ib) then
            !$acc parallel loop collapse(3) gang vector default(present)
            do l = 0, p
                do k = 0, n
                    do j = 0, m
                        if (ib_markers%sf(j, k, l) /= 0) then
                            do i = 1, sys_size
                                rhs_vf(i)%sf(j, k, l) = 0._wp
                            end do
                        end if
                    end do
                end do
            end do
        end if

        ! Additional Physics and Source Temrs
        ! Additions for acoustic_source
        if (acoustic_source) then
            call nvtxStartRange("RHS-ACOUSTIC-SRC")
            call s_acoustic_src_calculations(q_cons_qp%vf(1:sys_size), &
                                             q_prim_qp%vf(1:sys_size), &
                                             t_step, &
                                             rhs_vf)
            call nvtxEndRange
        end if

        ! Add bubles source term
        if (bubbles_euler .and. (.not. adap_dt) .and. (.not. qbmm)) then
            call nvtxStartRange("RHS-BUBBLES-SRC")
            call s_compute_bubble_EE_source( &
                q_cons_qp%vf(1:sys_size), &
                q_prim_qp%vf(1:sys_size), &
                t_step, &
                rhs_vf)
            call nvtxEndRange
        end if

        if (chemistry .and. chem_params%reactions) then
            call nvtxStartRange("RHS-CHEM-REACTIONS")
            call s_compute_chemistry_reaction_flux(rhs_vf, q_cons_qp%vf, q_T_sf, q_prim_qp%vf, idwint)
            call nvtxEndRange
        end if

        ! END: Additional pphysics and source terms

        if (run_time_info .or. probe_wrt .or. ib .or. bubbles_lagrange) then
            !$acc parallel loop collapse(4) gang vector default(present)
            do i = 1, sys_size
                do l = idwbuff(3)%beg, idwbuff(3)%end
                    do k = idwbuff(2)%beg, idwbuff(2)%end
                        do j = idwbuff(1)%beg, idwbuff(1)%end
                            q_prim_vf(i)%sf(j, k, l) = q_prim_qp%vf(i)%sf(j, k, l)
                        end do
                    end do
                end do
            end do
        end if

        call cpu_time(t_finish)

        if (t_step >= 4) then
            time_avg = (abs(t_finish - t_start) + (t_step - 4)*time_avg)/(t_step - 3)
        else
            time_avg = 0._wp
        end if

        call nvtxEndRange

    end subroutine s_compute_rhs

    subroutine s_compute_advection_source_term(idir, rhs_vf, q_cons_vf, q_prim_vf, flux_src_n_vf)

        integer, intent(in) :: idir
        type(scalar_field), dimension(sys_size), intent(inout) :: rhs_vf
        type(vector_field), intent(inout) :: q_cons_vf
        type(vector_field), intent(inout) :: q_prim_vf
        type(vector_field), intent(inout) :: flux_src_n_vf

        integer :: i, j, k, l, q

        if (alt_soundspeed) then
            !$acc parallel loop collapse(3) gang vector default(present)
            do l = 0, p
                do k = 0, n
                    do j = 0, m
                        blkmod1(j, k, l) = ((gammas(1) + 1._wp)*q_prim_vf%vf(E_idx)%sf(j, k, l) + &
                                            pi_infs(1))/gammas(1)
                        blkmod2(j, k, l) = ((gammas(2) + 1._wp)*q_prim_vf%vf(E_idx)%sf(j, k, l) + &
                                            pi_infs(2))/gammas(2)
                        alpha1(j, k, l) = q_cons_vf%vf(advxb)%sf(j, k, l)

                        if (bubbles_euler) then
                            alpha2(j, k, l) = q_cons_vf%vf(alf_idx - 1)%sf(j, k, l)
                        else
                            alpha2(j, k, l) = q_cons_vf%vf(advxe)%sf(j, k, l)
                        end if

                        Kterm(j, k, l) = alpha1(j, k, l)*alpha2(j, k, l)*(blkmod2(j, k, l) - blkmod1(j, k, l))/ &
                                         (alpha1(j, k, l)*blkmod2(j, k, l) + alpha2(j, k, l)*blkmod1(j, k, l))
                    end do
                end do
            end do
        end if

        if (idir == 1) then

            if (bc_x%beg <= -5 .and. bc_x%beg >= -13) then
                call s_cbc(q_prim_vf%vf, flux_n(idir)%vf, &
                           flux_src_n(idir)%vf, idir, -1, irx, iry, irz)
            end if

            if (bc_x%end <= -5 .and. bc_x%end >= -13) then
                call s_cbc(q_prim_vf%vf, flux_n(idir)%vf, &
                           flux_src_n(idir)%vf, idir, 1, irx, iry, irz)
            end if

            !$acc parallel loop collapse(4) gang vector default(present)
            do j = 1, sys_size
                do q = 0, p
                    do l = 0, n
                        do k = 0, m
                            rhs_vf(j)%sf(k, l, q) = 1._wp/dx(k)* &
                                                    (flux_n(1)%vf(j)%sf(k - 1, l, q) &
                                                     - flux_n(1)%vf(j)%sf(k, l, q))
                        end do
                    end do
                end do
            end do

            if (model_eqns == 3) then
                !$acc parallel loop collapse(4) gang vector default(present)
                do l = 0, p
                    do k = 0, n
                        do j = 0, m
                            do i = 1, num_fluids
                                rhs_vf(i + intxb - 1)%sf(j, k, l) = &
                                    rhs_vf(i + intxb - 1)%sf(j, k, l) - 1._wp/dx(j)* &
                                    q_cons_vf%vf(i + advxb - 1)%sf(j, k, l)* &
                                    q_prim_vf%vf(E_idx)%sf(j, k, l)* &
                                    (flux_src_n(1)%vf(advxb)%sf(j, k, l) - &
                                     flux_src_n(1)%vf(advxb)%sf(j - 1, k, l))
                            end do
                        end do
                    end do
                end do
            end if

            if (riemann_solver == 1) then
                !$acc parallel loop collapse(4) gang vector default(present)
                do j = advxb, advxe
                    do q = 0, p
                        do l = 0, n
                            do k = 0, m
                                rhs_vf(j)%sf(k, l, q) = &
                                    rhs_vf(j)%sf(k, l, q) + 1._wp/dx(k)* &
                                    q_prim_vf%vf(contxe + idir)%sf(k, l, q)* &
                                    (flux_src_n(1)%vf(j)%sf(k - 1, l, q) &
                                     - flux_src_n(1)%vf(j)%sf(k, l, q))
                            end do
                        end do
                    end do
                end do
            else
                if (alt_soundspeed) then
                    do j = advxb, advxe
                        if ((j == advxe) .and. (bubbles_euler .neqv. .true.)) then
                            !$acc parallel loop collapse(3) gang vector default(present)
                            do q = 0, p
                                do l = 0, n
                                    do k = 0, m
                                        rhs_vf(j)%sf(k, l, q) = &
                                            rhs_vf(j)%sf(k, l, q) + 1._wp/dx(k)* &
                                            (q_cons_vf%vf(j)%sf(k, l, q) - Kterm(k, l, q))* &
                                            (flux_src_n(1)%vf(j)%sf(k, l, q) &
                                             - flux_src_n(1)%vf(j)%sf(k - 1, l, q))
                                    end do
                                end do
                            end do
                        else if ((j == advxb) .and. (bubbles_euler .neqv. .true.)) then
                            !$acc parallel loop collapse(3) gang vector default(present)
                            do q = 0, p
                                do l = 0, n
                                    do k = 0, m
                                        rhs_vf(j)%sf(k, l, q) = &
                                            rhs_vf(j)%sf(k, l, q) + 1._wp/dx(k)* &
                                            (q_cons_vf%vf(j)%sf(k, l, q) + Kterm(k, l, q))* &
                                            (flux_src_n(1)%vf(j)%sf(k, l, q) &
                                             - flux_src_n(1)%vf(j)%sf(k - 1, l, q))
                                    end do
                                end do
                            end do
                        end if
                    end do
                else
                    !$acc parallel loop collapse(4) gang vector default(present)
                    do j = advxb, advxe
                        do q = 0, p
                            do l = 0, n
                                do k = 0, m
                                    rhs_vf(j)%sf(k, l, q) = &
                                        rhs_vf(j)%sf(k, l, q) + 1._wp/dx(k)* &
                                        q_cons_vf%vf(j)%sf(k, l, q)* &
                                        (flux_src_n(1)%vf(j)%sf(k, l, q) &
                                         - flux_src_n(1)%vf(j)%sf(k - 1, l, q))
                                end do
                            end do
                        end do
                    end do
                end if
            end if

        elseif (idir == 2) then
            ! RHS Contribution in y-direction
            ! Applying the Riemann fluxes

            if (bc_y%beg <= -5 .and. bc_y%beg >= -13) then
                call s_cbc(q_prim_vf%vf, flux_n(idir)%vf, &
                           flux_src_n(idir)%vf, idir, -1, irx, iry, irz)
            end if

            if (bc_y%end <= -5 .and. bc_y%end >= -13) then
                call s_cbc(q_prim_vf%vf, flux_n(idir)%vf, &
                           flux_src_n(idir)%vf, idir, 1, irx, iry, irz)
            end if

            !$acc parallel loop collapse(4) gang vector default(present)
            do j = 1, sys_size
                do l = 0, p
                    do k = 0, n
                        do q = 0, m
                            rhs_vf(j)%sf(q, k, l) = &
                                rhs_vf(j)%sf(q, k, l) + 1._wp/dy(k)* &
                                (flux_n(2)%vf(j)%sf(q, k - 1, l) &
                                 - flux_n(2)%vf(j)%sf(q, k, l))
                        end do
                    end do
                end do
            end do

            if (model_eqns == 3) then
                !$acc parallel loop collapse(4) gang vector default(present)
                do l = 0, p
                    do k = 0, n
                        do j = 0, m
                            do i = 1, num_fluids
                                rhs_vf(i + intxb - 1)%sf(j, k, l) = &
                                    rhs_vf(i + intxb - 1)%sf(j, k, l) - 1._wp/dy(k)* &
                                    q_cons_vf%vf(i + advxb - 1)%sf(j, k, l)* &
                                    q_prim_vf%vf(E_idx)%sf(j, k, l)* &
                                    (flux_src_n(2)%vf(advxb)%sf(j, k, l) - &
                                     flux_src_n(2)%vf(advxb)%sf(j, k - 1, l))
                            end do
                        end do
                    end do
                end do

                if (cyl_coord) then
                    !$acc parallel loop collapse(4) gang vector default(present)
                    do l = 0, p
                        do k = 0, n
                            do j = 0, m
                                do i = 1, num_fluids
                                    rhs_vf(i + intxb - 1)%sf(j, k, l) = &
                                        rhs_vf(i + intxb - 1)%sf(j, k, l) - 5e-1_wp/y_cc(k)* &
                                        q_cons_vf%vf(i + advxb - 1)%sf(j, k, l)* &
                                        q_prim_vf%vf(E_idx)%sf(j, k, l)* &
                                        (flux_src_n(2)%vf(advxb)%sf(j, k, l) + &
                                         flux_src_n(2)%vf(advxb)%sf(j, k - 1, l))
                                end do
                            end do
                        end do
                    end do
                end if
            end if

            if (cyl_coord) then
                !$acc parallel loop collapse(4) gang vector default(present)
                do j = 1, sys_size
                    do l = 0, p
                        do k = 0, n
                            do q = 0, m
                                rhs_vf(j)%sf(q, k, l) = &
                                    rhs_vf(j)%sf(q, k, l) - 5e-1_wp/y_cc(k)* &
                                    (flux_gsrc_n(2)%vf(j)%sf(q, k - 1, l) &
                                     + flux_gsrc_n(2)%vf(j)%sf(q, k, l))
                            end do
                        end do
                    end do
                end do
            end if

            if (riemann_solver == 1) then
                !$acc parallel loop collapse(4) gang vector default(present)
                do j = advxb, advxe
                    do l = 0, p
                        do k = 0, n
                            do q = 0, m
                                rhs_vf(j)%sf(q, k, l) = &
                                    rhs_vf(j)%sf(q, k, l) + 1._wp/dy(k)* &
                                    q_prim_vf%vf(contxe + idir)%sf(q, k, l)* &
                                    (flux_src_n(2)%vf(j)%sf(q, k - 1, l) &
                                     - flux_src_n(2)%vf(j)%sf(q, k, l))
                            end do
                        end do
                    end do
                end do
            else

                if (alt_soundspeed) then
                    do j = advxb, advxe
                        if ((j == advxe) .and. (bubbles_euler .neqv. .true.)) then
                            !$acc parallel loop collapse(3) gang vector default(present)
                            do l = 0, p
                                do k = 0, n
                                    do q = 0, m
                                        rhs_vf(j)%sf(q, k, l) = &
                                            rhs_vf(j)%sf(q, k, l) + 1._wp/dy(k)* &
                                            (q_cons_vf%vf(j)%sf(q, k, l) - Kterm(q, k, l))* &
                                            (flux_src_n(2)%vf(j)%sf(q, k, l) &
                                             - flux_src_n(2)%vf(j)%sf(q, k - 1, l))
                                    end do
                                end do
                            end do
                            if (cyl_coord) then
                                !$acc parallel loop collapse(3) gang vector default(present)
                                do l = 0, p
                                    do k = 0, n
                                        do q = 0, m
                                            rhs_vf(j)%sf(q, k, l) = &
                                                rhs_vf(j)%sf(q, k, l) - &
                                                (Kterm(q, k, l)/2._wp/y_cc(k))* &
                                                (flux_src_n(2)%vf(j)%sf(q, k, l) &
                                                 + flux_src_n(2)%vf(j)%sf(q, k - 1, l))
                                        end do
                                    end do
                                end do
                            end if
                        else if ((j == advxb) .and. (bubbles_euler .neqv. .true.)) then
                            !$acc parallel loop collapse(3) gang vector default(present)
                            do l = 0, p
                                do k = 0, n
                                    do q = 0, m
                                        rhs_vf(j)%sf(q, k, l) = &
                                            rhs_vf(j)%sf(q, k, l) + 1._wp/dy(k)* &
                                            (q_cons_vf%vf(j)%sf(q, k, l) + Kterm(q, k, l))* &
                                            (flux_src_n(2)%vf(j)%sf(q, k, l) &
                                             - flux_src_n(2)%vf(j)%sf(q, k - 1, l))
                                    end do
                                end do
                            end do
                            if (cyl_coord) then
                                !$acc parallel loop collapse(3) gang vector default(present)
                                do l = 0, p
                                    do k = 0, n
                                        do q = 0, m
                                            rhs_vf(j)%sf(q, k, l) = &
                                                rhs_vf(j)%sf(q, k, l) + &
                                                (Kterm(q, k, l)/2._wp/y_cc(k))* &
                                                (flux_src_n(2)%vf(j)%sf(q, k, l) &
                                                 + flux_src_n(2)%vf(j)%sf(q, k - 1, l))
                                        end do
                                    end do
                                end do
                            end if
                        end if
                    end do
                else
                    !$acc parallel loop collapse(4) gang vector default(present)
                    do j = advxb, advxe
                        do l = 0, p
                            do k = 0, n
                                do q = 0, m
                                    rhs_vf(j)%sf(q, k, l) = &
                                        rhs_vf(j)%sf(q, k, l) + 1._wp/dy(k)* &
                                        q_cons_vf%vf(j)%sf(q, k, l)* &
                                        (flux_src_n(2)%vf(j)%sf(q, k, l) &
                                         - flux_src_n(2)%vf(j)%sf(q, k - 1, l))
                                end do
                            end do
                        end do
                    end do
                end if
            end if

        elseif (idir == 3) then
            ! RHS Contribution in z-direction

            ! Applying the Riemann fluxes

            if (bc_z%beg <= -5 .and. bc_z%beg >= -13) then
                call s_cbc(q_prim_vf%vf, flux_n(idir)%vf, &
                           flux_src_n(idir)%vf, idir, -1, irx, iry, irz)
            end if

            if (bc_z%end <= -5 .and. bc_z%end >= -13) then
                call s_cbc(q_prim_vf%vf, flux_n(idir)%vf, &
                           flux_src_n(idir)%vf, idir, 1, irx, iry, irz)
            end if

            if (grid_geometry == 3) then ! Cylindrical Coordinates
                !$acc parallel loop collapse(4) gang vector default(present)
                do j = 1, sys_size
                    do k = 0, p
                        do q = 0, n
                            do l = 0, m
                                rhs_vf(j)%sf(l, q, k) = &
                                    rhs_vf(j)%sf(l, q, k) + 1._wp/dz(k)/y_cc(q)* &
                                    q_prim_vf%vf(contxe + idir)%sf(l, q, k)* &
                                    (flux_n(3)%vf(j)%sf(l, q, k - 1) &
                                     - flux_n(3)%vf(j)%sf(l, q, k))
                            end do
                        end do
                    end do
                end do

                !$acc parallel loop collapse(4) gang vector default(present)
                do j = 1, sys_size
                    do k = 0, p
                        do q = 0, n
                            do l = 0, m
                                rhs_vf(j)%sf(l, q, k) = &
                                    rhs_vf(j)%sf(l, q, k) - 5e-1_wp/y_cc(q)* &
                                    (flux_gsrc_n(3)%vf(j)%sf(l, q, k - 1) &
                                     - flux_gsrc_n(3)%vf(j)%sf(l, q, k))
                            end do
                        end do
                    end do
                end do

            else ! Cartesian Coordinates
                !$acc parallel loop collapse(4) gang vector default(present)
                do j = 1, sys_size
                    do k = 0, p
                        do q = 0, n
                            do l = 0, m
                                rhs_vf(j)%sf(l, q, k) = &
                                    rhs_vf(j)%sf(l, q, k) + 1._wp/dz(k)* &
                                    (flux_n(3)%vf(j)%sf(l, q, k - 1) &
                                     - flux_n(3)%vf(j)%sf(l, q, k))
                            end do
                        end do
                    end do
                end do
            end if

            if (model_eqns == 3) then
                !$acc parallel loop collapse(4) gang vector default(present)
                do l = 0, p
                    do k = 0, n
                        do j = 0, m
                            do i = 1, num_fluids
                                rhs_vf(i + intxb - 1)%sf(j, k, l) = &
                                    rhs_vf(i + intxb - 1)%sf(j, k, l) - 1._wp/dz(l)* &
                                    q_cons_vf%vf(i + advxb - 1)%sf(j, k, l)* &
                                    q_prim_vf%vf(E_idx)%sf(j, k, l)* &
                                    (flux_src_n(3)%vf(advxb)%sf(j, k, l) - &
                                     flux_src_n(3)%vf(advxb)%sf(j, k, l - 1))
                            end do
                        end do
                    end do
                end do
            end if

            if (grid_geometry == 3) then
                if (riemann_solver == 1) then
                    !$acc parallel loop collapse(4) gang vector default(present)
                    do j = advxb, advxe
                        do l = 0, p
                            do k = 0, n
                                do q = 0, m
                                    rhs_vf(j)%sf(q, k, l) = &
                                        rhs_vf(j)%sf(q, k, l) + 1._wp/dy(k)* &
                                        q_prim_vf%vf(contxe + idir)%sf(q, k, l)* &
                                        (flux_src_n(2)%vf(j)%sf(q, k - 1, l) &
                                         - flux_src_n(2)%vf(j)%sf(q, k, l))
                                end do
                            end do
                        end do
                    end do
                else

                    if (alt_soundspeed) then
                        do j = advxb, advxe
                            if ((j == advxe) .and. (bubbles_euler .neqv. .true.)) then
                                !$acc parallel loop collapse(3) gang vector default(present)
                                do l = 0, p
                                    do k = 0, n
                                        do q = 0, m
                                            rhs_vf(j)%sf(q, k, l) = &
                                                rhs_vf(j)%sf(q, k, l) + 1._wp/dy(k)* &
                                                (q_cons_vf%vf(j)%sf(q, k, l) - Kterm(q, k, l))* &
                                                (flux_src_n(2)%vf(j)%sf(q, k, l) &
                                                 - flux_src_n(2)%vf(j)%sf(q, k - 1, l))
                                        end do
                                    end do
                                end do
                                if (cyl_coord) then
                                    !$acc parallel loop collapse(3) gang vector default(present)
                                    do l = 0, p
                                        do k = 0, n
                                            do q = 0, m
                                                rhs_vf(j)%sf(q, k, l) = &
                                                    rhs_vf(j)%sf(q, k, l) - &
                                                    (Kterm(q, k, l)/2._wp/y_cc(k))* &
                                                    (flux_src_n(2)%vf(j)%sf(q, k, l) &
                                                     + flux_src_n(2)%vf(j)%sf(q, k - 1, l))
                                            end do
                                        end do
                                    end do
                                end if
                            else if ((j == advxb) .and. (bubbles_euler .neqv. .true.)) then
                                !$acc parallel loop collapse(3) gang vector default(present)
                                do l = 0, p
                                    do k = 0, n
                                        do q = 0, m
                                            rhs_vf(j)%sf(q, k, l) = &
                                                rhs_vf(j)%sf(q, k, l) + 1._wp/dy(k)* &
                                                (q_cons_vf%vf(j)%sf(q, k, l) + Kterm(q, k, l))* &
                                                (flux_src_n(2)%vf(j)%sf(q, k, l) &
                                                 - flux_src_n(2)%vf(j)%sf(q, k - 1, l))
                                        end do
                                    end do
                                end do
                                if (cyl_coord) then
                                    !$acc parallel loop collapse(3) gang vector default(present)
                                    do l = 0, p
                                        do k = 0, n
                                            do q = 0, m
                                                rhs_vf(j)%sf(q, k, l) = &
                                                    rhs_vf(j)%sf(q, k, l) + &
                                                    (Kterm(q, k, l)/2._wp/y_cc(k))* &
                                                    (flux_src_n(2)%vf(j)%sf(q, k, l) &
                                                     + flux_src_n(2)%vf(j)%sf(q, k - 1, l))
                                            end do
                                        end do
                                    end do
                                end if
                            end if
                        end do
                    else
                        !$acc parallel loop collapse(4) gang vector default(present)
                        do j = advxb, advxe
                            do l = 0, p
                                do k = 0, n
                                    do q = 0, m
                                        rhs_vf(j)%sf(q, k, l) = &
                                            rhs_vf(j)%sf(q, k, l) + 1._wp/dy(k)* &
                                            q_cons_vf%vf(j)%sf(q, k, l)* &
                                            (flux_src_n(2)%vf(j)%sf(q, k, l) &
                                             - flux_src_n(2)%vf(j)%sf(q, k - 1, l))
                                    end do
                                end do
                            end do
                        end do
                    end if
                end if
            else
                if (riemann_solver == 1) then
                    !$acc parallel loop collapse(4) gang vector default(present)
                    do j = advxb, advxe
                        do k = 0, p
                            do q = 0, n
                                do l = 0, m
                                    rhs_vf(j)%sf(l, q, k) = &
                                        rhs_vf(j)%sf(l, q, k) + 1._wp/dz(k)* &
                                        q_prim_vf%vf(contxe + idir)%sf(l, q, k)* &
                                        (flux_src_n(3)%vf(j)%sf(l, q, k - 1) &
                                         - flux_src_n(3)%vf(j)%sf(l, q, k))
                                end do
                            end do
                        end do
                    end do
                else
                    if (alt_soundspeed) then
                        do j = advxb, advxe
                            if ((j == advxe) .and. (bubbles_euler .neqv. .true.)) then
                                !$acc parallel loop collapse(3) gang vector default(present)
                                do k = 0, p
                                    do q = 0, n
                                        do l = 0, m
                                            rhs_vf(j)%sf(l, q, k) = &
                                                rhs_vf(j)%sf(l, q, k) + 1._wp/dz(k)* &
                                                (q_cons_vf%vf(j)%sf(l, q, k) - Kterm(l, q, k))* &
                                                (flux_src_n(3)%vf(j)%sf(l, q, k) &
                                                 - flux_src_n(3)%vf(j)%sf(l, q, k - 1))
                                        end do
                                    end do
                                end do
                            else if ((j == advxb) .and. (bubbles_euler .neqv. .true.)) then
                                !$acc parallel loop collapse(3) gang vector default(present)
                                do k = 0, p
                                    do q = 0, n
                                        do l = 0, m
                                            rhs_vf(j)%sf(l, q, k) = &
                                                rhs_vf(j)%sf(l, q, k) + 1._wp/dz(k)* &
                                                (q_cons_vf%vf(j)%sf(l, q, k) + Kterm(l, q, k))* &
                                                (flux_src_n(3)%vf(j)%sf(l, q, k) &
                                                 - flux_src_n(3)%vf(j)%sf(l, q, k - 1))
                                        end do
                                    end do
                                end do
                            end if
                        end do
                    else
                        !$acc parallel loop collapse(4) gang vector default(present)
                        do j = advxb, advxe
                            do k = 0, p
                                do q = 0, n
                                    do l = 0, m
                                        rhs_vf(j)%sf(l, q, k) = &
                                            rhs_vf(j)%sf(l, q, k) + 1._wp/dz(k)* &
                                            q_cons_vf%vf(j)%sf(l, q, k)* &
                                            (flux_src_n(3)%vf(j)%sf(l, q, k) &
                                             - flux_src_n(3)%vf(j)%sf(l, q, k - 1))
                                    end do
                                end do
                            end do
                        end do
                    end if
                end if
            end if
        end if ! id loop

    end subroutine s_compute_advection_source_term

    subroutine s_compute_additional_physics_rhs(idir, q_prim_vf, rhs_vf, flux_src_n, &
                                                dq_prim_dx_vf, dq_prim_dy_vf, dq_prim_dz_vf)

        integer, intent(in) :: idir
        type(scalar_field), dimension(sys_size), intent(in) :: q_prim_vf
        type(scalar_field), dimension(sys_size), intent(inout) :: rhs_vf
        type(scalar_field), dimension(sys_size), intent(in) :: flux_src_n
        type(scalar_field), dimension(sys_size), intent(in) :: dq_prim_dx_vf, dq_prim_dy_vf, dq_prim_dz_vf

        integer :: i, j, k, l

        if (idir == 1) then ! x-direction

            if (surface_tension) then
                !$acc parallel loop collapse(3) gang vector default(present)
                do l = 0, p
                    do k = 0, n
                        do j = 0, m
                            rhs_vf(c_idx)%sf(j, k, l) = &
                                rhs_vf(c_idx)%sf(j, k, l) + 1._wp/dx(j)* &
                                q_prim_vf(c_idx)%sf(j, k, l)* &
                                (flux_src_n(advxb)%sf(j, k, l) - &
                                 flux_src_n(advxb)%sf(j - 1, k, l))
                        end do
                    end do
                end do
            end if

            !$acc parallel loop collapse(3) gang vector default(present)
            do l = 0, p
                do k = 0, n
                    do j = 0, m
                        !$acc loop seq
                        do i = momxb, E_idx
                            rhs_vf(i)%sf(j, k, l) = &
                                rhs_vf(i)%sf(j, k, l) + 1._wp/dx(j)* &
                                (flux_src_n(i)%sf(j - 1, k, l) &
                                 - flux_src_n(i)%sf(j, k, l))
                        end do
                    end do
                end do
            end do

        elseif (idir == 2) then ! y-direction

            if (surface_tension) then
                !$acc parallel loop collapse(3) gang vector default(present)
                do l = 0, p
                    do k = 0, n
                        do j = 0, m
                            rhs_vf(c_idx)%sf(j, k, l) = &
                                rhs_vf(c_idx)%sf(j, k, l) + 1._wp/dy(k)* &
                                q_prim_vf(c_idx)%sf(j, k, l)* &
                                (flux_src_n(advxb)%sf(j, k, l) - &
                                 flux_src_n(advxb)%sf(j, k - 1, l))
                        end do
                    end do
                end do
            end if

            if (cyl_coord .and. ((bc_y%beg == -2) .or. (bc_y%beg == -14))) then
                if (viscous) then
                    if (p > 0) then
                        call s_compute_viscous_stress_tensor(q_prim_vf, &
                                                             dq_prim_dx_vf(mom_idx%beg:mom_idx%end), &
                                                             dq_prim_dy_vf(mom_idx%beg:mom_idx%end), &
                                                             dq_prim_dz_vf(mom_idx%beg:mom_idx%end), &
                                                             tau_Re_vf, &
                                                             idwbuff(1), idwbuff(2), idwbuff(3))
                    else
                        call s_compute_viscous_stress_tensor(q_prim_vf, &
                                                             dq_prim_dx_vf(mom_idx%beg:mom_idx%end), &
                                                             dq_prim_dy_vf(mom_idx%beg:mom_idx%end), &
                                                             dq_prim_dy_vf(mom_idx%beg:mom_idx%end), &
                                                             tau_Re_vf, &
                                                             idwbuff(1), idwbuff(2), idwbuff(3))
                    end if

                    !$acc parallel loop collapse(2) gang vector default(present)
                    do l = 0, p
                        do j = 0, m
                            !$acc loop seq
                            do i = momxb, E_idx
                                rhs_vf(i)%sf(j, 0, l) = &
                                    rhs_vf(i)%sf(j, 0, l) + 1._wp/(y_cc(1) - y_cc(-1))* &
                                    (tau_Re_vf(i)%sf(j, -1, l) &
                                     - tau_Re_vf(i)%sf(j, 1, l))
                            end do
                        end do
                    end do

                end if

                !$acc parallel loop collapse(3) gang vector default(present)
                do l = 0, p
                    do k = 1, n
                        do j = 0, m
                            !$acc loop seq
                            do i = momxb, E_idx
                                rhs_vf(i)%sf(j, k, l) = &
                                    rhs_vf(i)%sf(j, k, l) + 1._wp/dy(k)* &
                                    (flux_src_n(i)%sf(j, k - 1, l) &
                                     - flux_src_n(i)%sf(j, k, l))
                            end do
                        end do
                    end do
                end do

            else
                !$acc parallel loop collapse(3) gang vector default(present)
                do l = 0, p
                    do k = 0, n
                        do j = 0, m
                            !$acc loop seq
                            do i = momxb, E_idx
                                rhs_vf(i)%sf(j, k, l) = &
                                    rhs_vf(i)%sf(j, k, l) + 1._wp/dy(k)* &
                                    (flux_src_n(i)%sf(j, k - 1, l) &
                                     - flux_src_n(i)%sf(j, k, l))
                            end do
                        end do
                    end do
                end do
            end if

            ! Applying the geometrical viscous Riemann source fluxes calculated as average
            ! of values at cell boundaries
            if (cyl_coord) then
                if ((bc_y%beg == -2) .or. (bc_y%beg == -14)) then

                    !$acc parallel loop collapse(3) gang vector default(present)
                    do l = 0, p
                        do k = 1, n
                            do j = 0, m
                                !$acc loop seq
                                do i = momxb, E_idx
                                    rhs_vf(i)%sf(j, k, l) = &
                                        rhs_vf(i)%sf(j, k, l) - 5e-1_wp/y_cc(k)* &
                                        (flux_src_n(i)%sf(j, k - 1, l) &
                                         + flux_src_n(i)%sf(j, k, l))
                                end do
                            end do
                        end do
                    end do

                    if (viscous) then
                        !$acc parallel loop collapse(2) gang vector default(present)
                        do l = 0, p
                            do j = 0, m
                                !$acc loop seq
                                do i = momxb, E_idx
                                    rhs_vf(i)%sf(j, 0, l) = &
                                        rhs_vf(i)%sf(j, 0, l) - 1._wp/y_cc(0)* &
                                        tau_Re_vf(i)%sf(j, 0, l)
                                end do
                            end do
                        end do
                    end if
                else

                    !$acc parallel loop collapse(3) gang vector default(present)
                    do l = 0, p
                        do k = 0, n
                            do j = 0, m
                                !$acc loop seq
                                do i = momxb, E_idx
                                    rhs_vf(i)%sf(j, k, l) = &
                                        rhs_vf(i)%sf(j, k, l) - 5e-1_wp/y_cc(k)* &
                                        (flux_src_n(i)%sf(j, k - 1, l) &
                                         + flux_src_n(i)%sf(j, k, l))
                                end do
                            end do
                        end do
                    end do

                end if
            end if

        elseif (idir == 3) then ! z-direction

            if (surface_tension) then
                !$acc parallel loop collapse(3) gang vector default(present)
                do l = 0, p
                    do k = 0, n
                        do j = 0, m
                            rhs_vf(c_idx)%sf(j, k, l) = &
                                rhs_vf(c_idx)%sf(j, k, l) + 1._wp/dz(l)* &
                                q_prim_vf(c_idx)%sf(j, k, l)* &
                                (flux_src_n(advxb)%sf(j, k, l) - &
                                 flux_src_n(advxb)%sf(j, k, l - 1))
                        end do
                    end do
                end do
            end if

            !$acc parallel loop collapse(3) gang vector default(present)
            do l = 0, p
                do k = 0, n
                    do j = 0, m
                        !$acc loop seq
                        do i = momxb, E_idx
                            rhs_vf(i)%sf(j, k, l) = &
                                rhs_vf(i)%sf(j, k, l) + 1._wp/dz(l)* &
                                (flux_src_n(i)%sf(j, k, l - 1) &
                                 - flux_src_n(i)%sf(j, k, l))
                        end do
                    end do
                end do
            end do

            if (grid_geometry == 3) then
                !$acc parallel loop collapse(3) gang vector default(present)
                do l = 0, p
                    do k = 0, n
                        do j = 0, m
                            rhs_vf(momxb + 1)%sf(j, k, l) = &
                                rhs_vf(momxb + 1)%sf(j, k, l) + 5e-1_wp* &
                                (flux_src_n(momxe)%sf(j, k, l - 1) &
                                 + flux_src_n(momxe)%sf(j, k, l))

                            rhs_vf(momxe)%sf(j, k, l) = &
                                rhs_vf(momxe)%sf(j, k, l) - 5e-1_wp* &
                                (flux_src_n(momxb + 1)%sf(j, k, l - 1) &
                                 + flux_src_n(momxb + 1)%sf(j, k, l))
                        end do
                    end do
                end do
            end if
        end if

    end subroutine s_compute_additional_physics_rhs

    !>  The purpose of this procedure is to infinitely relax
        !!      the pressures from the internal-energy equations to a
        !!      unique pressure, from which the corresponding volume
        !!      fraction of each phase are recomputed. For conservation
        !!      purpose, this pressure is finally corrected using the
        !!      mixture-total-energy equation.
        !!  @param q_cons_vf Cell-average conservative variables
    subroutine s_pressure_relaxation_procedure(q_cons_vf)

        type(scalar_field), dimension(sys_size), intent(inout) :: q_cons_vf

        !> @name Relaxed pressure, initial partial pressures, function f(p) and its partial
            !! derivative df(p), isentropic partial density, sum of volume fractions,
            !! mixture density, dynamic pressure, surface energy, specific heat ratio
            !! function, liquid stiffness function (two variations of the last two
            !! ones), shear and volume Reynolds numbers and the Weber numbers
        !> @{
        real(wp) :: pres_relax
        real(wp), dimension(num_fluids) :: pres_K_init
        real(wp) :: f_pres
        real(wp) :: df_pres
        real(wp), dimension(num_fluids) :: rho_K_s
        real(wp), dimension(num_fluids) :: alpha_rho
        real(wp), dimension(num_fluids) :: alpha
        real(wp) :: sum_alpha
        real(wp) :: rho
        real(wp) :: dyn_pres
        real(wp) :: gamma
        real(wp) :: pi_inf
        real(wp), dimension(2) :: Re

        integer :: i, j, k, l, q, iter !< Generic loop iterators
        integer :: relax !< Relaxation procedure determination variable

        !$acc parallel loop collapse(3) gang vector private(pres_K_init, rho_K_s, alpha_rho, alpha, Re, pres_relax)
        do l = 0, p
            do k = 0, n
                do j = 0, m

                    ! Numerical correction of the volume fractions
                    if (mpp_lim) then
                        sum_alpha = 0._wp

                        !$acc loop seq
                        do i = 1, num_fluids
<<<<<<< HEAD
                            if ((q_cons_vf(i + contxb - 1)%sf(j, k, l) < 0d0) .or. &
                                (q_cons_vf(i + advxb - 1)%sf(j, k, l) < 0d0)) then
                                !    PRINT *, 'm_rhs line 1875, vf', q_cons_vf(i + advxb - 1)%sf(j, k, l)
                                q_cons_vf(i + contxb - 1)%sf(j, k, l) = 0d0
                                q_cons_vf(i + advxb - 1)%sf(j, k, l) = 0d0
                                q_cons_vf(i + intxb - 1)%sf(j, k, l) = 0d0
                                !    PRINT *, 'm_rhs line 1879, vf', q_cons_vf(i + advxb - 1)%sf(j, k, l)
=======
                            if ((q_cons_vf(i + contxb - 1)%sf(j, k, l) < 0._wp) .or. &
                                (q_cons_vf(i + advxb - 1)%sf(j, k, l) < 0._wp)) then
                                q_cons_vf(i + contxb - 1)%sf(j, k, l) = 0._wp
                                q_cons_vf(i + advxb - 1)%sf(j, k, l) = 0._wp
                                q_cons_vf(i + intxb - 1)%sf(j, k, l) = 0._wp
>>>>>>> bae121f7
                            end if

                            if (q_cons_vf(i + advxb - 1)%sf(j, k, l) > 1._wp) &
                                q_cons_vf(i + advxb - 1)%sf(j, k, l) = 1._wp
                            sum_alpha = sum_alpha + q_cons_vf(i + advxb - 1)%sf(j, k, l)
                        end do

                        !$acc loop seq
                        do i = 1, num_fluids
                        !    PRINT *, 'm_rhs line 1889, vf', q_cons_vf(i + advxb - 1)%sf(j, k, l)
                            q_cons_vf(i + advxb - 1)%sf(j, k, l) = q_cons_vf(i + advxb - 1)%sf(j, k, l)/sum_alpha
                        !    PRINT *, 'm_rhs line 1891, vf', q_cons_vf(i + advxb - 1)%sf(j, k, l)
                        end do
                    end if

                    ! Pressures relaxation procedure

                    ! Is the pressure relaxation procedure necessary?
                    relax = 1

                    !$acc loop seq
                    do i = 1, num_fluids
                        if (q_cons_vf(i + advxb - 1)%sf(j, k, l) > (1._wp - sgm_eps)) relax = 0
                    end do

                    if (relax == 1) then
                        ! Initial state
                        pres_relax = 0._wp

                        !$acc loop seq
                        do i = 1, num_fluids
                            if (q_cons_vf(i + advxb - 1)%sf(j, k, l) > sgm_eps) then
                                pres_K_init(i) = &
                                    (q_cons_vf(i + intxb - 1)%sf(j, k, l)/ &
                                     q_cons_vf(i + advxb - 1)%sf(j, k, l) &
                                     - pi_infs(i))/gammas(i)

                                if (pres_K_init(i) <= -(1._wp - 1e-8_wp)*pres_inf(i) + 1e-8_wp) &
                                    pres_K_init(i) = -(1._wp - 1e-8_wp)*pres_inf(i) + 1e-8_wp
                            else
                                pres_K_init(i) = 0._wp
                            end if
                            pres_relax = pres_relax + q_cons_vf(i + advxb - 1)%sf(j, k, l)*pres_K_init(i)
                        end do

                        ! Iterative process for relaxed pressure determination
                        f_pres = 1e-9_wp
                        df_pres = 1e9_wp

                        !$acc loop seq
                        do i = 1, num_fluids
                            rho_K_s(i) = 0._wp
                        end do

                        !$acc loop seq
                        do iter = 0, 49

                            if (abs(f_pres) > 1e-10_wp) then
                                pres_relax = pres_relax - f_pres/df_pres

                                ! Physical pressure
                                do i = 1, num_fluids
                                    if (pres_relax <= -(1._wp - 1e-8_wp)*pres_inf(i) + 1e-8_wp) &
                                        pres_relax = -(1._wp - 1e-8_wp)*pres_inf(i) + 1._wp
                                end do

                                ! Newton-Raphson method
                                f_pres = -1._wp
                                df_pres = 0._wp

                                !$acc loop seq
                                do i = 1, num_fluids
                                    if (q_cons_vf(i + advxb - 1)%sf(j, k, l) > sgm_eps) then
                                        rho_K_s(i) = q_cons_vf(i + contxb - 1)%sf(j, k, l)/ &
                                                     max(q_cons_vf(i + advxb - 1)%sf(j, k, l), sgm_eps) &
                                                     *((pres_relax + pres_inf(i))/(pres_K_init(i) + &
                                                                                   pres_inf(i)))**(1._wp/gamma_min(i))

                                        f_pres = f_pres + q_cons_vf(i + contxb - 1)%sf(j, k, l) &
                                                 /rho_K_s(i)

                                        df_pres = df_pres - q_cons_vf(i + contxb - 1)%sf(j, k, l) &
                                                  /(gamma_min(i)*rho_K_s(i)*(pres_relax + pres_inf(i)))
                                    end if
                                end do
                            end if

                        end do

                        ! Cell update of the volume fraction
                        !$acc loop seq
                        do i = 1, num_fluids
                            if (q_cons_vf(i + advxb - 1)%sf(j, k, l) > sgm_eps) &
                                q_cons_vf(i + advxb - 1)%sf(j, k, l) = q_cons_vf(i + contxb - 1)%sf(j, k, l) &
                                                                       /rho_K_s(i)
                        end do
                    end if

                    ! Mixture-total-energy correction

                    ! The mixture-total-energy correction of the mixture pressure P is not necessary here
                    ! because the primitive variables are directly recovered later on by the conservative
                    ! variables (see s_convert_conservative_to_primitive_variables called in s_compute_rhs).
                    ! However, the internal-energy equations should be reset with the corresponding mixture
                    ! pressure from the correction. This step is carried out below.

                    !$acc loop seq
                    do i = 1, num_fluids
                        alpha_rho(i) = q_cons_vf(i)%sf(j, k, l)
                        alpha(i) = q_cons_vf(E_idx + i)%sf(j, k, l)
                    end do

                    if (bubbles_euler) then
                        rho = 0._wp
                        gamma = 0._wp
                        pi_inf = 0._wp

                        if (mpp_lim .and. (model_eqns == 2) .and. (num_fluids > 2)) then
                            !$acc loop seq
                            do i = 1, num_fluids
                                rho = rho + alpha_rho(i)
                                gamma = gamma + alpha(i)*gammas(i)
                                pi_inf = pi_inf + alpha(i)*pi_infs(i)
                            end do
                        else if ((model_eqns == 2) .and. (num_fluids > 2)) then
                            !$acc loop seq
                            do i = 1, num_fluids - 1
                                rho = rho + alpha_rho(i)
                                gamma = gamma + alpha(i)*gammas(i)
                                pi_inf = pi_inf + alpha(i)*pi_infs(i)
                            end do
                        else
                            rho = alpha_rho(1)
                            gamma = gammas(1)
                            pi_inf = pi_infs(1)
                        end if
                    else
                        rho = 0._wp
                        gamma = 0._wp
                        pi_inf = 0._wp

                        sum_alpha = 0._wp

                        if (mpp_lim) then
                            ! if ( alpha(2) > 1E-16) then
                            !     PRINT *, 'm_rhs, m, vf, 2027'
                            !     PRINT *, alpha_rho(2), alpha(2)
                            ! end if
                            
                            !$acc loop seq
                            do i = 1, num_fluids
                                alpha_rho(i) = max(0._wp, alpha_rho(i))
                                alpha(i) = min(max(0._wp, alpha(i)), 1._wp)
                                sum_alpha = sum_alpha + alpha(i)
                            end do

                            alpha = alpha/max(sum_alpha, sgm_eps)

                            ! if ( alpha(2) > 1E-16) then
                            !    PRINT *, 'm_rhs, m, vf, 2041'
                            !    PRINT *, alpha_rho(2), alpha(2)
                            ! end if

                        end if

                        !$acc loop seq
                        do i = 1, num_fluids
                            rho = rho + alpha_rho(i)
                            gamma = gamma + alpha(i)*gammas(i)
                            pi_inf = pi_inf + alpha(i)*pi_infs(i)
                        end do

                        if (viscous) then
                            !$acc loop seq
                            do i = 1, 2
                                Re(i) = dflt_real

                                if (Re_size(i) > 0) Re(i) = 0._wp
                                !$acc loop seq
                                do q = 1, Re_size(i)
                                    Re(i) = alpha(Re_idx(i, q))/Res(i, q) &
                                            + Re(i)
                                end do

                                Re(i) = 1._wp/max(Re(i), sgm_eps)

                            end do
                        end if
                    end if

                    dyn_pres = 0._wp

                    !$acc loop seq
                    do i = momxb, momxe
                        dyn_pres = dyn_pres + 5e-1_wp*q_cons_vf(i)%sf(j, k, l)* &
                                   q_cons_vf(i)%sf(j, k, l)/max(rho, sgm_eps)
                    end do

                    pres_relax = (q_cons_vf(E_idx)%sf(j, k, l) - dyn_pres - pi_inf)/gamma

                    !$acc loop seq
                    do i = 1, num_fluids
                        q_cons_vf(i + intxb - 1)%sf(j, k, l) = &
                            q_cons_vf(i + advxb - 1)%sf(j, k, l)* &
                            (gammas(i)*pres_relax + pi_infs(i))
                    end do
                end do
            end do
        end do

    end subroutine s_pressure_relaxation_procedure

    !>  The purpose of this subroutine is to WENO-reconstruct the
        !!      left and the right cell-boundary values, including values
        !!      at the Gaussian quadrature points, from the cell-averaged
        !!      variables.
        !!  @param v_vf Cell-average variables
        !!  @param vL_qp Left WENO-reconstructed, cell-boundary values including
        !!          the values at the quadrature points, of the cell-average variables
        !!  @param vR_qp Right WENO-reconstructed, cell-boundary values including
        !!          the values at the quadrature points, of the cell-average variables
        !!  @param norm_dir Splitting coordinate direction
    subroutine s_reconstruct_cell_boundary_values(v_vf, vL_x, vL_y, vL_z, vR_x, vR_y, vR_z, &
                                                  norm_dir)

        type(scalar_field), dimension(iv%beg:iv%end), intent(in) :: v_vf
        real(wp), dimension(startx:, starty:, startz:, 1:), intent(inout) :: vL_x, vL_y, vL_z
        real(wp), dimension(startx:, starty:, startz:, 1:), intent(inout) :: vR_x, vR_y, vR_z
        integer, intent(in) :: norm_dir

        integer :: weno_dir !< Coordinate direction of the WENO reconstruction

        ! Reconstruction in s1-direction

        if (norm_dir == 1) then
            is1 = idwbuff(1); is2 = idwbuff(2); is3 = idwbuff(3)
            weno_dir = 1; is1%beg = is1%beg + weno_polyn
            is1%end = is1%end - weno_polyn

        elseif (norm_dir == 2) then
            is1 = idwbuff(2); is2 = idwbuff(1); is3 = idwbuff(3)
            weno_dir = 2; is1%beg = is1%beg + weno_polyn
            is1%end = is1%end - weno_polyn

        else
            is1 = idwbuff(3); is2 = idwbuff(2); is3 = idwbuff(1)
            weno_dir = 3; is1%beg = is1%beg + weno_polyn
            is1%end = is1%end - weno_polyn

        end if

        if (n > 0) then
            if (p > 0) then

                call s_weno(v_vf(iv%beg:iv%end), &
                            vL_x(:, :, :, iv%beg:iv%end), vL_y(:, :, :, iv%beg:iv%end), vL_z(:, :, :, iv%beg:iv%end), vR_x(:, :, :, iv%beg:iv%end), vR_y(:, :, :, iv%beg:iv%end), vR_z(:, :, :, iv%beg:iv%end), &
                            norm_dir, weno_dir, &
                            is1, is2, is3)
            else
                call s_weno(v_vf(iv%beg:iv%end), &
                            vL_x(:, :, :, iv%beg:iv%end), vL_y(:, :, :, iv%beg:iv%end), vL_z(:, :, :, :), vR_x(:, :, :, iv%beg:iv%end), vR_y(:, :, :, iv%beg:iv%end), vR_z(:, :, :, :), &
                            norm_dir, weno_dir, &
                            is1, is2, is3)
            end if
        else

            call s_weno(v_vf(iv%beg:iv%end), &
                        vL_x(:, :, :, iv%beg:iv%end), vL_y(:, :, :, :), vL_z(:, :, :, :), vR_x(:, :, :, iv%beg:iv%end), vR_y(:, :, :, :), vR_z(:, :, :, :), &
                        norm_dir, weno_dir, &
                        is1, is2, is3)
        end if

    end subroutine s_reconstruct_cell_boundary_values

    subroutine s_reconstruct_cell_boundary_values_first_order(v_vf, vL_x, vL_y, vL_z, vR_x, vR_y, vR_z, &
                                                              norm_dir)

        type(scalar_field), dimension(iv%beg:iv%end), intent(in) :: v_vf
        real(wp), dimension(startx:, starty:, startz:, 1:), intent(inout) :: vL_x, vL_y, vL_z
        real(wp), dimension(startx:, starty:, startz:, 1:), intent(inout) :: vR_x, vR_y, vR_z
        integer, intent(in) :: norm_dir

        integer :: recon_dir !< Coordinate direction of the WENO reconstruction

        integer :: i, j, k, l
        ! Reconstruction in s1-direction

        if (norm_dir == 1) then
            is1 = idwbuff(1); is2 = idwbuff(2); is3 = idwbuff(3)
            recon_dir = 1; is1%beg = is1%beg + weno_polyn
            is1%end = is1%end - weno_polyn

        elseif (norm_dir == 2) then
            is1 = idwbuff(2); is2 = idwbuff(1); is3 = idwbuff(3)
            recon_dir = 2; is1%beg = is1%beg + weno_polyn
            is1%end = is1%end - weno_polyn

        else
            is1 = idwbuff(3); is2 = idwbuff(2); is3 = idwbuff(1)
            recon_dir = 3; is1%beg = is1%beg + weno_polyn
            is1%end = is1%end - weno_polyn

        end if

        !$acc update device(is1, is2, is3, iv)

        if (recon_dir == 1) then
            !$acc parallel loop collapse(4) default(present)
            do i = iv%beg, iv%end
                do l = is3%beg, is3%end
                    do k = is2%beg, is2%end
                        do j = is1%beg, is1%end
                            vL_x(j, k, l, i) = v_vf(i)%sf(j, k, l)
                            vR_x(j, k, l, i) = v_vf(i)%sf(j, k, l)
                        end do
                    end do
                end do
            end do
            !$acc end parallel loop
        else if (recon_dir == 2) then
            !$acc parallel loop collapse(4) default(present)
            do i = iv%beg, iv%end
                do l = is3%beg, is3%end
                    do k = is2%beg, is2%end
                        do j = is1%beg, is1%end
                            vL_y(j, k, l, i) = v_vf(i)%sf(k, j, l)
                            vR_y(j, k, l, i) = v_vf(i)%sf(k, j, l)
                        end do
                    end do
                end do
            end do
            !$acc end parallel loop
        else if (recon_dir == 3) then
            !$acc parallel loop collapse(4) default(present)
            do i = iv%beg, iv%end
                do l = is3%beg, is3%end
                    do k = is2%beg, is2%end
                        do j = is1%beg, is1%end
                            vL_z(j, k, l, i) = v_vf(i)%sf(l, k, j)
                            vR_z(j, k, l, i) = v_vf(i)%sf(l, k, j)
                        end do
                    end do
                end do
            end do
            !$acc end parallel loop
        end if

    end subroutine s_reconstruct_cell_boundary_values_first_order

    !> Module deallocation and/or disassociation procedures
    subroutine s_finalize_rhs_module

        integer :: i, j, l

        do j = cont_idx%beg, cont_idx%end
            !$acc exit data detach(q_prim_qp%vf(j)%sf)
            nullify (q_prim_qp%vf(j)%sf)
        end do

        do j = adv_idx%beg, adv_idx%end
            !$acc exit data detach(q_prim_qp%vf(j)%sf)
            nullify (q_prim_qp%vf(j)%sf)
        end do

        do j = mom_idx%beg, E_idx
            @:DEALLOCATE(q_cons_qp%vf(j)%sf)
            @:DEALLOCATE(q_prim_qp%vf(j)%sf)
        end do

        @:DEALLOCATE(q_cons_qp%vf, q_prim_qp%vf)
        @:DEALLOCATE(qL_rsx_vf, qR_rsx_vf)

        if (n > 0) then
            @:DEALLOCATE(qL_rsy_vf, qR_rsy_vf)
        end if

        if (p > 0) then
            @:DEALLOCATE(qL_rsz_vf, qR_rsz_vf)
        end if

        if (viscous .and. weno_Re_flux) then
            @:DEALLOCATE(dqL_rsx_vf, dqR_rsx_vf)

            if (n > 0) then
                @:DEALLOCATE(dqL_rsy_vf, dqR_rsy_vf)
            end if

            if (p > 0) then
                @:DEALLOCATE(dqL_rsz_vf, dqR_rsz_vf)
            end if
        end if

        if (mpp_lim .and. bubbles_euler) then
            !$acc exit data delete(alf_sum%sf)
            deallocate (alf_sum%sf)
        end if

        if (viscous) then
            do l = mom_idx%beg, mom_idx%end
                @:DEALLOCATE(dq_prim_dx_qp(1)%vf(l)%sf)
            end do

            if (n > 0) then

                do l = mom_idx%beg, mom_idx%end
                    @:DEALLOCATE(dq_prim_dy_qp(1)%vf(l)%sf)
                end do

                if (p > 0) then
                    do l = mom_idx%beg, mom_idx%end
                        @:DEALLOCATE(dq_prim_dz_qp(1)%vf(l)%sf)
                    end do
                end if

            end if

            @:DEALLOCATE(dq_prim_dx_qp(1)%vf)
            @:DEALLOCATE(dq_prim_dy_qp(1)%vf)
            @:DEALLOCATE(dq_prim_dz_qp(1)%vf)
        end if

        if (viscous) then
            do i = num_dims, 1, -1

                do l = mom_idx%beg, mom_idx%end
                    @:DEALLOCATE(dqL_prim_dx_n(i)%vf(l)%sf)
                    @:DEALLOCATE(dqR_prim_dx_n(i)%vf(l)%sf)
                end do

                if (n > 0) then
                    do l = mom_idx%beg, mom_idx%end
                        @:DEALLOCATE(dqL_prim_dy_n(i)%vf(l)%sf)
                        @:DEALLOCATE(dqR_prim_dy_n(i)%vf(l)%sf)
                    end do
                end if

                if (p > 0) then
                    do l = mom_idx%beg, mom_idx%end
                        @:DEALLOCATE(dqL_prim_dz_n(i)%vf(l)%sf)
                        @:DEALLOCATE(dqR_prim_dz_n(i)%vf(l)%sf)
                    end do
                end if

                @:DEALLOCATE(dqL_prim_dx_n(i)%vf)
                @:DEALLOCATE(dqL_prim_dy_n(i)%vf)
                @:DEALLOCATE(dqL_prim_dz_n(i)%vf)
                @:DEALLOCATE(dqR_prim_dx_n(i)%vf)
                @:DEALLOCATE(dqR_prim_dy_n(i)%vf)
                @:DEALLOCATE(dqR_prim_dz_n(i)%vf)
            end do
        end if

        @:DEALLOCATE(dqL_prim_dx_n, dqL_prim_dy_n, dqL_prim_dz_n)
        @:DEALLOCATE(dqR_prim_dx_n, dqR_prim_dy_n, dqR_prim_dz_n)

        do i = num_dims, 1, -1
            if (i /= 1) then
                do l = 1, sys_size
                    nullify (flux_n(i)%vf(l)%sf)
                    nullify (flux_src_n(i)%vf(l)%sf)
                    @:DEALLOCATE(flux_gsrc_n(i)%vf(l)%sf)
                end do
            else
                do l = 1, sys_size
                    @:DEALLOCATE(flux_n(i)%vf(l)%sf)
                    @:DEALLOCATE(flux_gsrc_n(i)%vf(l)%sf)
                end do

                if (viscous) then
                    do l = mom_idx%beg, E_idx
                        @:DEALLOCATE(flux_src_n(i)%vf(l)%sf)
                    end do
                end if

                if (riemann_solver == 1) then
                    do l = adv_idx%beg + 1, adv_idx%end
                        @:DEALLOCATE(flux_src_n(i)%vf(l)%sf)
                    end do
                else
                    do l = adv_idx%beg + 1, adv_idx%end
                        nullify (flux_src_n(i)%vf(l)%sf)
                    end do
                end if

                @:DEALLOCATE(flux_src_n(i)%vf(adv_idx%beg)%sf)
            end if

            @:DEALLOCATE(flux_n(i)%vf, flux_src_n(i)%vf, flux_gsrc_n(i)%vf)
        end do

        @:DEALLOCATE(flux_n, flux_src_n, flux_gsrc_n)

        if (viscous .and. cyl_coord) then
            do i = 1, num_dims
                @:DEALLOCATE(tau_re_vf(cont_idx%end + i)%sf)
            end do
            @:DEALLOCATE(tau_re_vf(e_idx)%sf)
            @:DEALLOCATE(tau_re_vf)
        end if

    end subroutine s_finalize_rhs_module

end module m_rhs
<|MERGE_RESOLUTION|>--- conflicted
+++ resolved
@@ -1752,21 +1752,13 @@
 
                         !$acc loop seq
                         do i = 1, num_fluids
-<<<<<<< HEAD
-                            if ((q_cons_vf(i + contxb - 1)%sf(j, k, l) < 0d0) .or. &
-                                (q_cons_vf(i + advxb - 1)%sf(j, k, l) < 0d0)) then
-                                !    PRINT *, 'm_rhs line 1875, vf', q_cons_vf(i + advxb - 1)%sf(j, k, l)
-                                q_cons_vf(i + contxb - 1)%sf(j, k, l) = 0d0
-                                q_cons_vf(i + advxb - 1)%sf(j, k, l) = 0d0
-                                q_cons_vf(i + intxb - 1)%sf(j, k, l) = 0d0
-                                !    PRINT *, 'm_rhs line 1879, vf', q_cons_vf(i + advxb - 1)%sf(j, k, l)
-=======
                             if ((q_cons_vf(i + contxb - 1)%sf(j, k, l) < 0._wp) .or. &
                                 (q_cons_vf(i + advxb - 1)%sf(j, k, l) < 0._wp)) then
+                                !    PRINT *, 'm_rhs line 1875, vf', q_cons_vf(i + advxb - 1)%sf(j, k, l)
                                 q_cons_vf(i + contxb - 1)%sf(j, k, l) = 0._wp
                                 q_cons_vf(i + advxb - 1)%sf(j, k, l) = 0._wp
                                 q_cons_vf(i + intxb - 1)%sf(j, k, l) = 0._wp
->>>>>>> bae121f7
+                                !    PRINT *, 'm_rhs line 1879, vf', q_cons_vf(i + advxb - 1)%sf(j, k, l)
                             end if
 
                             if (q_cons_vf(i + advxb - 1)%sf(j, k, l) > 1._wp) &
