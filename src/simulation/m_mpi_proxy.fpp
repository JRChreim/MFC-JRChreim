--- conflicted
+++ resolved
@@ -147,12 +147,8 @@
                 call MPI_BCAST(lag_params%${VAR}$, 1, MPI_INTEGER, 0, MPI_COMM_WORLD, ierr)
             #:endfor
 
-<<<<<<< HEAD
-            #:for VAR in [ 'epsilonb','charwidth', 'valmaxvoid']
-=======
             #:for VAR in [ 'c0', 'rho0', 'T0', 'x0', 'epsilonb','charwidth', &
                 & 'valmaxvoid', 'Thost']
->>>>>>> 987888c6
                 call MPI_BCAST(lag_params%${VAR}$, 1, mpi_p, 0, MPI_COMM_WORLD, ierr)
             #:endfor
         end if
@@ -200,11 +196,7 @@
 
         do i = 1, num_fluids_max
             #:for VAR in [ 'gamma','pi_inf','mul0','ss','pv','gamma_v','M_v',  &
-<<<<<<< HEAD
-                & 'mu_v','k_v', 'cp_v','G', 'cv', 'qv', 'qvp', 'D' ]
-=======
                 & 'mu_v','k_v', 'cp_v','G', 'cv', 'qv', 'qvp', 'D_v' ]
->>>>>>> 987888c6
                 call MPI_BCAST(fluid_pp(i)%${VAR}$, 1, mpi_p, 0, MPI_COMM_WORLD, ierr)
             #:endfor
             call MPI_BCAST(fluid_pp(i)%Re(1), 2, mpi_p, 0, MPI_COMM_WORLD, ierr)
