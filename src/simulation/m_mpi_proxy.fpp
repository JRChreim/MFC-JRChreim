--- conflicted
+++ resolved
@@ -136,11 +136,7 @@
             & 'bc_z%grcbc_in', 'bc_z%grcbc_out', 'bc_z%grcbc_vel_out',          &
             & 'cfl_adap_dt', 'cfl_const_dt', 'cfl_dt', 'surface_tension',        &
             & 'viscous', 'shear_stress', 'bulk_stress', 'bubbles_lagrange',     &
-<<<<<<< HEAD
-            & 'hyperelasticity', 'rkck_adap_dt', 'sph_coord' ]
-=======
-            & 'hyperelasticity', 'rkck_adap_dt', 'powell' ]
->>>>>>> 4298db0f
+            & 'hyperelasticity', 'rkck_adap_dt', 'powell', 'sph_coord' ]
             call MPI_BCAST(${VAR}$, 1, MPI_LOGICAL, 0, MPI_COMM_WORLD, ierr)
         #:endfor
 
