!>
!! @file m_viscous.f90
!! @brief Contains module m_viscous
#:include 'macros.fpp'

!> @brief The module contains the subroutines used to compute viscous terms.
module m_viscous

    use m_derived_types        !< Definitions of the derived types

    use m_global_parameters    !< Definitions of the global parameters

    use m_weno

    use m_muscl                !< Monotonic Upstream-centered (MUSCL)
                               !! schemes for conservation laws

    use m_helper

    use m_finite_differences

    private; public s_get_viscous, &
 s_compute_viscous_stress_tensor, &
 s_initialize_viscous_module, &
 s_reconstruct_cell_boundary_values_visc_deriv, &
 s_finalize_viscous_module

    type(int_bounds_info) :: iv
    type(int_bounds_info) :: is1_viscous, is2_viscous, is3_viscous
    $:GPU_DECLARE(create='[is1_viscous,is2_viscous,is3_viscous,iv]')

    real(wp), allocatable, dimension(:, :) :: Res_viscous
    $:GPU_DECLARE(create='[Res_viscous]')

contains

    impure subroutine s_initialize_viscous_module

        integer :: i, j !< generic loop iterators

        @:ALLOCATE(Res_viscous(1:2, 1:Re_size_max))

        do i = 1, 2
            do j = 1, Re_size(i)
                Res_viscous(i, j) = fluid_pp(Re_idx(i, j))%Re(i)
            end do
        end do
        $:GPU_UPDATE(device='[Res_viscous,Re_idx,Re_size]')
        $:GPU_ENTER_DATA(copyin='[is1_viscous,is2_viscous,is3_viscous,iv]')

    end subroutine s_initialize_viscous_module

    !> The purpose of this subroutine is to compute the viscous
    !      stress tensor for the cells directly next to the axis in
    !      cylindrical coordinates. This is necessary to avoid the
    !      1/r singularity that arises at the cell boundary coinciding
    !      with the axis, i.e., y_cb(-1) = 0.
    !  @param q_prim_vf Cell-average primitive variables
    !  @param grad_x_vf Cell-average primitive variable derivatives, x-dir
    !  @param grad_y_vf Cell-average primitive variable derivatives, y-dir
    !  @param grad_z_vf Cell-average primitive variable derivatives, z-dir
    subroutine s_compute_viscous_stress_tensor(q_prim_vf, grad_x_vf, grad_y_vf, grad_z_vf, &
                                               tau_Re_vf, &
                                               ix, iy, iz)

        type(scalar_field), dimension(sys_size), intent(in) :: q_prim_vf
        type(scalar_field), dimension(num_dims), intent(in) :: grad_x_vf, grad_y_vf, grad_z_vf
        type(scalar_field), dimension(1:sys_size), intent(inout) :: tau_Re_vf
        type(int_bounds_info), intent(in) :: ix, iy, iz

        real(wp) :: rho_visc, gamma_visc, pi_inf_visc, alpha_visc_sum  !< Mixture variables
        real(wp), dimension(2) :: Re_visc
        real(wp), dimension(num_fluids) :: alpha_visc, alpha_rho_visc

        real(wp), dimension(num_dims, num_dims) :: tau_Re

        integer :: i, j, k, l, q !< Generic loop iterator

        is1_viscous = ix; is2_viscous = iy; is3_viscous = iz

        $:GPU_UPDATE(device='[is1_viscous,is2_viscous,is3_viscous]')

        #:call GPU_PARALLEL_LOOP(collapse=3)
            do l = is3_viscous%beg, is3_viscous%end
                do k = is2_viscous%beg, is2_viscous%end
                    do j = is1_viscous%beg, is1_viscous%end
                        $:GPU_LOOP(parallelism='[seq]')
                        do i = momxb, E_idx
                            tau_Re_vf(i)%sf(j, k, l) = 0._wp
                        end do
                    end do
                end do
            end do
        #:endcall GPU_PARALLEL_LOOP

        if (shear_stress) then    ! Shear stresses
            #:call GPU_PARALLEL_LOOP(collapse=3, private='[alpha_visc, alpha_rho_visc, Re_visc, tau_Re]')
                do l = is3_viscous%beg, is3_viscous%end
                    do k = -1, 1
                        do j = is1_viscous%beg, is1_viscous%end

                            $:GPU_LOOP(parallelism='[seq]')
                            do i = 1, num_fluids
                                alpha_rho_visc(i) = q_prim_vf(i)%sf(j, k, l)
                                if (bubbles_euler .and. num_fluids == 1) then
                                    alpha_visc(i) = 1._wp - q_prim_vf(E_idx + i)%sf(j, k, l)
                                else
                                    alpha_visc(i) = q_prim_vf(E_idx + i)%sf(j, k, l)
                                end if
                            end do

                            if (bubbles_euler) then
                                rho_visc = 0._wp
                                gamma_visc = 0._wp
                                pi_inf_visc = 0._wp

                                if (mpp_lim .and. (model_eqns == 2) .and. (num_fluids > 2)) then
                                    $:GPU_LOOP(parallelism='[seq]')
                                    do i = 1, num_fluids
                                        rho_visc = rho_visc + alpha_rho_visc(i)
                                        gamma_visc = gamma_visc + alpha_visc(i)*gammas(i)
                                        pi_inf_visc = pi_inf_visc + alpha_visc(i)*pi_infs(i)
                                    end do
                                else if ((model_eqns == 2) .and. (num_fluids > 2)) then
                                    $:GPU_LOOP(parallelism='[seq]')
                                    do i = 1, num_fluids - 1
                                        rho_visc = rho_visc + alpha_rho_visc(i)
                                        gamma_visc = gamma_visc + alpha_visc(i)*gammas(i)
                                        pi_inf_visc = pi_inf_visc + alpha_visc(i)*pi_infs(i)
                                    end do
                                else
                                    rho_visc = alpha_rho_visc(1)
                                    gamma_visc = gammas(1)
                                    pi_inf_visc = pi_infs(1)
                                end if
                            else
                                rho_visc = 0._wp
                                gamma_visc = 0._wp
                                pi_inf_visc = 0._wp

                                alpha_visc_sum = 0._wp

                                if (mpp_lim) then
                                    $:GPU_LOOP(parallelism='[seq]')
                                    do i = 1, num_fluids
                                        alpha_rho_visc(i) = max(0._wp, alpha_rho_visc(i))
                                        alpha_visc(i) = min(max(0._wp, alpha_visc(i)), 1._wp)
                                        alpha_visc_sum = alpha_visc_sum + alpha_visc(i)
                                    end do

                                    alpha_visc = alpha_visc/max(alpha_visc_sum, sgm_eps)

                                end if

                                $:GPU_LOOP(parallelism='[seq]')
                                do i = 1, num_fluids
                                    rho_visc = rho_visc + alpha_rho_visc(i)
                                    gamma_visc = gamma_visc + alpha_visc(i)*gammas(i)
                                    pi_inf_visc = pi_inf_visc + alpha_visc(i)*pi_infs(i)
                                end do

                                if (viscous) then
                                    $:GPU_LOOP(parallelism='[seq]')
                                    do i = 1, 2
                                        Re_visc(i) = dflt_real

                                        if (Re_size(i) > 0) Re_visc(i) = 0._wp
                                        $:GPU_LOOP(parallelism='[seq]')
                                        do q = 1, Re_size(i)
                                            Re_visc(i) = alpha_visc(Re_idx(i, q))/Res_viscous(i, q) &
                                                         + Re_visc(i)
                                        end do

                                        Re_visc(i) = 1._wp/max(Re_visc(i), sgm_eps)

                                    end do
                                end if
                            end if

                            tau_Re(2, 1) = (grad_y_vf(1)%sf(j, k, l) + &
                                            grad_x_vf(2)%sf(j, k, l))/ &
                                           Re_visc(1)

                            tau_Re(2, 2) = (4._wp*grad_y_vf(2)%sf(j, k, l) &
                                            - 2._wp*grad_x_vf(1)%sf(j, k, l) &
                                            - 2._wp*q_prim_vf(momxb + 1)%sf(j, k, l)/y_cc(k))/ &
                                           (3._wp*Re_visc(1))
                            $:GPU_LOOP(parallelism='[seq]')
                            do i = 1, 2
                                tau_Re_vf(contxe + i)%sf(j, k, l) = &
                                    tau_Re_vf(contxe + i)%sf(j, k, l) - &
                                    tau_Re(2, i)

                                tau_Re_vf(E_idx)%sf(j, k, l) = &
                                    tau_Re_vf(E_idx)%sf(j, k, l) - &
                                    q_prim_vf(contxe + i)%sf(j, k, l)*tau_Re(2, i)
                            end do
                        end do
                    end do
                end do
            #:endcall GPU_PARALLEL_LOOP
        end if

        if (bulk_stress) then    ! Bulk stresses
            #:call GPU_PARALLEL_LOOP(collapse=3, private='[alpha_visc, alpha_rho_visc, Re_visc, tau_Re]')
                do l = is3_viscous%beg, is3_viscous%end
                    do k = -1, 1
                        do j = is1_viscous%beg, is1_viscous%end

                            $:GPU_LOOP(parallelism='[seq]')
                            do i = 1, num_fluids
                                alpha_rho_visc(i) = q_prim_vf(i)%sf(j, k, l)
                                if (bubbles_euler .and. num_fluids == 1) then
                                    alpha_visc(i) = 1._wp - q_prim_vf(E_idx + i)%sf(j, k, l)
                                else
                                    alpha_visc(i) = q_prim_vf(E_idx + i)%sf(j, k, l)
                                end if
                            end do

                            if (bubbles_euler) then
                                rho_visc = 0._wp
                                gamma_visc = 0._wp
                                pi_inf_visc = 0._wp

                                if (mpp_lim .and. (model_eqns == 2) .and. (num_fluids > 2)) then
                                    $:GPU_LOOP(parallelism='[seq]')
                                    do i = 1, num_fluids
                                        rho_visc = rho_visc + alpha_rho_visc(i)
                                        gamma_visc = gamma_visc + alpha_visc(i)*gammas(i)
                                        pi_inf_visc = pi_inf_visc + alpha_visc(i)*pi_infs(i)
                                    end do
                                else if ((model_eqns == 2) .and. (num_fluids > 2)) then
                                    $:GPU_LOOP(parallelism='[seq]')
                                    do i = 1, num_fluids - 1
                                        rho_visc = rho_visc + alpha_rho_visc(i)
                                        gamma_visc = gamma_visc + alpha_visc(i)*gammas(i)
                                        pi_inf_visc = pi_inf_visc + alpha_visc(i)*pi_infs(i)
                                    end do
                                else
                                    rho_visc = alpha_rho_visc(1)
                                    gamma_visc = gammas(1)
                                    pi_inf_visc = pi_infs(1)
                                end if
                            else
                                rho_visc = 0._wp
                                gamma_visc = 0._wp
                                pi_inf_visc = 0._wp

                                alpha_visc_sum = 0._wp

                                if (mpp_lim) then
                                    $:GPU_LOOP(parallelism='[seq]')
                                    do i = 1, num_fluids
                                        alpha_rho_visc(i) = max(0._wp, alpha_rho_visc(i))
                                        alpha_visc(i) = min(max(0._wp, alpha_visc(i)), 1._wp)
                                        alpha_visc_sum = alpha_visc_sum + alpha_visc(i)
                                    end do

                                    alpha_visc = alpha_visc/max(alpha_visc_sum, sgm_eps)

                                end if

                                $:GPU_LOOP(parallelism='[seq]')
                                do i = 1, num_fluids
                                    rho_visc = rho_visc + alpha_rho_visc(i)
                                    gamma_visc = gamma_visc + alpha_visc(i)*gammas(i)
                                    pi_inf_visc = pi_inf_visc + alpha_visc(i)*pi_infs(i)
                                end do

                                if (viscous) then
                                    $:GPU_LOOP(parallelism='[seq]')
                                    do i = 1, 2
                                        Re_visc(i) = dflt_real

                                        if (Re_size(i) > 0) Re_visc(i) = 0._wp
                                        $:GPU_LOOP(parallelism='[seq]')
                                        do q = 1, Re_size(i)
                                            Re_visc(i) = alpha_visc(Re_idx(i, q))/Res_viscous(i, q) &
                                                         + Re_visc(i)
                                        end do

                                        Re_visc(i) = 1._wp/max(Re_visc(i), sgm_eps)

                                    end do
                                end if
                            end if

                            tau_Re(2, 2) = (grad_x_vf(1)%sf(j, k, l) + &
                                            grad_y_vf(2)%sf(j, k, l) + &
                                            q_prim_vf(momxb + 1)%sf(j, k, l)/y_cc(k))/ &
                                           Re_visc(2)

                            tau_Re_vf(momxb + 1)%sf(j, k, l) = &
                                tau_Re_vf(momxb + 1)%sf(j, k, l) - &
                                tau_Re(2, 2)

                            tau_Re_vf(E_idx)%sf(j, k, l) = &
                                tau_Re_vf(E_idx)%sf(j, k, l) - &
                                q_prim_vf(momxb + 1)%sf(j, k, l)*tau_Re(2, 2)

                        end do
                    end do
                end do
            #:endcall GPU_PARALLEL_LOOP
        end if

        if (p == 0) return

        if (shear_stress) then    ! Shear stresses
            #:call GPU_PARALLEL_LOOP(collapse=3, private='[alpha_visc, alpha_rho_visc, Re_visc, tau_Re]')
                do l = is3_viscous%beg, is3_viscous%end
                    do k = -1, 1
                        do j = is1_viscous%beg, is1_viscous%end

                            $:GPU_LOOP(parallelism='[seq]')
                            do i = 1, num_fluids
                                alpha_rho_visc(i) = q_prim_vf(i)%sf(j, k, l)
                                if (bubbles_euler .and. num_fluids == 1) then
                                    alpha_visc(i) = 1._wp - q_prim_vf(E_idx + i)%sf(j, k, l)
                                else
                                    alpha_visc(i) = q_prim_vf(E_idx + i)%sf(j, k, l)
                                end if
                            end do

                            if (bubbles_euler) then
                                rho_visc = 0._wp
                                gamma_visc = 0._wp
                                pi_inf_visc = 0._wp

                                if (mpp_lim .and. (model_eqns == 2) .and. (num_fluids > 2)) then
                                    $:GPU_LOOP(parallelism='[seq]')
                                    do i = 1, num_fluids
                                        rho_visc = rho_visc + alpha_rho_visc(i)
                                        gamma_visc = gamma_visc + alpha_visc(i)*gammas(i)
                                        pi_inf_visc = pi_inf_visc + alpha_visc(i)*pi_infs(i)
                                    end do
                                else if ((model_eqns == 2) .and. (num_fluids > 2)) then
                                    $:GPU_LOOP(parallelism='[seq]')
                                    do i = 1, num_fluids - 1
                                        rho_visc = rho_visc + alpha_rho_visc(i)
                                        gamma_visc = gamma_visc + alpha_visc(i)*gammas(i)
                                        pi_inf_visc = pi_inf_visc + alpha_visc(i)*pi_infs(i)
                                    end do
                                else
                                    rho_visc = alpha_rho_visc(1)
                                    gamma_visc = gammas(1)
                                    pi_inf_visc = pi_infs(1)
                                end if
                            else
                                rho_visc = 0._wp
                                gamma_visc = 0._wp
                                pi_inf_visc = 0._wp

                                alpha_visc_sum = 0._wp

                                if (mpp_lim) then
                                    $:GPU_LOOP(parallelism='[seq]')
                                    do i = 1, num_fluids
                                        alpha_rho_visc(i) = max(0._wp, alpha_rho_visc(i))
                                        alpha_visc(i) = min(max(0._wp, alpha_visc(i)), 1._wp)
                                        alpha_visc_sum = alpha_visc_sum + alpha_visc(i)
                                    end do

                                    alpha_visc = alpha_visc/max(alpha_visc_sum, sgm_eps)

                                end if

                                $:GPU_LOOP(parallelism='[seq]')
                                do i = 1, num_fluids
                                    rho_visc = rho_visc + alpha_rho_visc(i)
                                    gamma_visc = gamma_visc + alpha_visc(i)*gammas(i)
                                    pi_inf_visc = pi_inf_visc + alpha_visc(i)*pi_infs(i)
                                end do

                                if (viscous) then
                                    $:GPU_LOOP(parallelism='[seq]')
                                    do i = 1, 2
                                        Re_visc(i) = dflt_real

                                        if (Re_size(i) > 0) Re_visc(i) = 0._wp
                                        $:GPU_LOOP(parallelism='[seq]')
                                        do q = 1, Re_size(i)
                                            Re_visc(i) = alpha_visc(Re_idx(i, q))/Res_viscous(i, q) &
                                                         + Re_visc(i)
                                        end do

                                        Re_visc(i) = 1._wp/max(Re_visc(i), sgm_eps)

                                    end do
                                end if
                            end if

                            tau_Re(2, 2) = -(2._wp/3._wp)*grad_z_vf(3)%sf(j, k, l)/y_cc(k)/ &
                                           Re_visc(1)

                            tau_Re(2, 3) = ((grad_z_vf(2)%sf(j, k, l) - &
                                             q_prim_vf(momxe)%sf(j, k, l))/ &
                                            y_cc(k) + grad_y_vf(3)%sf(j, k, l))/ &
                                           Re_visc(1)

                            $:GPU_LOOP(parallelism='[seq]')
                            do i = 2, 3
                                tau_Re_vf(contxe + i)%sf(j, k, l) = &
                                    tau_Re_vf(contxe + i)%sf(j, k, l) - &
                                    tau_Re(2, i)

                                tau_Re_vf(E_idx)%sf(j, k, l) = &
                                    tau_Re_vf(E_idx)%sf(j, k, l) - &
                                    q_prim_vf(contxe + i)%sf(j, k, l)*tau_Re(2, i)
                            end do

                        end do
                    end do
                end do
            #:endcall GPU_PARALLEL_LOOP
        end if

        if (bulk_stress) then    ! Bulk stresses
            #:call GPU_PARALLEL_LOOP(collapse=3, private='[alpha_visc, alpha_rho_visc, Re_visc, tau_Re]')
                do l = is3_viscous%beg, is3_viscous%end
                    do k = -1, 1
                        do j = is1_viscous%beg, is1_viscous%end

                            $:GPU_LOOP(parallelism='[seq]')
                            do i = 1, num_fluids
                                alpha_rho_visc(i) = q_prim_vf(i)%sf(j, k, l)
                                if (bubbles_euler .and. num_fluids == 1) then
                                    alpha_visc(i) = 1._wp - q_prim_vf(E_idx + i)%sf(j, k, l)
                                else
                                    alpha_visc(i) = q_prim_vf(E_idx + i)%sf(j, k, l)
                                end if
                            end do

                            if (bubbles_euler) then
                                rho_visc = 0._wp
                                gamma_visc = 0._wp
                                pi_inf_visc = 0._wp

                                if (mpp_lim .and. (model_eqns == 2) .and. (num_fluids > 2)) then
                                    $:GPU_LOOP(parallelism='[seq]')
                                    do i = 1, num_fluids
                                        rho_visc = rho_visc + alpha_rho_visc(i)
                                        gamma_visc = gamma_visc + alpha_visc(i)*gammas(i)
                                        pi_inf_visc = pi_inf_visc + alpha_visc(i)*pi_infs(i)
                                    end do
                                else if ((model_eqns == 2) .and. (num_fluids > 2)) then
                                    $:GPU_LOOP(parallelism='[seq]')
                                    do i = 1, num_fluids - 1
                                        rho_visc = rho_visc + alpha_rho_visc(i)
                                        gamma_visc = gamma_visc + alpha_visc(i)*gammas(i)
                                        pi_inf_visc = pi_inf_visc + alpha_visc(i)*pi_infs(i)
                                    end do
                                else
                                    rho_visc = alpha_rho_visc(1)
                                    gamma_visc = gammas(1)
                                    pi_inf_visc = pi_infs(1)
                                end if
                            else
                                rho_visc = 0._wp
                                gamma_visc = 0._wp
                                pi_inf_visc = 0._wp

                                alpha_visc_sum = 0._wp

                                if (mpp_lim) then
                                    $:GPU_LOOP(parallelism='[seq]')
                                    do i = 1, num_fluids
                                        alpha_rho_visc(i) = max(0._wp, alpha_rho_visc(i))
                                        alpha_visc(i) = min(max(0._wp, alpha_visc(i)), 1._wp)
                                        alpha_visc_sum = alpha_visc_sum + alpha_visc(i)
                                    end do

                                    alpha_visc = alpha_visc/max(alpha_visc_sum, sgm_eps)

                                end if

                                $:GPU_LOOP(parallelism='[seq]')
                                do i = 1, num_fluids
                                    rho_visc = rho_visc + alpha_rho_visc(i)
                                    gamma_visc = gamma_visc + alpha_visc(i)*gammas(i)
                                    pi_inf_visc = pi_inf_visc + alpha_visc(i)*pi_infs(i)
                                end do

                                if (viscous) then
                                    $:GPU_LOOP(parallelism='[seq]')
                                    do i = 1, 2
                                        Re_visc(i) = dflt_real

                                        if (Re_size(i) > 0) Re_visc(i) = 0._wp
                                        $:GPU_LOOP(parallelism='[seq]')
                                        do q = 1, Re_size(i)
                                            Re_visc(i) = alpha_visc(Re_idx(i, q))/Res_viscous(i, q) &
                                                         + Re_visc(i)
                                        end do

                                        Re_visc(i) = 1._wp/max(Re_visc(i), sgm_eps)

                                    end do
                                end if
                            end if

                            tau_Re(2, 2) = grad_z_vf(3)%sf(j, k, l)/y_cc(k)/ &
                                           Re_visc(2)

                            tau_Re_vf(momxb + 1)%sf(j, k, l) = &
                                tau_Re_vf(momxb + 1)%sf(j, k, l) - &
                                tau_Re(2, 2)

                            tau_Re_vf(E_idx)%sf(j, k, l) = &
                                tau_Re_vf(E_idx)%sf(j, k, l) - &
                                q_prim_vf(momxb + 1)%sf(j, k, l)*tau_Re(2, 2)

                        end do
                    end do
                end do
            #:endcall GPU_PARALLEL_LOOP
        end if
    end subroutine s_compute_viscous_stress_tensor

    !>  Computes viscous terms
    !!  @param q_cons_vf Cell-averaged conservative variables
    !!  @param q_prim_vf Cell-averaged primitive variables
    !!  @param rhs_vf Cell-averaged RHS variables
    subroutine s_get_viscous(qL_prim_rsx_vf, qL_prim_rsy_vf, qL_prim_rsz_vf, &
                             dqL_prim_dx_n, dqL_prim_dy_n, dqL_prim_dz_n, &
                             qL_prim, &
                             qR_prim_rsx_vf, qR_prim_rsy_vf, qR_prim_rsz_vf, &
                             dqR_prim_dx_n, dqR_prim_dy_n, dqR_prim_dz_n, &
                             qR_prim, &
                             q_prim_qp, &
                             dq_prim_dx_qp, dq_prim_dy_qp, dq_prim_dz_qp, &
                             ix, iy, iz)

        real(wp), dimension(idwbuff(1)%beg:, idwbuff(2)%beg:, idwbuff(3)%beg:, 1:), &
            intent(inout) :: qL_prim_rsx_vf, qR_prim_rsx_vf, &
                             qL_prim_rsy_vf, qR_prim_rsy_vf, &
                             qL_prim_rsz_vf, qR_prim_rsz_vf

        type(vector_field), dimension(num_dims), intent(inout) :: qL_prim, qR_prim

        type(vector_field), intent(in) :: q_prim_qp

        type(vector_field), dimension(1:num_dims), &
            intent(inout) :: dqL_prim_dx_n, dqR_prim_dx_n, &
                             dqL_prim_dy_n, dqR_prim_dy_n, &
                             dqL_prim_dz_n, dqR_prim_dz_n

        type(vector_field), dimension(1), intent(inout) :: dq_prim_dx_qp, dq_prim_dy_qp, dq_prim_dz_qp
        type(int_bounds_info), intent(in) :: ix, iy, iz

        integer :: i, j, k, l

        do i = 1, num_dims

            iv%beg = mom_idx%beg; iv%end = mom_idx%end

            $:GPU_UPDATE(device='[iv]')

            call s_reconstruct_cell_boundary_values_visc( &
                q_prim_qp%vf(iv%beg:iv%end), &
                qL_prim_rsx_vf, qL_prim_rsy_vf, qL_prim_rsz_vf, &
                qR_prim_rsx_vf, qR_prim_rsy_vf, qR_prim_rsz_vf, &
                i, qL_prim(i)%vf(iv%beg:iv%end), qR_prim(i)%vf(iv%beg:iv%end), &
                ix, iy, iz)
        end do

        if (weno_Re_flux) then
            ! Compute velocity gradient at cell centers using scalar
            ! divergence theorem
            do i = 1, num_dims
                if (i == 1) then
                    call s_apply_scalar_divergence_theorem( &
                        qL_prim(i)%vf(iv%beg:iv%end), &
                        qR_prim(i)%vf(iv%beg:iv%end), &
                        dq_prim_dx_qp(1)%vf(iv%beg:iv%end), i, &
                        ix, iy, iz, iv, dx, m, buff_size)
                elseif (i == 2) then
                    call s_apply_scalar_divergence_theorem( &
                        qL_prim(i)%vf(iv%beg:iv%end), &
                        qR_prim(i)%vf(iv%beg:iv%end), &
                        dq_prim_dy_qp(1)%vf(iv%beg:iv%end), i, &
                        ix, iy, iz, iv, dy, n, buff_size)
                else
                    call s_apply_scalar_divergence_theorem( &
                        qL_prim(i)%vf(iv%beg:iv%end), &
                        qR_prim(i)%vf(iv%beg:iv%end), &
                        dq_prim_dz_qp(1)%vf(iv%beg:iv%end), i, &
                        ix, iy, iz, iv, dz, p, buff_size)
                end if
            end do

        else ! Compute velocity gradient at cell centers using finite differences

            iv%beg = mom_idx%beg; iv%end = mom_idx%end
            $:GPU_UPDATE(device='[iv]')

            is1_viscous = ix; is2_viscous = iy; is3_viscous = iz

            $:GPU_UPDATE(device='[is1_viscous,is2_viscous,is3_viscous]')

            #:call GPU_PARALLEL_LOOP(collapse=3)
                do l = is3_viscous%beg, is3_viscous%end
                    do k = iy%beg, iy%end
                        do j = is1_viscous%beg + 1, is1_viscous%end
                            $:GPU_LOOP(parallelism='[seq]')
                            do i = iv%beg, iv%end
                                dqL_prim_dx_n(1)%vf(i)%sf(j, k, l) = &
                                    (q_prim_qp%vf(i)%sf(j, k, l) - &
                                     q_prim_qp%vf(i)%sf(j - 1, k, l))/ &
                                    (x_cc(j) - x_cc(j - 1))
                            end do
                        end do
                    end do
                end do
            #:endcall GPU_PARALLEL_LOOP

            #:call GPU_PARALLEL_LOOP(collapse=3)
                do l = is3_viscous%beg, is3_viscous%end
                    do k = is2_viscous%beg, is2_viscous%end
                        do j = is1_viscous%beg, is1_viscous%end - 1
                            $:GPU_LOOP(parallelism='[seq]')
                            do i = iv%beg, iv%end
                                dqR_prim_dx_n(1)%vf(i)%sf(j, k, l) = &
                                    (q_prim_qp%vf(i)%sf(j + 1, k, l) - &
                                     q_prim_qp%vf(i)%sf(j, k, l))/ &
                                    (x_cc(j + 1) - x_cc(j))
                            end do
                        end do
                    end do
                end do
            #:endcall GPU_PARALLEL_LOOP

            if (n > 0) then

                #:call GPU_PARALLEL_LOOP(collapse=3)
                    do l = is3_viscous%beg, is3_viscous%end
                        do j = is2_viscous%beg + 1, is2_viscous%end
                            do k = is1_viscous%beg, is1_viscous%end
                                $:GPU_LOOP(parallelism='[seq]')
                                do i = iv%beg, iv%end
                                    dqL_prim_dy_n(2)%vf(i)%sf(k, j, l) = &
                                        (q_prim_qp%vf(i)%sf(k, j, l) - &
                                         q_prim_qp%vf(i)%sf(k, j - 1, l))/ &
                                        (y_cc(j) - y_cc(j - 1))
                                end do
                            end do
                        end do
                    end do
                #:endcall GPU_PARALLEL_LOOP

                #:call GPU_PARALLEL_LOOP(collapse=3)
                    do l = is3_viscous%beg, is3_viscous%end
                        do j = is2_viscous%beg, is2_viscous%end - 1
                            do k = is1_viscous%beg, is1_viscous%end
                                $:GPU_LOOP(parallelism='[seq]')
                                do i = iv%beg, iv%end
                                    dqR_prim_dy_n(2)%vf(i)%sf(k, j, l) = &
                                        (q_prim_qp%vf(i)%sf(k, j + 1, l) - &
                                         q_prim_qp%vf(i)%sf(k, j, l))/ &
                                        (y_cc(j + 1) - y_cc(j))
                                end do
                            end do
                        end do
                    end do
                #:endcall GPU_PARALLEL_LOOP

                #:call GPU_PARALLEL_LOOP(collapse=3)
                    do l = is3_viscous%beg, is3_viscous%end
                        do j = is2_viscous%beg + 1, is2_viscous%end
                            do k = is1_viscous%beg + 1, is1_viscous%end - 1
                                $:GPU_LOOP(parallelism='[seq]')
                                do i = iv%beg, iv%end
                                    dqL_prim_dx_n(2)%vf(i)%sf(k, j, l) = &
                                        (dqL_prim_dx_n(1)%vf(i)%sf(k, j, l) + &
                                         dqR_prim_dx_n(1)%vf(i)%sf(k, j, l) + &
                                         dqL_prim_dx_n(1)%vf(i)%sf(k, j - 1, l) + &
                                         dqR_prim_dx_n(1)%vf(i)%sf(k, j - 1, l))

                                    dqL_prim_dx_n(2)%vf(i)%sf(k, j, l) = 25.e-2_wp* &
                                                                         dqL_prim_dx_n(2)%vf(i)%sf(k, j, l)
                                end do
                            end do
                        end do
                    end do
                #:endcall GPU_PARALLEL_LOOP

                #:call GPU_PARALLEL_LOOP(collapse=3)
                    do l = is3_viscous%beg, is3_viscous%end
                        do j = is2_viscous%beg, is2_viscous%end - 1
                            do k = is1_viscous%beg + 1, is1_viscous%end - 1
                                $:GPU_LOOP(parallelism='[seq]')
                                do i = iv%beg, iv%end
                                    dqR_prim_dx_n(2)%vf(i)%sf(k, j, l) = &
                                        (dqL_prim_dx_n(1)%vf(i)%sf(k, j + 1, l) + &
                                         dqR_prim_dx_n(1)%vf(i)%sf(k, j + 1, l) + &
                                         dqL_prim_dx_n(1)%vf(i)%sf(k, j, l) + &
                                         dqR_prim_dx_n(1)%vf(i)%sf(k, j, l))

                                    dqR_prim_dx_n(2)%vf(i)%sf(k, j, l) = 25.e-2_wp* &
                                                                         dqR_prim_dx_n(2)%vf(i)%sf(k, j, l)

                                end do
                            end do
                        end do
                    end do
                #:endcall GPU_PARALLEL_LOOP

                #:call GPU_PARALLEL_LOOP(collapse=3)
                    do l = is3_viscous%beg, is3_viscous%end
                        do k = is2_viscous%beg + 1, is2_viscous%end - 1
                            do j = is1_viscous%beg + 1, is1_viscous%end
                                $:GPU_LOOP(parallelism='[seq]')
                                do i = iv%beg, iv%end
                                    dqL_prim_dy_n(1)%vf(i)%sf(j, k, l) = &
                                        (dqL_prim_dy_n(2)%vf(i)%sf(j, k, l) + &
                                         dqR_prim_dy_n(2)%vf(i)%sf(j, k, l) + &
                                         dqL_prim_dy_n(2)%vf(i)%sf(j - 1, k, l) + &
                                         dqR_prim_dy_n(2)%vf(i)%sf(j - 1, k, l))

                                    dqL_prim_dy_n(1)%vf(i)%sf(j, k, l) = 25.e-2_wp* &
                                                                         dqL_prim_dy_n(1)%vf(i)%sf(j, k, l)

                                end do
                            end do
                        end do
                    end do
                #:endcall GPU_PARALLEL_LOOP

                #:call GPU_PARALLEL_LOOP(collapse=3)
                    do l = is3_viscous%beg, is3_viscous%end
                        do k = is2_viscous%beg + 1, is2_viscous%end - 1
                            do j = is1_viscous%beg, is1_viscous%end - 1
                                $:GPU_LOOP(parallelism='[seq]')
                                do i = iv%beg, iv%end
                                    dqR_prim_dy_n(1)%vf(i)%sf(j, k, l) = &
                                        (dqL_prim_dy_n(2)%vf(i)%sf(j + 1, k, l) + &
                                         dqR_prim_dy_n(2)%vf(i)%sf(j + 1, k, l) + &
                                         dqL_prim_dy_n(2)%vf(i)%sf(j, k, l) + &
                                         dqR_prim_dy_n(2)%vf(i)%sf(j, k, l))

                                    dqR_prim_dy_n(1)%vf(i)%sf(j, k, l) = 25.e-2_wp* &
                                                                         dqR_prim_dy_n(1)%vf(i)%sf(j, k, l)

                                end do
                            end do
                        end do
                    end do
                #:endcall GPU_PARALLEL_LOOP

                if (p > 0) then

                    #:call GPU_PARALLEL_LOOP(collapse=3)
                        do j = is3_viscous%beg + 1, is3_viscous%end
                            do l = is2_viscous%beg, is2_viscous%end
                                do k = is1_viscous%beg, is1_viscous%end
                                    $:GPU_LOOP(parallelism='[seq]')
                                    do i = iv%beg, iv%end

                                        dqL_prim_dz_n(3)%vf(i)%sf(k, l, j) = &
                                            (q_prim_qp%vf(i)%sf(k, l, j) - &
                                             q_prim_qp%vf(i)%sf(k, l, j - 1))/ &
                                            (z_cc(j) - z_cc(j - 1))
                                    end do
                                end do
                            end do
                        end do
                    #:endcall GPU_PARALLEL_LOOP

                    #:call GPU_PARALLEL_LOOP(collapse=3)
                        do j = is3_viscous%beg, is3_viscous%end - 1
                            do l = is2_viscous%beg, is2_viscous%end
                                do k = is1_viscous%beg, is1_viscous%end
                                    $:GPU_LOOP(parallelism='[seq]')
                                    do i = iv%beg, iv%end

                                        dqR_prim_dz_n(3)%vf(i)%sf(k, l, j) = &
                                            (q_prim_qp%vf(i)%sf(k, l, j + 1) - &
                                             q_prim_qp%vf(i)%sf(k, l, j))/ &
                                            (z_cc(j + 1) - z_cc(j))
                                    end do
                                end do
                            end do
                        end do
                    #:endcall GPU_PARALLEL_LOOP

                    #:call GPU_PARALLEL_LOOP(collapse=3)
                        do l = is3_viscous%beg + 1, is3_viscous%end - 1
                            do k = is2_viscous%beg, is2_viscous%end
                                do j = is1_viscous%beg + 1, is1_viscous%end
                                    $:GPU_LOOP(parallelism='[seq]')
                                    do i = iv%beg, iv%end

                                        dqL_prim_dz_n(1)%vf(i)%sf(j, k, l) = &
                                            (dqL_prim_dz_n(3)%vf(i)%sf(j, k, l) + &
                                             dqR_prim_dz_n(3)%vf(i)%sf(j, k, l) + &
                                             dqL_prim_dz_n(3)%vf(i)%sf(j - 1, k, l) + &
                                             dqR_prim_dz_n(3)%vf(i)%sf(j - 1, k, l))

                                        dqL_prim_dz_n(1)%vf(i)%sf(j, k, l) = 25.e-2_wp* &
                                                                             dqL_prim_dz_n(1)%vf(i)%sf(j, k, l)

                                    end do
                                end do
                            end do
                        end do
                    #:endcall GPU_PARALLEL_LOOP

                    #:call GPU_PARALLEL_LOOP(collapse=3)
                        do l = is3_viscous%beg + 1, is3_viscous%end - 1
                            do k = is2_viscous%beg, is2_viscous%end
                                do j = is1_viscous%beg, is1_viscous%end - 1
                                    $:GPU_LOOP(parallelism='[seq]')
                                    do i = iv%beg, iv%end

                                        dqR_prim_dz_n(1)%vf(i)%sf(j, k, l) = &
                                            (dqL_prim_dz_n(3)%vf(i)%sf(j + 1, k, l) + &
                                             dqR_prim_dz_n(3)%vf(i)%sf(j + 1, k, l) + &
                                             dqL_prim_dz_n(3)%vf(i)%sf(j, k, l) + &
                                             dqR_prim_dz_n(3)%vf(i)%sf(j, k, l))

                                        dqR_prim_dz_n(1)%vf(i)%sf(j, k, l) = 25.e-2_wp* &
                                                                             dqR_prim_dz_n(1)%vf(i)%sf(j, k, l)

                                    end do
                                end do
                            end do
                        end do
                    #:endcall GPU_PARALLEL_LOOP

                    #:call GPU_PARALLEL_LOOP(collapse=3)
                        do l = is3_viscous%beg + 1, is3_viscous%end - 1
                            do j = is2_viscous%beg + 1, is2_viscous%end
                                do k = is1_viscous%beg, is1_viscous%end
                                    $:GPU_LOOP(parallelism='[seq]')
                                    do i = iv%beg, iv%end

                                        dqL_prim_dz_n(2)%vf(i)%sf(k, j, l) = &
                                            (dqL_prim_dz_n(3)%vf(i)%sf(k, j, l) + &
                                             dqR_prim_dz_n(3)%vf(i)%sf(k, j, l) + &
                                             dqL_prim_dz_n(3)%vf(i)%sf(k, j - 1, l) + &
                                             dqR_prim_dz_n(3)%vf(i)%sf(k, j - 1, l))

                                        dqL_prim_dz_n(2)%vf(i)%sf(k, j, l) = 25.e-2_wp* &
                                                                             dqL_prim_dz_n(2)%vf(i)%sf(k, j, l)

                                    end do
                                end do
                            end do
                        end do
                    #:endcall GPU_PARALLEL_LOOP

                    #:call GPU_PARALLEL_LOOP(collapse=3)
                        do l = is3_viscous%beg + 1, is3_viscous%end - 1
                            do j = is2_viscous%beg, is2_viscous%end - 1
                                do k = is1_viscous%beg, is1_viscous%end
                                    $:GPU_LOOP(parallelism='[seq]')
                                    do i = iv%beg, iv%end

                                        dqR_prim_dz_n(2)%vf(i)%sf(k, j, l) = &
                                            (dqL_prim_dz_n(3)%vf(i)%sf(k, j + 1, l) + &
                                             dqR_prim_dz_n(3)%vf(i)%sf(k, j + 1, l) + &
                                             dqL_prim_dz_n(3)%vf(i)%sf(k, j, l) + &
                                             dqR_prim_dz_n(3)%vf(i)%sf(k, j, l))

                                        dqR_prim_dz_n(2)%vf(i)%sf(k, j, l) = 25.e-2_wp* &
                                                                             dqR_prim_dz_n(2)%vf(i)%sf(k, j, l)

                                    end do
                                end do
                            end do
                        end do
                    #:endcall GPU_PARALLEL_LOOP

                    #:call GPU_PARALLEL_LOOP(collapse=3)
                        do j = is3_viscous%beg + 1, is3_viscous%end
                            do l = is2_viscous%beg + 1, is2_viscous%end - 1
                                do k = is1_viscous%beg, is1_viscous%end
                                    $:GPU_LOOP(parallelism='[seq]')
                                    do i = iv%beg, iv%end

                                        dqL_prim_dy_n(3)%vf(i)%sf(k, l, j) = &
                                            (dqL_prim_dy_n(2)%vf(i)%sf(k, l, j) + &
                                             dqR_prim_dy_n(2)%vf(i)%sf(k, l, j) + &
                                             dqL_prim_dy_n(2)%vf(i)%sf(k, l, j - 1) + &
                                             dqR_prim_dy_n(2)%vf(i)%sf(k, l, j - 1))

                                        dqL_prim_dy_n(3)%vf(i)%sf(k, l, j) = 25.e-2_wp* &
                                                                             dqL_prim_dy_n(3)%vf(i)%sf(k, l, j)

                                    end do
                                end do
                            end do
                        end do
                    #:endcall GPU_PARALLEL_LOOP

                    #:call GPU_PARALLEL_LOOP(collapse=3)
                        do j = is3_viscous%beg, is3_viscous%end - 1
                            do l = is2_viscous%beg + 1, is2_viscous%end - 1
                                do k = is1_viscous%beg, is1_viscous%end
                                    $:GPU_LOOP(parallelism='[seq]')
                                    do i = iv%beg, iv%end

                                        dqR_prim_dy_n(3)%vf(i)%sf(k, l, j) = &
                                            (dqL_prim_dy_n(2)%vf(i)%sf(k, l, j + 1) + &
                                             dqR_prim_dy_n(2)%vf(i)%sf(k, l, j + 1) + &
                                             dqL_prim_dy_n(2)%vf(i)%sf(k, l, j) + &
                                             dqR_prim_dy_n(2)%vf(i)%sf(k, l, j))

                                        dqR_prim_dy_n(3)%vf(i)%sf(k, l, j) = 25.e-2_wp* &
                                                                             dqR_prim_dy_n(3)%vf(i)%sf(k, l, j)

                                    end do
                                end do
                            end do
                        end do
                    #:endcall GPU_PARALLEL_LOOP
                    #:call GPU_PARALLEL_LOOP(collapse=3)
                        do j = is3_viscous%beg + 1, is3_viscous%end
                            do l = is2_viscous%beg, is2_viscous%end
                                do k = is1_viscous%beg + 1, is1_viscous%end - 1
                                    $:GPU_LOOP(parallelism='[seq]')
                                    do i = iv%beg, iv%end

                                        dqL_prim_dx_n(3)%vf(i)%sf(k, l, j) = &
                                            (dqL_prim_dx_n(1)%vf(i)%sf(k, l, j) + &
                                             dqR_prim_dx_n(1)%vf(i)%sf(k, l, j) + &
                                             dqL_prim_dx_n(1)%vf(i)%sf(k, l, j - 1) + &
                                             dqR_prim_dx_n(1)%vf(i)%sf(k, l, j - 1))

                                        dqL_prim_dx_n(3)%vf(i)%sf(k, l, j) = 25.e-2_wp* &
                                                                             dqL_prim_dx_n(3)%vf(i)%sf(k, l, j)

                                    end do
                                end do
                            end do
                        end do
                    #:endcall GPU_PARALLEL_LOOP
                    #:call GPU_PARALLEL_LOOP(collapse=3)
                        do j = is3_viscous%beg, is3_viscous%end - 1
                            do l = is2_viscous%beg, is2_viscous%end
                                do k = is1_viscous%beg + 1, is1_viscous%end - 1
                                    $:GPU_LOOP(parallelism='[seq]')
                                    do i = iv%beg, iv%end
                                        dqR_prim_dx_n(3)%vf(i)%sf(k, l, j) = &
                                            (dqL_prim_dx_n(1)%vf(i)%sf(k, l, j + 1) + &
                                             dqR_prim_dx_n(1)%vf(i)%sf(k, l, j + 1) + &
                                             dqL_prim_dx_n(1)%vf(i)%sf(k, l, j) + &
                                             dqR_prim_dx_n(1)%vf(i)%sf(k, l, j))

                                        dqR_prim_dx_n(3)%vf(i)%sf(k, l, j) = 25.e-2_wp* &
                                                                             dqR_prim_dx_n(3)%vf(i)%sf(k, l, j)

                                    end do
                                end do
                            end do
                        end do
                    #:endcall GPU_PARALLEL_LOOP

                    do i = iv%beg, iv%end
                        call s_compute_fd_gradient(q_prim_qp%vf(i), &
                                                   dq_prim_dx_qp(1)%vf(i), &
                                                   dq_prim_dy_qp(1)%vf(i), &
                                                   dq_prim_dz_qp(1)%vf(i))
                    end do

                else

                    do i = iv%beg, iv%end
                        call s_compute_fd_gradient(q_prim_qp%vf(i), &
                                                   dq_prim_dx_qp(1)%vf(i), &
                                                   dq_prim_dy_qp(1)%vf(i), &
                                                   dq_prim_dy_qp(1)%vf(i))
                    end do

                end if

            else

                do i = iv%beg, iv%end
                    call s_compute_fd_gradient(q_prim_qp%vf(i), &
                                               dq_prim_dx_qp(1)%vf(i), &
                                               dq_prim_dx_qp(1)%vf(i), &
                                               dq_prim_dx_qp(1)%vf(i))
                end do

            end if

        end if

    end subroutine s_get_viscous

    subroutine s_reconstruct_cell_boundary_values_visc(v_vf, vL_x, vL_y, vL_z, vR_x, vR_y, vR_z, &
                                                       norm_dir, vL_prim_vf, vR_prim_vf, ix, iy, iz)

        type(scalar_field), dimension(iv%beg:iv%end), intent(in) :: v_vf
        type(scalar_field), dimension(iv%beg:iv%end), intent(inout) :: vL_prim_vf, vR_prim_vf

        real(wp), dimension(idwbuff(1)%beg:, idwbuff(2)%beg:, idwbuff(3)%beg:, 1:), intent(inout) :: vL_x, vL_y, vL_z, vR_x, vR_y, vR_z
        integer, intent(in) :: norm_dir
        type(int_bounds_info), intent(in) :: ix, iy, iz

        integer :: recon_dir !< Coordinate direction of the WENO reconstruction

        integer :: i, j, k, l

        #:for SCHEME, TYPE in [('weno','WENO_TYPE'), ('muscl','MUSCL_TYPE')]
            if (recon_type == ${TYPE}$) then
                ! Reconstruction in s1-direction

                if (norm_dir == 1) then
                    is1_viscous = ix; is2_viscous = iy; is3_viscous = iz
                    recon_dir = 1; is1_viscous%beg = is1_viscous%beg + ${SCHEME}$_polyn
                    is1_viscous%end = is1_viscous%end - ${SCHEME}$_polyn

                elseif (norm_dir == 2) then
                    is1_viscous = iy; is2_viscous = ix; is3_viscous = iz
                    recon_dir = 2; is1_viscous%beg = is1_viscous%beg + ${SCHEME}$_polyn
                    is1_viscous%end = is1_viscous%end - ${SCHEME}$_polyn

                else
                    is1_viscous = iz; is2_viscous = iy; is3_viscous = ix
                    recon_dir = 3; is1_viscous%beg = is1_viscous%beg + ${SCHEME}$_polyn
                    is1_viscous%end = is1_viscous%end - ${SCHEME}$_polyn

                end if

                $:GPU_UPDATE(device='[is1_viscous, is2_viscous, is3_viscous, iv]')
                if (n > 0) then
                    if (p > 0) then
                        call s_${SCHEME}$ (v_vf(iv%beg:iv%end), &
                                           vL_x(:, :, :, iv%beg:iv%end), vL_y(:, :, :, iv%beg:iv%end), vL_z(:, :, :, iv%beg:iv%end), vR_x(:, :, :, iv%beg:iv%end), vR_y(:, :, :, iv%beg:iv%end), vR_z(:, :, :, iv%beg:iv%end), &
                                           recon_dir, &
                                           is1_viscous, is2_viscous, is3_viscous)
                    else
                        call s_${SCHEME}$ (v_vf(iv%beg:iv%end), &
                                           vL_x(:, :, :, iv%beg:iv%end), vL_y(:, :, :, iv%beg:iv%end), vL_z(:, :, :, :), vR_x(:, :, :, iv%beg:iv%end), vR_y(:, :, :, iv%beg:iv%end), vR_z(:, :, :, :), &
                                           recon_dir, &
                                           is1_viscous, is2_viscous, is3_viscous)
                    end if
                else
                    call s_${SCHEME}$ (v_vf(iv%beg:iv%end), &
                                       vL_x(:, :, :, iv%beg:iv%end), vL_y(:, :, :, :), vL_z(:, :, :, :), vR_x(:, :, :, iv%beg:iv%end), vR_y(:, :, :, :), vR_z(:, :, :, :), &
                                       recon_dir, &
                                       is1_viscous, is2_viscous, is3_viscous)
                end if

                if (viscous) then
                    if (weno_Re_flux) then
                        if (norm_dir == 2) then
<<<<<<< HEAD
                            #:call GPU_PARALLEL_LOOP(collapse=4)
                                do i = iv%beg, iv%end
                                    do l = is3_viscous%beg, is3_viscous%end
                                        do j = is1_viscous%beg, is1_viscous%end
                                            do k = is2_viscous%beg, is2_viscous%end
                                                vL_prim_vf(i)%sf(k, j, l) = vL_y(j, k, l, i)
                                                vR_prim_vf(i)%sf(k, j, l) = vR_y(j, k, l, i)
                                            end do
                                        end do
                                    end do
                                end do
                            #:endcall GPU_PARALLEL_LOOP
                        elseif (norm_dir == 3) then
                            #:call GPU_PARALLEL_LOOP(collapse=4)
                                do i = iv%beg, iv%end
                                    do j = is1_viscous%beg, is1_viscous%end
                                        do k = is2_viscous%beg, is2_viscous%end
                                            do l = is3_viscous%beg, is3_viscous%end
                                                vL_prim_vf(i)%sf(l, k, j) = vL_z(j, k, l, i)
                                                vR_prim_vf(i)%sf(l, k, j) = vR_z(j, k, l, i)
                                            end do
                                        end do
                                    end do
                                end do
                            #:endcall GPU_PARALLEL_LOOP
                        elseif (norm_dir == 1) then
                            #:call GPU_PARALLEL_LOOP(collapse=4)
                                do i = iv%beg, iv%end
                                    do l = is3_viscous%beg, is3_viscous%end
                                        do k = is2_viscous%beg, is2_viscous%end
                                            do j = is1_viscous%beg, is1_viscous%end
                                                vL_prim_vf(i)%sf(j, k, l) = vL_x(j, k, l, i)
                                                vR_prim_vf(i)%sf(j, k, l) = vR_x(j, k, l, i)
                                            end do
                                        end do
                                    end do
                                end do
                            #:endcall GPU_PARALLEL_LOOP
=======
                            $:GPU_PARALLEL_LOOP(collapse=4)
                            do i = iv%beg, iv%end
                                do l = is3_viscous%beg, is3_viscous%end
                                    do j = is1_viscous%beg, is1_viscous%end
                                        do k = is2_viscous%beg, is2_viscous%end
                                            vL_prim_vf(i)%sf(k, j, l) = vL_y(j, k, l, i)
                                            vR_prim_vf(i)%sf(k, j, l) = vR_y(j, k, l, i)
                                        end do
                                    end do
                                end do
                            end do
                        elseif (norm_dir == 3) then
                            $:GPU_PARALLEL_LOOP(collapse=4)
                            do i = iv%beg, iv%end
                                do j = is1_viscous%beg, is1_viscous%end
                                    do k = is2_viscous%beg, is2_viscous%end
                                        do l = is3_viscous%beg, is3_viscous%end
                                            vL_prim_vf(i)%sf(l, k, j) = vL_z(j, k, l, i)
                                            vR_prim_vf(i)%sf(l, k, j) = vR_z(j, k, l, i)
                                        end do
                                    end do
                                end do
                            end do
                        elseif (norm_dir == 1) then
                            $:GPU_PARALLEL_LOOP(collapse=4)
                            do i = iv%beg, iv%end
                                do l = is3_viscous%beg, is3_viscous%end
                                    do k = is2_viscous%beg, is2_viscous%end
                                        do j = is1_viscous%beg, is1_viscous%end
                                            vL_prim_vf(i)%sf(j, k, l) = vL_x(j, k, l, i)
                                            vR_prim_vf(i)%sf(j, k, l) = vR_x(j, k, l, i)
                                        end do
                                    end do
                                end do
                            end do
>>>>>>> 9fbc5661
                        end if
                    end if
                end if
            end if
        #:endfor
    end subroutine s_reconstruct_cell_boundary_values_visc

    subroutine s_reconstruct_cell_boundary_values_visc_deriv(v_vf, vL_x, vL_y, vL_z, vR_x, vR_y, vR_z, &
                                                             norm_dir, vL_prim_vf, vR_prim_vf, ix, iy, iz)
        type(scalar_field), dimension(iv%beg:iv%end), intent(in) :: v_vf
        real(wp), dimension(idwbuff(1)%beg:, idwbuff(2)%beg:, idwbuff(3)%beg:, iv%beg:), intent(inout) :: vL_x, vL_y, vL_z, vR_x, vR_y, vR_z
        type(scalar_field), dimension(iv%beg:iv%end), intent(inout) :: vL_prim_vf, vR_prim_vf
        type(int_bounds_info), intent(in) :: ix, iy, iz

        integer, intent(IN) :: norm_dir

        integer :: recon_dir !< Coordinate direction of the WENO reconstruction

        integer :: i, j, k, l
<<<<<<< HEAD

        #:for SCHEME, TYPE in [('weno','WENO_TYPE'), ('muscl','MUSCL_TYPE')]
            if (recon_type == ${TYPE}$) then
                ! Reconstruction in s1-direction

                if (norm_dir == 1) then
                    is1_viscous = ix; is2_viscous = iy; is3_viscous = iz
                    recon_dir = 1; is1_viscous%beg = is1_viscous%beg + ${SCHEME}$_polyn
                    is1_viscous%end = is1_viscous%end - ${SCHEME}$_polyn

                elseif (norm_dir == 2) then
                    is1_viscous = iy; is2_viscous = ix; is3_viscous = iz
                    recon_dir = 2; is1_viscous%beg = is1_viscous%beg + ${SCHEME}$_polyn
                    is1_viscous%end = is1_viscous%end - ${SCHEME}$_polyn

=======

        #:for SCHEME, TYPE in [('weno','WENO_TYPE'), ('muscl','MUSCL_TYPE')]
            if (recon_type == ${TYPE}$) then
                ! Reconstruction in s1-direction

                if (norm_dir == 1) then
                    is1_viscous = ix; is2_viscous = iy; is3_viscous = iz
                    recon_dir = 1; is1_viscous%beg = is1_viscous%beg + ${SCHEME}$_polyn
                    is1_viscous%end = is1_viscous%end - ${SCHEME}$_polyn

                elseif (norm_dir == 2) then
                    is1_viscous = iy; is2_viscous = ix; is3_viscous = iz
                    recon_dir = 2; is1_viscous%beg = is1_viscous%beg + ${SCHEME}$_polyn
                    is1_viscous%end = is1_viscous%end - ${SCHEME}$_polyn

>>>>>>> 9fbc5661
                else
                    is1_viscous = iz; is2_viscous = iy; is3_viscous = ix
                    recon_dir = 3; is1_viscous%beg = is1_viscous%beg + ${SCHEME}$_polyn
                    is1_viscous%end = is1_viscous%end - ${SCHEME}$_polyn

                end if
                $:GPU_UPDATE(device='[is1_viscous, is2_viscous, is3_viscous, iv]')
                if (n > 0) then
                    if (p > 0) then

                        call s_${SCHEME}$ (v_vf(iv%beg:iv%end), &
                                           vL_x(:, :, :, iv%beg:iv%end), vL_y(:, :, :, iv%beg:iv%end), vL_z(:, :, :, iv%beg:iv%end), vR_x(:, :, :, iv%beg:iv%end), vR_y(:, :, :, iv%beg:iv%end), vR_z(:, :, :, iv%beg:iv%end), &
                                           recon_dir, &
                                           is1_viscous, is2_viscous, is3_viscous)
                    else
                        call s_${SCHEME}$ (v_vf(iv%beg:iv%end), &
                                           vL_x(:, :, :, iv%beg:iv%end), vL_y(:, :, :, iv%beg:iv%end), vL_z(:, :, :, :), vR_x(:, :, :, iv%beg:iv%end), vR_y(:, :, :, iv%beg:iv%end), vR_z(:, :, :, :), &
                                           recon_dir, &
                                           is1_viscous, is2_viscous, is3_viscous)
                    end if
                else

                    call s_${SCHEME}$ (v_vf(iv%beg:iv%end), &
                                       vL_x(:, :, :, iv%beg:iv%end), vL_y(:, :, :, :), vL_z(:, :, :, :), vR_x(:, :, :, iv%beg:iv%end), vR_y(:, :, :, :), vR_z(:, :, :, :), &
                                       recon_dir, &
                                       is1_viscous, is2_viscous, is3_viscous)
                end if

                if (viscous) then
                    if (weno_Re_flux) then
                        if (norm_dir == 2) then
<<<<<<< HEAD
                            #:call GPU_PARALLEL_LOOP(collapse=4)
                                do i = iv%beg, iv%end
                                    do l = is3_viscous%beg, is3_viscous%end
                                        do j = is1_viscous%beg, is1_viscous%end
                                            do k = is2_viscous%beg, is2_viscous%end
                                                vL_prim_vf(i)%sf(k, j, l) = vL_y(j, k, l, i)
                                                vR_prim_vf(i)%sf(k, j, l) = vR_y(j, k, l, i)
                                            end do
                                        end do
                                    end do
                                end do
                            #:endcall GPU_PARALLEL_LOOP
                        elseif (norm_dir == 3) then
                            #:call GPU_PARALLEL_LOOP(collapse=4)
                                do i = iv%beg, iv%end
                                    do j = is1_viscous%beg, is1_viscous%end
                                        do k = is2_viscous%beg, is2_viscous%end
                                            do l = is3_viscous%beg, is3_viscous%end
                                                vL_prim_vf(i)%sf(l, k, j) = vL_z(j, k, l, i)
                                                vR_prim_vf(i)%sf(l, k, j) = vR_z(j, k, l, i)
                                            end do
                                        end do
                                    end do
                                end do
                            #:endcall GPU_PARALLEL_LOOP
                        elseif (norm_dir == 1) then
                            #:call GPU_PARALLEL_LOOP(collapse=4)
                                do i = iv%beg, iv%end
                                    do l = is3_viscous%beg, is3_viscous%end
                                        do k = is2_viscous%beg, is2_viscous%end
                                            do j = is1_viscous%beg, is1_viscous%end
                                                vL_prim_vf(i)%sf(j, k, l) = vL_x(j, k, l, i)
                                                vR_prim_vf(i)%sf(j, k, l) = vR_x(j, k, l, i)
                                            end do
                                        end do
                                    end do
                                end do
                            #:endcall GPU_PARALLEL_LOOP
=======
                            $:GPU_PARALLEL_LOOP(collapse=4)
                            do i = iv%beg, iv%end
                                do l = is3_viscous%beg, is3_viscous%end
                                    do j = is1_viscous%beg, is1_viscous%end
                                        do k = is2_viscous%beg, is2_viscous%end
                                            vL_prim_vf(i)%sf(k, j, l) = vL_y(j, k, l, i)
                                            vR_prim_vf(i)%sf(k, j, l) = vR_y(j, k, l, i)
                                        end do
                                    end do
                                end do
                            end do
                        elseif (norm_dir == 3) then
                            $:GPU_PARALLEL_LOOP(collapse=4)
                            do i = iv%beg, iv%end
                                do j = is1_viscous%beg, is1_viscous%end
                                    do k = is2_viscous%beg, is2_viscous%end
                                        do l = is3_viscous%beg, is3_viscous%end
                                            vL_prim_vf(i)%sf(l, k, j) = vL_z(j, k, l, i)
                                            vR_prim_vf(i)%sf(l, k, j) = vR_z(j, k, l, i)
                                        end do
                                    end do
                                end do
                            end do
                        elseif (norm_dir == 1) then
                            $:GPU_PARALLEL_LOOP(collapse=4)
                            do i = iv%beg, iv%end
                                do l = is3_viscous%beg, is3_viscous%end
                                    do k = is2_viscous%beg, is2_viscous%end
                                        do j = is1_viscous%beg, is1_viscous%end
                                            vL_prim_vf(i)%sf(j, k, l) = vL_x(j, k, l, i)
                                            vR_prim_vf(i)%sf(j, k, l) = vR_x(j, k, l, i)
                                        end do
                                    end do
                                end do
                            end do
>>>>>>> 9fbc5661
                        end if
                    end if
                end if
            end if

        #:endfor
    end subroutine s_reconstruct_cell_boundary_values_visc_deriv

    !>  The purpose of this subroutine is to employ the inputted
        !!      left and right cell-boundary integral-averaged variables
        !!      to compute the relevant cell-average first-order spatial
        !!      derivatives in the x-, y- or z-direction by means of the
        !!      scalar divergence theorem.
        !!  @param vL_vf Left cell-boundary integral averages
        !!  @param vR_vf Right cell-boundary integral averages
        !!  @param dv_ds_vf Cell-average first-order spatial derivatives
        !!  @param norm_dir Splitting coordinate direction
    subroutine s_apply_scalar_divergence_theorem(vL_vf, vR_vf, &
                                                 dv_ds_vf, &
                                                 norm_dir, &
                                                 ix, iy, iz, iv_in, &
                                                 dL, dim, buff_size_in)

        ! arrays of cell widths
        type(scalar_field), &
            dimension(iv%beg:iv%end), &
            intent(in) :: vL_vf, vR_vf

        type(scalar_field), &
            dimension(iv%beg:iv%end), &
            intent(inout) :: dv_ds_vf

        integer, intent(in) :: norm_dir
        type(int_bounds_info), intent(in) :: ix, iy, iz, iv_in
        integer, intent(in) :: dim, buff_size_in
        real(wp), dimension(-buff_size_in:dim + buff_size_in), intent(in) :: dL

        integer :: i, j, k, l !< Generic loop iterators

        is1_viscous = ix
        is2_viscous = iy
        is3_viscous = iz
        iv = iv_in

        $:GPU_UPDATE(device='[is1_viscous, is2_viscous, is3_viscous, iv]')

        ! First-Order Spatial Derivatives in x-direction
        if (norm_dir == 1) then

            ! A general application of the scalar divergence theorem that
            ! utilizes the left and right cell-boundary integral-averages,
            ! inside each cell, or an arithmetic mean of these two at the
            ! cell-boundaries, to calculate the cell-averaged first-order
            ! spatial derivatives inside the cell.

            #:call GPU_PARALLEL_LOOP(collapse=3)
                do l = is3_viscous%beg, is3_viscous%end
                    do k = is2_viscous%beg, is2_viscous%end
                        do j = is1_viscous%beg + 1, is1_viscous%end - 1
                            $:GPU_LOOP(parallelism='[seq]')
                            do i = iv%beg, iv%end
                                dv_ds_vf(i)%sf(j, k, l) = &
                                    1._wp/((1._wp + wa_flg)*dL(j)) &
                                    *(wa_flg*vL_vf(i)%sf(j + 1, k, l) &
                                      + vR_vf(i)%sf(j, k, l) &
                                      - vL_vf(i)%sf(j, k, l) &
                                      - wa_flg*vR_vf(i)%sf(j - 1, k, l))
                            end do
                        end do
                    end do
                end do
            #:endcall GPU_PARALLEL_LOOP

            ! END: First-Order Spatial Derivatives in x-direction

            ! First-Order Spatial Derivatives in y-direction
        elseif (norm_dir == 2) then

            ! A general application of the scalar divergence theorem that
            ! utilizes the left and right cell-boundary integral-averages,
            ! inside each cell, or an arithmetic mean of these two at the
            ! cell-boundaries, to calculate the cell-averaged first-order
            ! spatial derivatives inside the cell.

            #:call GPU_PARALLEL_LOOP(collapse=3)
                do l = is3_viscous%beg, is3_viscous%end
                    do k = is2_viscous%beg + 1, is2_viscous%end - 1
                        do j = is1_viscous%beg, is1_viscous%end
                            $:GPU_LOOP(parallelism='[seq]')
                            do i = iv%beg, iv%end
                                dv_ds_vf(i)%sf(j, k, l) = &
                                    1._wp/((1._wp + wa_flg)*dL(k)) &
                                    *(wa_flg*vL_vf(i)%sf(j, k + 1, l) &
                                      + vR_vf(i)%sf(j, k, l) &
                                      - vL_vf(i)%sf(j, k, l) &
                                      - wa_flg*vR_vf(i)%sf(j, k - 1, l))
                            end do
                        end do
                    end do
                end do
            #:endcall GPU_PARALLEL_LOOP

            ! END: First-Order Spatial Derivatives in y-direction

            ! First-Order Spatial Derivatives in z-direction
        else

            ! A general application of the scalar divergence theorem that
            ! utilizes the left and right cell-boundary integral-averages,
            ! inside each cell, or an arithmetic mean of these two at the
            ! cell-boundaries, to calculate the cell-averaged first-order
            ! spatial derivatives inside the cell.

            #:call GPU_PARALLEL_LOOP(collapse=3)
                do l = is3_viscous%beg + 1, is3_viscous%end - 1
                    do k = is2_viscous%beg, is2_viscous%end
                        do j = is1_viscous%beg, is1_viscous%end
                            $:GPU_LOOP(parallelism='[seq]')
                            do i = iv%beg, iv%end
                                dv_ds_vf(i)%sf(j, k, l) = &
                                    1._wp/((1._wp + wa_flg)*dL(l)) &
                                    *(wa_flg*vL_vf(i)%sf(j, k, l + 1) &
                                      + vR_vf(i)%sf(j, k, l) &
                                      - vL_vf(i)%sf(j, k, l) &
                                      - wa_flg*vR_vf(i)%sf(j, k, l - 1))
                            end do
                        end do
                    end do
                end do
            #:endcall GPU_PARALLEL_LOOP

        end if
        ! END: First-Order Spatial Derivatives in z-direction

    end subroutine s_apply_scalar_divergence_theorem

    !>  Computes the scalar gradient fields via finite differences
        !!  @param var Variable to compute derivative of
        !!  @param grad_x First coordinate direction component of the derivative
        !!  @param grad_y Second coordinate direction component of the derivative
        !!  @param grad_z Third coordinate direction component of the derivative
        !!  @param norm Norm of the gradient vector
    subroutine s_compute_fd_gradient(var, grad_x, grad_y, grad_z)

        type(scalar_field), intent(in) :: var
        type(scalar_field), intent(inout) :: grad_x
        type(scalar_field), intent(inout) :: grad_y
        type(scalar_field), intent(inout) :: grad_z
        type(int_bounds_info) :: ix, iy, iz

        integer :: j, k, l !< Generic loop iterators

        ix%beg = 1 - buff_size; ix%end = m + buff_size - 1
        if (n > 0) then
            iy%beg = 1 - buff_size; iy%end = n + buff_size - 1
        else
            iy%beg = 0; iy%end = 0
        end if

        if (p > 0) then
            iz%beg = 1 - buff_size; iz%end = p + buff_size - 1
        else
            iz%beg = 0; iz%end = 0
        end if

        is1_viscous = ix; is2_viscous = iy; is3_viscous = iz

        $:GPU_UPDATE(device='[is1_viscous,is2_viscous,is3_viscous]')

        #:call GPU_PARALLEL_LOOP(collapse=3)
            do l = is3_viscous%beg, is3_viscous%end
                do k = is2_viscous%beg, is2_viscous%end
                    do j = is1_viscous%beg, is1_viscous%end
                        grad_x%sf(j, k, l) = &
                            (var%sf(j + 1, k, l) - var%sf(j - 1, k, l))/ &
                            (x_cc(j + 1) - x_cc(j - 1))
                    end do
                end do
            end do
        #:endcall GPU_PARALLEL_LOOP

        if (n > 0) then
            #:call GPU_PARALLEL_LOOP(collapse=3)
                do l = is3_viscous%beg, is3_viscous%end
                    do k = is2_viscous%beg, is2_viscous%end
                        do j = is1_viscous%beg, is1_viscous%end
                            grad_y%sf(j, k, l) = &
                                (var%sf(j, k + 1, l) - var%sf(j, k - 1, l))/ &
                                (y_cc(k + 1) - y_cc(k - 1))
                        end do
                    end do
                end do
            #:endcall GPU_PARALLEL_LOOP
        end if

        if (p > 0) then
            #:call GPU_PARALLEL_LOOP(collapse=3)
                do l = is3_viscous%beg, is3_viscous%end
                    do k = is2_viscous%beg, is2_viscous%end
                        do j = is1_viscous%beg, is1_viscous%end
                            grad_z%sf(j, k, l) = &
                                (var%sf(j, k, l + 1) - var%sf(j, k, l - 1))/ &
                                (z_cc(l + 1) - z_cc(l - 1))
                        end do
                    end do
                end do
            #:endcall GPU_PARALLEL_LOOP
        end if

        #:call GPU_PARALLEL_LOOP(collapse=2)
            do l = idwbuff(3)%beg, idwbuff(3)%end
                do k = idwbuff(2)%beg, idwbuff(2)%end
                    grad_x%sf(idwbuff(1)%beg, k, l) = &
                        (-3._wp*var%sf(idwbuff(1)%beg, k, l) + 4._wp*var%sf(idwbuff(1)%beg + 1, k, l) - var%sf(idwbuff(1)%beg + 2, k, l))/ &
                        (x_cc(idwbuff(1)%beg + 2) - x_cc(idwbuff(1)%beg))
                    grad_x%sf(idwbuff(1)%end, k, l) = &
                        (+3._wp*var%sf(idwbuff(1)%end, k, l) - 4._wp*var%sf(idwbuff(1)%end - 1, k, l) + var%sf(idwbuff(1)%end - 2, k, l))/ &
                        (x_cc(idwbuff(1)%end) - x_cc(idwbuff(1)%end - 2))
                end do
            end do
        #:endcall GPU_PARALLEL_LOOP
        if (n > 0) then
            #:call GPU_PARALLEL_LOOP(collapse=2)
                do l = idwbuff(3)%beg, idwbuff(3)%end
                    do j = idwbuff(1)%beg, idwbuff(1)%end
                        grad_y%sf(j, idwbuff(2)%beg, l) = &
                            (-3._wp*var%sf(j, idwbuff(2)%beg, l) + 4._wp*var%sf(j, idwbuff(2)%beg + 1, l) - var%sf(j, idwbuff(2)%beg + 2, l))/ &
                            (y_cc(idwbuff(2)%beg + 2) - y_cc(idwbuff(2)%beg))
                        grad_y%sf(j, idwbuff(2)%end, l) = &
                            (+3._wp*var%sf(j, idwbuff(2)%end, l) - 4._wp*var%sf(j, idwbuff(2)%end - 1, l) + var%sf(j, idwbuff(2)%end - 2, l))/ &
                            (y_cc(idwbuff(2)%end) - y_cc(idwbuff(2)%end - 2))
                    end do
                end do
            #:endcall GPU_PARALLEL_LOOP
            if (p > 0) then
                #:call GPU_PARALLEL_LOOP(collapse=2)
                    do k = idwbuff(2)%beg, idwbuff(2)%end
                        do j = idwbuff(1)%beg, idwbuff(1)%end
                            grad_z%sf(j, k, idwbuff(3)%beg) = &
                                (-3._wp*var%sf(j, k, idwbuff(3)%beg) + 4._wp*var%sf(j, k, idwbuff(3)%beg + 1) - var%sf(j, k, idwbuff(3)%beg + 2))/ &
                                (z_cc(idwbuff(3)%beg + 2) - z_cc(is3_viscous%beg))
                            grad_z%sf(j, k, idwbuff(3)%end) = &
                                (+3._wp*var%sf(j, k, idwbuff(3)%end) - 4._wp*var%sf(j, k, idwbuff(3)%end - 1) + var%sf(j, k, idwbuff(3)%end - 2))/ &
                                (z_cc(idwbuff(3)%end) - z_cc(idwbuff(3)%end - 2))
                        end do
                    end do
                #:endcall GPU_PARALLEL_LOOP
            end if
        end if

        if (bc_x%beg <= BC_GHOST_EXTRAP) then
            #:call GPU_PARALLEL_LOOP(collapse=2)
                do l = idwbuff(3)%beg, idwbuff(3)%end
                    do k = idwbuff(2)%beg, idwbuff(2)%end
                        grad_x%sf(0, k, l) = (-3._wp*var%sf(0, k, l) + 4._wp*var%sf(1, k, l) - var%sf(2, k, l))/ &
                                             (x_cc(2) - x_cc(0))
                    end do
                end do
            #:endcall GPU_PARALLEL_LOOP
        end if
        if (bc_x%end <= BC_GHOST_EXTRAP) then
            #:call GPU_PARALLEL_LOOP(collapse=2)
                do l = idwbuff(3)%beg, idwbuff(3)%end
                    do k = idwbuff(2)%beg, idwbuff(2)%end
                        grad_x%sf(m, k, l) = (3._wp*var%sf(m, k, l) - 4._wp*var%sf(m - 1, k, l) + var%sf(m - 2, k, l))/ &
                                             (x_cc(m) - x_cc(m - 2))
                    end do
                end do
            #:endcall GPU_PARALLEL_LOOP
        end if
        if (n > 0) then
            if (bc_y%beg <= BC_GHOST_EXTRAP .and. bc_y%beg /= BC_NULL) then
                #:call GPU_PARALLEL_LOOP(collapse=2)
                    do l = idwbuff(3)%beg, idwbuff(3)%end
                        do j = idwbuff(1)%beg, idwbuff(1)%end
                            grad_y%sf(j, 0, l) = (-3._wp*var%sf(j, 0, l) + 4._wp*var%sf(j, 1, l) - var%sf(j, 2, l))/ &
                                                 (y_cc(2) - y_cc(0))
                        end do
                    end do
                #:endcall GPU_PARALLEL_LOOP
            end if
            if (bc_y%end <= BC_GHOST_EXTRAP) then
                #:call GPU_PARALLEL_LOOP(collapse=2)
                    do l = idwbuff(3)%beg, idwbuff(3)%end
                        do j = idwbuff(1)%beg, idwbuff(1)%end
                            grad_y%sf(j, n, l) = (3._wp*var%sf(j, n, l) - 4._wp*var%sf(j, n - 1, l) + var%sf(j, n - 2, l))/ &
                                                 (y_cc(n) - y_cc(n - 2))
                        end do
                    end do
                #:endcall GPU_PARALLEL_LOOP
            end if
            if (p > 0) then
                if (bc_z%beg <= BC_GHOST_EXTRAP) then
                    #:call GPU_PARALLEL_LOOP(collapse=2)
                        do k = idwbuff(2)%beg, idwbuff(2)%end
                            do j = idwbuff(1)%beg, idwbuff(1)%end
                                grad_z%sf(j, k, 0) = &
                                    (-3._wp*var%sf(j, k, 0) + 4._wp*var%sf(j, k, 1) - var%sf(j, k, 2))/ &
                                    (z_cc(2) - z_cc(0))
                            end do
                        end do
                    #:endcall GPU_PARALLEL_LOOP
                end if
                if (bc_z%end <= BC_GHOST_EXTRAP) then
                    #:call GPU_PARALLEL_LOOP(collapse=2)
                        do k = idwbuff(2)%beg, idwbuff(2)%end
                            do j = idwbuff(1)%beg, idwbuff(1)%end
                                grad_z%sf(j, k, p) = &
                                    (3._wp*var%sf(j, k, p) - 4._wp*var%sf(j, k, p - 1) + var%sf(j, k, p - 2))/ &
                                    (z_cc(p) - z_cc(p - 2))
                            end do
                        end do
                    #:endcall GPU_PARALLEL_LOOP
                end if
            end if
        end if

    end subroutine s_compute_fd_gradient

    impure subroutine s_finalize_viscous_module()

        @:DEALLOCATE(Res_viscous)

    end subroutine s_finalize_viscous_module

end module m_viscous<|MERGE_RESOLUTION|>--- conflicted
+++ resolved
@@ -1047,7 +1047,6 @@
                 if (viscous) then
                     if (weno_Re_flux) then
                         if (norm_dir == 2) then
-<<<<<<< HEAD
                             #:call GPU_PARALLEL_LOOP(collapse=4)
                                 do i = iv%beg, iv%end
                                     do l = is3_viscous%beg, is3_viscous%end
@@ -1086,43 +1085,6 @@
                                     end do
                                 end do
                             #:endcall GPU_PARALLEL_LOOP
-=======
-                            $:GPU_PARALLEL_LOOP(collapse=4)
-                            do i = iv%beg, iv%end
-                                do l = is3_viscous%beg, is3_viscous%end
-                                    do j = is1_viscous%beg, is1_viscous%end
-                                        do k = is2_viscous%beg, is2_viscous%end
-                                            vL_prim_vf(i)%sf(k, j, l) = vL_y(j, k, l, i)
-                                            vR_prim_vf(i)%sf(k, j, l) = vR_y(j, k, l, i)
-                                        end do
-                                    end do
-                                end do
-                            end do
-                        elseif (norm_dir == 3) then
-                            $:GPU_PARALLEL_LOOP(collapse=4)
-                            do i = iv%beg, iv%end
-                                do j = is1_viscous%beg, is1_viscous%end
-                                    do k = is2_viscous%beg, is2_viscous%end
-                                        do l = is3_viscous%beg, is3_viscous%end
-                                            vL_prim_vf(i)%sf(l, k, j) = vL_z(j, k, l, i)
-                                            vR_prim_vf(i)%sf(l, k, j) = vR_z(j, k, l, i)
-                                        end do
-                                    end do
-                                end do
-                            end do
-                        elseif (norm_dir == 1) then
-                            $:GPU_PARALLEL_LOOP(collapse=4)
-                            do i = iv%beg, iv%end
-                                do l = is3_viscous%beg, is3_viscous%end
-                                    do k = is2_viscous%beg, is2_viscous%end
-                                        do j = is1_viscous%beg, is1_viscous%end
-                                            vL_prim_vf(i)%sf(j, k, l) = vL_x(j, k, l, i)
-                                            vR_prim_vf(i)%sf(j, k, l) = vR_x(j, k, l, i)
-                                        end do
-                                    end do
-                                end do
-                            end do
->>>>>>> 9fbc5661
                         end if
                     end if
                 end if
@@ -1142,8 +1104,6 @@
         integer :: recon_dir !< Coordinate direction of the WENO reconstruction
 
         integer :: i, j, k, l
-<<<<<<< HEAD
-
         #:for SCHEME, TYPE in [('weno','WENO_TYPE'), ('muscl','MUSCL_TYPE')]
             if (recon_type == ${TYPE}$) then
                 ! Reconstruction in s1-direction
@@ -1158,23 +1118,6 @@
                     recon_dir = 2; is1_viscous%beg = is1_viscous%beg + ${SCHEME}$_polyn
                     is1_viscous%end = is1_viscous%end - ${SCHEME}$_polyn
 
-=======
-
-        #:for SCHEME, TYPE in [('weno','WENO_TYPE'), ('muscl','MUSCL_TYPE')]
-            if (recon_type == ${TYPE}$) then
-                ! Reconstruction in s1-direction
-
-                if (norm_dir == 1) then
-                    is1_viscous = ix; is2_viscous = iy; is3_viscous = iz
-                    recon_dir = 1; is1_viscous%beg = is1_viscous%beg + ${SCHEME}$_polyn
-                    is1_viscous%end = is1_viscous%end - ${SCHEME}$_polyn
-
-                elseif (norm_dir == 2) then
-                    is1_viscous = iy; is2_viscous = ix; is3_viscous = iz
-                    recon_dir = 2; is1_viscous%beg = is1_viscous%beg + ${SCHEME}$_polyn
-                    is1_viscous%end = is1_viscous%end - ${SCHEME}$_polyn
-
->>>>>>> 9fbc5661
                 else
                     is1_viscous = iz; is2_viscous = iy; is3_viscous = ix
                     recon_dir = 3; is1_viscous%beg = is1_viscous%beg + ${SCHEME}$_polyn
@@ -1206,7 +1149,6 @@
                 if (viscous) then
                     if (weno_Re_flux) then
                         if (norm_dir == 2) then
-<<<<<<< HEAD
                             #:call GPU_PARALLEL_LOOP(collapse=4)
                                 do i = iv%beg, iv%end
                                     do l = is3_viscous%beg, is3_viscous%end
@@ -1245,43 +1187,6 @@
                                     end do
                                 end do
                             #:endcall GPU_PARALLEL_LOOP
-=======
-                            $:GPU_PARALLEL_LOOP(collapse=4)
-                            do i = iv%beg, iv%end
-                                do l = is3_viscous%beg, is3_viscous%end
-                                    do j = is1_viscous%beg, is1_viscous%end
-                                        do k = is2_viscous%beg, is2_viscous%end
-                                            vL_prim_vf(i)%sf(k, j, l) = vL_y(j, k, l, i)
-                                            vR_prim_vf(i)%sf(k, j, l) = vR_y(j, k, l, i)
-                                        end do
-                                    end do
-                                end do
-                            end do
-                        elseif (norm_dir == 3) then
-                            $:GPU_PARALLEL_LOOP(collapse=4)
-                            do i = iv%beg, iv%end
-                                do j = is1_viscous%beg, is1_viscous%end
-                                    do k = is2_viscous%beg, is2_viscous%end
-                                        do l = is3_viscous%beg, is3_viscous%end
-                                            vL_prim_vf(i)%sf(l, k, j) = vL_z(j, k, l, i)
-                                            vR_prim_vf(i)%sf(l, k, j) = vR_z(j, k, l, i)
-                                        end do
-                                    end do
-                                end do
-                            end do
-                        elseif (norm_dir == 1) then
-                            $:GPU_PARALLEL_LOOP(collapse=4)
-                            do i = iv%beg, iv%end
-                                do l = is3_viscous%beg, is3_viscous%end
-                                    do k = is2_viscous%beg, is2_viscous%end
-                                        do j = is1_viscous%beg, is1_viscous%end
-                                            vL_prim_vf(i)%sf(j, k, l) = vL_x(j, k, l, i)
-                                            vR_prim_vf(i)%sf(j, k, l) = vR_x(j, k, l, i)
-                                        end do
-                                    end do
-                                end do
-                            end do
->>>>>>> 9fbc5661
                         end if
                     end if
                 end if
