--- conflicted
+++ resolved
@@ -549,31 +549,19 @@
                         qL_prim(i)%vf(iv%beg:iv%end), &
                         qR_prim(i)%vf(iv%beg:iv%end), &
                         dq_prim_dx_qp%vf(iv%beg:iv%end), i, &
-<<<<<<< HEAD
                         ix, iy, iz, iv, dx, m, buff_size)
-=======
-                        ix, iy, iz, dx, dy, dz, buff_size)
->>>>>>> 1e36868b
                 elseif (i == 2) then
                     call s_apply_scalar_divergence_theorem( &
                         qL_prim(i)%vf(iv%beg:iv%end), &
                         qR_prim(i)%vf(iv%beg:iv%end), &
                         dq_prim_dy_qp%vf(iv%beg:iv%end), i, &
-<<<<<<< HEAD
                         ix, iy, iz, iv, dy, n, buff_size)
-=======
-                        ix, iy, iz, dx, dy, dz, buff_size)
->>>>>>> 1e36868b
                 else
                     call s_apply_scalar_divergence_theorem( &
                         qL_prim(i)%vf(iv%beg:iv%end), &
                         qR_prim(i)%vf(iv%beg:iv%end), &
                         dq_prim_dz_qp%vf(iv%beg:iv%end), i, &
-<<<<<<< HEAD
                         ix, iy, iz, iv, dz, p, buff_size)
-=======
-                        ix, iy, iz, dx, dy, dz, buff_size)
->>>>>>> 1e36868b
                 end if
             end do
 
@@ -1177,27 +1165,14 @@
     subroutine s_apply_scalar_divergence_theorem(vL_vf, vR_vf, & ! --------
                                                  dv_ds_vf, &
                                                  norm_dir, &
-<<<<<<< HEAD
                                                  ix, iy, iz, iv, &
                                                  dL, dim, buff_size)
-=======
-                                                 ix, iy, iz, &
-                                                 dxL, dyL, dzL, buff_size_in)
->>>>>>> 1e36868b
-
-        type(int_bounds_info) :: ix, iy, iz
+
+        type(int_bounds_info) :: ix, iy, iz, iv
             
-<<<<<<< HEAD
         integer :: buff_size, dim
 
         real(kind(0d0)), dimension(-buff_size:dim + buff_size) :: dL
-=======
-        integer :: buff_size_in
-
-        real(kind(0d0)), dimension(-buff_size_in:m + buff_size_in) :: dxL
-        real(kind(0d0)), dimension(-buff_size_in:n + buff_size_in) :: dyL
-        real(kind(0d0)), dimension(-buff_size_in:p + buff_size_in) :: dzL
->>>>>>> 1e36868b
         ! arrays of cell widths
 
         type(scalar_field), &
@@ -1310,28 +1285,28 @@
         !!  @param grad_z Third coordinate direction component of the derivative
         !!  @param norm Norm of the gradient vector
     subroutine s_compute_fd_gradient(var, grad_x, grad_y, grad_z, &
-                                     ix, iy, iz, buff_size_in)
+                                     ix, iy, iz, buff_size)
 
         type(scalar_field), intent(IN) :: var
         type(scalar_field), intent(INOUT) :: grad_x
         type(scalar_field), intent(INOUT) :: grad_y
         type(scalar_field), intent(INOUT) :: grad_z
 
-        integer, intent(IN) :: buff_size_in
+        integer, intent(IN) :: buff_size
 
         integer :: j, k, l !< Generic loop iterators
 
         type(int_bounds_info) :: ix, iy, iz
 
-        ix%beg = -buff_size_in; ix%end = m + buff_size_in; 
+        ix%beg = -buff_size; ix%end = m + buff_size; 
         if (n > 0) then
-            iy%beg = -buff_size_in; iy%end = n + buff_size_in
+            iy%beg = -buff_size; iy%end = n + buff_size
         else
             iy%beg = -1; iy%end = 1
         end if
 
         if (p > 0) then
-            iz%beg = -buff_size_in; iz%end = p + buff_size_in
+            iz%beg = -buff_size; iz%end = p + buff_size
         else
             iz%beg = -1; iz%end = 1
         end if
@@ -1375,15 +1350,15 @@
             end do
         end if
 
-        ix%beg = -buff_size_in; ix%end = m + buff_size_in; 
+        ix%beg = -buff_size; ix%end = m + buff_size; 
         if (n > 0) then
-            iy%beg = -buff_size_in; iy%end = n + buff_size_in
+            iy%beg = -buff_size; iy%end = n + buff_size
         else
             iy%beg = 0; iy%end = 0
         end if
 
         if (p > 0) then
-            iz%beg = -buff_size_in; iz%end = p + buff_size_in
+            iz%beg = -buff_size; iz%end = p + buff_size
         else
             iz%beg = 0; iz%end = 0
         end if
