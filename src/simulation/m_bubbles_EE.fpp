--- conflicted
+++ resolved
@@ -251,51 +251,7 @@
                         myR = q_prim_vf(rs(q))%sf(j, k, l)
                         myV = q_prim_vf(vs(q))%sf(j, k, l)
 
-<<<<<<< HEAD
                         if (alf < small_alf) then
-=======
-                        if (.not. polytropic) then
-                            pb_local = q_prim_vf(ps(q))%sf(j, k, l)
-                            mv_local = q_prim_vf(ms(q))%sf(j, k, l)
-                            call s_bwproperty(pb_local, q, chi_vw, k_mw, rho_mw)
-                            call s_vflux(myR, myV, pb_local, mv_local, q, vflux)
-                            pbdot = f_bpres_dot(vflux, myR, myV, pb_local, mv_local, q)
-
-                            bub_p_src(j, k, l, q) = nbub*pbdot
-                            bub_m_src(j, k, l, q) = nbub*vflux*4._wp*pi*(myR**2._wp)
-                        else
-                            pb_local = 0._wp; mv_local = 0._wp; vflux = 0._wp; pbdot = 0._wp
-                        end if
-
-                        ! Adaptive time stepping
-                        adap_dt_stop = 0
-
-                        if (adap_dt) then
-
-                            my_divu = real(divu_in%sf(j, k, l), kind=wp)
-                            call s_advance_step(myRho, myP, myR, myV, R0(q), &
-                                                pb_local, pbdot, alf, n_tait, B_tait, &
-                                                bub_adv_src(j, k, l), my_divu, &
-                                                dmBub_id, dmMass_v, dmMass_n, dmBeta_c, &
-                                                dmBeta_t, dmCson, adap_dt_stop)
-
-                            q_cons_vf(rs(q))%sf(j, k, l) = nbub*myR
-                            q_cons_vf(vs(q))%sf(j, k, l) = nbub*myV
-
-                        else
-                            my_divu = real(divu_in%sf(j, k, l), kind=wp)
-                            rddot = f_rddot(myRho, myP, myR, myV, R0(q), &
-                                            pb_local, pbdot, alf, n_tait, B_tait, &
-                                            bub_adv_src(j, k, l), my_divu, &
-                                            dmCson)
-                            bub_v_src(j, k, l, q) = nbub*rddot
-                            bub_r_src(j, k, l, q) = q_cons_vf(vs(q))%sf(j, k, l)
-                        end if
-
-                        adap_dt_stop_max = max(adap_dt_stop_max, adap_dt_stop)
-
-                        if (alf < 1.e-11_wp) then
->>>>>>> 76d6a5c9
                             bub_adv_src(j, k, l) = 0._wp
                             bub_r_src(j, k, l, q) = 0._wp
                             bub_v_src(j, k, l, q) = 0._wp
