--- conflicted
+++ resolved
@@ -261,22 +261,6 @@
         !!  @param t_step Current time step
     subroutine s_write_run_time_information(q_prim_vf, t_step)
 
-<<<<<<< HEAD
-        type(scalar_field), dimension(sys_size), intent(IN) :: q_prim_vf
-        integer, intent(IN) :: t_step
-
-        real(kind(0d0)) :: rho        !< Cell-avg. density
-        real(kind(0d0)), dimension(num_dims) :: vel        !< Cell-avg. velocity
-        real(kind(0d0)) :: vel_sum    !< Cell-avg. velocity sum
-        real(kind(0d0)) :: pres       !< Cell-avg. pressure
-        real(kind(0d0)), dimension(num_fluids) :: alpha      !< Cell-avg. volume fraction
-        real(kind(0d0)) :: gamma      !< Cell-avg. sp. heat ratio
-        real(kind(0d0)) :: pi_inf     !< Cell-avg. liquid stiffness function
-        real(kind(0d0)) :: qv         !< Cell-avg. internal energy reference value
-        real(kind(0d0)) :: c          !< Cell-avg. sound speed
-        real(kind(0d0)) :: H          !< Cell-avg. enthalpy
-        real(kind(0d0)), dimension(2) :: Re         !< Cell-avg. Reynolds numbers
-=======
         type(scalar_field), dimension(sys_size), intent(in) :: q_prim_vf
         integer, intent(in) :: t_step
 
@@ -287,10 +271,10 @@
         real(wp), dimension(num_fluids) :: alpha      !< Cell-avg. volume fraction
         real(wp) :: gamma      !< Cell-avg. sp. heat ratio
         real(wp) :: pi_inf     !< Cell-avg. liquid stiffness function
+        real(wp) :: qv         !< Cell-avg. internal energy reference value
         real(wp) :: c          !< Cell-avg. sound speed
         real(wp) :: H          !< Cell-avg. enthalpy
         real(wp), dimension(2) :: Re         !< Cell-avg. Reynolds numbers
->>>>>>> bae121f7
         integer :: j, k, l
 
         ! Computing Stability Criteria at Current Time-step
@@ -298,14 +282,8 @@
         do l = 0, p
             do k = 0, n
                 do j = 0, m
-<<<<<<< HEAD
                     call s_compute_enthalpy(q_prim_vf, pres, rho, gamma, pi_inf, Re, H, alpha, vel, vel_sum, qv, j, k, l)
-                    call s_compute_speed_of_sound(pres, rho, gamma, pi_inf, H, alpha, vel_sum, 0d0, c, qv)
-=======
-                    call s_compute_enthalpy(q_prim_vf, pres, rho, gamma, pi_inf, Re, H, alpha, vel, vel_sum, j, k, l)
-
-                    call s_compute_speed_of_sound(pres, rho, gamma, pi_inf, H, alpha, vel_sum, 0._wp, c)
->>>>>>> bae121f7
+                    call s_compute_speed_of_sound(pres, rho, gamma, pi_inf, H, alpha, vel_sum, 0._wp, c, qv)
 
                     if (viscous) then
                         call s_compute_stability_from_dt(vel, c, rho, Re, j, k, l, icfl_sf, vcfl_sf, Rc_sf)
@@ -1258,11 +1236,7 @@
 
                     ! Compute mixture sound Speed
                     call s_compute_speed_of_sound(pres, rho, gamma, pi_inf, &
-<<<<<<< HEAD
-                                                  ((gamma + 1d0)*pres + pi_inf)/rho, alpha, 0d0, 0d0, c, qv)
-=======
-                                                  ((gamma + 1._wp)*pres + pi_inf)/rho, alpha, 0._wp, 0._wp, c)
->>>>>>> bae121f7
+                                                  ((gamma + 1._wp)*pres + pi_inf)/rho, alpha, 0._wp, 0._wp, c, qv)
 
                     accel = accel_mag(j - 2, k, l)
                 end if
@@ -1347,11 +1321,7 @@
                         end if
                         ! Compute mixture sound speed
                         call s_compute_speed_of_sound(pres, rho, gamma, pi_inf, &
-<<<<<<< HEAD
-                                                      ((gamma + 1d0)*pres + pi_inf)/rho, alpha, 0d0, 0d0, c, qv)
-=======
-                                                      ((gamma + 1._wp)*pres + pi_inf)/rho, alpha, 0._wp, 0._wp, c)
->>>>>>> bae121f7
+                                                      ((gamma + 1._wp)*pres + pi_inf)/rho, alpha, 0._wp, 0._wp, c, qv)
 
                     end if
                 end if
@@ -1411,11 +1381,7 @@
 
                             ! Compute mixture sound speed
                             call s_compute_speed_of_sound(pres, rho, gamma, pi_inf, &
-<<<<<<< HEAD
-                                                          ((gamma + 1d0)*pres + pi_inf)/rho, alpha, 0d0, 0d0, c, qv)
-=======
-                                                          ((gamma + 1._wp)*pres + pi_inf)/rho, alpha, 0._wp, 0._wp, c)
->>>>>>> bae121f7
+                                                          ((gamma + 1._wp)*pres + pi_inf)/rho, alpha, 0._wp, 0._wp, c, qv)
 
                             accel = accel_mag(j - 2, k - 2, l - 2)
                         end if
