--- conflicted
+++ resolved
@@ -92,11 +92,7 @@
         !! @param j x index
         !! @param k y index
         !! @param l z index
-<<<<<<< HEAD
-    pure subroutine s_compute_enthalpy(q_prim_vf, pres, rho, gamma, pi_inf, Re, H, alpha, vel, vel_sum, qv, j, k, l)
-=======
     subroutine s_compute_enthalpy(q_prim_vf, pres, rho, gamma, pi_inf, Re, H, alpha, vel, vel_sum, qv, j, k, l)
->>>>>>> 76d6a5c9
         $:GPU_ROUTINE(function_name='s_compute_enthalpy',parallelism='[seq]', &
             & cray_inline=True)
 
