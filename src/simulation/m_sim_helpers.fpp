#:include 'macros.fpp'

module m_sim_helpers

    use m_derived_types        !< Definitions of the derived types

    use m_global_parameters

    use m_variables_conversion

    implicit none

    private; public :: s_compute_enthalpy, &
 s_compute_stability_from_dt, &
 s_compute_dt_from_cfl

contains

    !> Computes the modified dtheta for Fourier filtering in azimuthal direction
        !! @param k y coordinate index
        !! @param l z coordinate index
        !! @return fltr_dtheta Modified dtheta value for cylindrical coordinates
    pure function f_compute_filtered_dtheta(k, l) result(fltr_dtheta)
        $:GPU_ROUTINE(parallelism='[seq]')
        integer, intent(in) :: k, l
        real(wp) :: fltr_dtheta
        integer :: Nfq

        if (grid_geometry == 3) then
            if (k == 0) then
                fltr_dtheta = 2._wp*pi*y_cb(0)/3._wp
            elseif (k <= fourier_rings) then
                Nfq = min(floor(2._wp*real(k, wp)*pi), (p + 1)/2 + 1)
                fltr_dtheta = 2._wp*pi*y_cb(k - 1)/real(Nfq, wp)
            else
                fltr_dtheta = y_cb(k - 1)*dz(l)
            end if
        else
            fltr_dtheta = 0._wp
        end if
    end function f_compute_filtered_dtheta

    !> Computes inviscid CFL terms for multi-dimensional cases (2D/3D only)
        !! @param vel directional velocities
        !! @param c mixture speed of sound
        !! @param j x coordinate index
        !! @param k y coordinate index
        !! @param l z coordinate index
        !! @return cfl_terms computed CFL terms for 2D/3D cases
    pure function f_compute_multidim_cfl_terms(vel, c, j, k, l) result(cfl_terms)
        $:GPU_ROUTINE(parallelism='[seq]')
        real(wp), dimension(num_vels), intent(in) :: vel
        real(wp), intent(in) :: c
        integer, intent(in) :: j, k, l
        real(wp) :: cfl_terms
        real(wp) :: fltr_dtheta

        fltr_dtheta = f_compute_filtered_dtheta(k, l)

        if (p > 0) then
            !3D
            if (grid_geometry == 3) then
                cfl_terms = min(dx(j)/(abs(vel(1)) + c), &
                                dy(k)/(abs(vel(2)) + c), &
                                fltr_dtheta/(abs(vel(3)) + c))
            else
                cfl_terms = min(dx(j)/(abs(vel(1)) + c), &
                                dy(k)/(abs(vel(2)) + c), &
                                dz(l)/(abs(vel(3)) + c))
            end if
        else
            !2D
            cfl_terms = min(dx(j)/(abs(vel(1)) + c), &
                            dy(k)/(abs(vel(2)) + c))
        end if
    end function f_compute_multidim_cfl_terms

    !> Computes enthalpy
        !! @param q_prim_vf cell centered primitive variables
        !! @param pres mixture pressure
        !! @param rho mixture density
        !! @param gamma mixture gamma
        !! @param pi_inf mixture pi_inf
        !! @param Re mixture reynolds number
        !! @param H mixture enthalpy
        !! @param alpha component alphas
        !! @param vel directional velocities
        !! @param vel_sum squard sum of velocity components
        !! @param j x index
        !! @param k y index
        !! @param l z index
    pure subroutine s_compute_enthalpy(q_prim_vf, pres, rho, gamma, pi_inf, Re, H, alpha, vel, vel_sum, qv, j, k, l)
        $:GPU_ROUTINE(function_name='s_compute_enthalpy',parallelism='[seq]', &
            & cray_inline=True)

        type(scalar_field), intent(in), dimension(sys_size) :: q_prim_vf
        real(wp), intent(inout), dimension(num_fluids) :: alpha
        real(wp), intent(inout), dimension(num_vels) :: vel
        real(wp), intent(inout) :: rho, gamma, pi_inf, vel_sum, H, pres
        real(wp), intent(out) :: qv
        integer, intent(in) :: j, k, l
        real(wp), dimension(2), intent(inout) :: Re

        real(wp), dimension(num_fluids) :: alpha_rho, Gs
<<<<<<< HEAD
        real(wp) :: E, G
=======
        real(wp) :: qv, E, G_local
>>>>>>> a1d15761

        integer :: i

        if (igr) then
            if (num_fluids == 1) then
                alpha_rho(1) = q_prim_vf(contxb)%sf(j, k, l)
                alpha(1) = q_prim_vf(advxb)%sf(j, k, l)
            else
                $:GPU_LOOP(parallelism='[seq]')
                do i = 1, num_fluids - 1
                    alpha_rho(i) = q_prim_vf(i)%sf(j, k, l)
                    alpha(i) = q_prim_vf(advxb + i - 1)%sf(j, k, l)
                end do

                alpha_rho(num_fluids) = q_prim_vf(num_fluids)%sf(j, k, l)
                alpha(num_fluids) = 1._wp - sum(alpha(1:num_fluids - 1))
            end if
        else
            $:GPU_LOOP(parallelism='[seq]')
            do i = 1, num_fluids
                alpha_rho(i) = q_prim_vf(i)%sf(j, k, l)
                alpha(i) = q_prim_vf(advxb + i - 1)%sf(j, k, l)
            end do
        end if

        if (elasticity) then
            call s_convert_species_to_mixture_variables_acc(rho, gamma, pi_inf, qv, alpha, &
                                                            alpha_rho, Re, G_local, Gs)
        elseif (bubbles_euler) then
            call s_convert_species_to_mixture_variables_bubbles_acc(rho, gamma, pi_inf, qv, alpha, alpha_rho, Re)
        else
            call s_convert_species_to_mixture_variables_acc(rho, gamma, pi_inf, qv, alpha, alpha_rho, Re)
        end if

        if (igr) then
            $:GPU_LOOP(parallelism='[seq]')
            do i = 1, num_vels
                vel(i) = q_prim_vf(contxe + i)%sf(j, k, l)/rho
            end do
        else
            $:GPU_LOOP(parallelism='[seq]')
            do i = 1, num_vels
                vel(i) = q_prim_vf(contxe + i)%sf(j, k, l)
            end do
        end if

        vel_sum = 0._wp
        $:GPU_LOOP(parallelism='[seq]')
        do i = 1, num_vels
            vel_sum = vel_sum + vel(i)**2._wp
        end do

        if (igr) then
            E = q_prim_vf(E_idx)%sf(j, k, l)
            pres = (E - pi_inf - qv - 5.e-1_wp*rho*vel_sum)/gamma
        else
            pres = q_prim_vf(E_idx)%sf(j, k, l)
            E = gamma*pres + pi_inf + 5.e-1_wp*rho*vel_sum + qv
        end if

        ! Adjust energy for hyperelasticity
        if (hyperelasticity) then
            E = E + G_local*q_prim_vf(xiend + 1)%sf(j, k, l)
        end if

        H = (E + pres)/rho

    end subroutine s_compute_enthalpy

    !> Computes stability criterion for a specified dt
        !! @param vel directional velocities
        !! @param c mixture speed of sound
        !! @param Re_l mixture Reynolds number
        !! @param j x index
        !! @param k y index
        !! @param l z index
        !! @param icfl_sf cell-centered inviscid cfl number
        !! @param vcfl_sf (optional) cell-centered viscous CFL number
        !! @param Rc_sf (optional) cell centered Rc
    pure subroutine s_compute_stability_from_dt(vel, c, rho, Re_l, j, k, l, icfl_sf, vcfl_sf, Rc_sf)
        $:GPU_ROUTINE(parallelism='[seq]')
        real(wp), intent(in), dimension(num_vels) :: vel
        real(wp), intent(in) :: c, rho
        real(wp), dimension(0:m, 0:n, 0:p), intent(inout) :: icfl_sf
        real(wp), dimension(0:m, 0:n, 0:p), intent(inout), optional :: vcfl_sf, Rc_sf
        real(wp), dimension(2), intent(in) :: Re_l
        integer, intent(in) :: j, k, l

        real(wp) :: fltr_dtheta

        ! Inviscid CFL calculation
        if (p > 0 .or. n > 0) then
            ! 2D/3D
            icfl_sf(j, k, l) = dt/f_compute_multidim_cfl_terms(vel, c, j, k, l)
        else
            ! 1D
            icfl_sf(j, k, l) = (dt/dx(j))*(abs(vel(1)) + c)
        end if

        ! Viscous calculations
        if (viscous) then
            if (p > 0) then
                !3D
                if (grid_geometry == 3) then
                    fltr_dtheta = f_compute_filtered_dtheta(k, l)
                    vcfl_sf(j, k, l) = maxval(dt/Re_l/rho) &
                                       /min(dx(j), dy(k), fltr_dtheta)**2._wp
                    Rc_sf(j, k, l) = min(dx(j)*(abs(vel(1)) + c), &
                                         dy(k)*(abs(vel(2)) + c), &
                                         fltr_dtheta*(abs(vel(3)) + c)) &
                                     /maxval(1._wp/Re_l)
                else
                    vcfl_sf(j, k, l) = maxval(dt/Re_l/rho) &
                                       /min(dx(j), dy(k), dz(l))**2._wp
                    Rc_sf(j, k, l) = min(dx(j)*(abs(vel(1)) + c), &
                                         dy(k)*(abs(vel(2)) + c), &
                                         dz(l)*(abs(vel(3)) + c)) &
                                     /maxval(1._wp/Re_l)
                end if
            elseif (n > 0) then
                !2D
                vcfl_sf(j, k, l) = maxval(dt/Re_l/rho)/min(dx(j), dy(k))**2._wp
                Rc_sf(j, k, l) = min(dx(j)*(abs(vel(1)) + c), &
                                     dy(k)*(abs(vel(2)) + c)) &
                                 /maxval(1._wp/Re_l)
            else
                !1D
                vcfl_sf(j, k, l) = maxval(dt/Re_l/rho)/dx(j)**2._wp
                Rc_sf(j, k, l) = dx(j)*(abs(vel(1)) + c)/maxval(1._wp/Re_l)
            end if
        end if

    end subroutine s_compute_stability_from_dt

    !> Computes dt for a specified CFL number
        !! @param vel directional velocities
        !! @param max_dt cell centered maximum dt
        !! @param rho cell centered density
        !! @param Re_l cell centered Reynolds number
        !! @param j x coordinate
        !! @param k y coordinate
        !! @param l z coordinate
    pure subroutine s_compute_dt_from_cfl(vel, c, max_dt, rho, Re_l, j, k, l)
        $:GPU_ROUTINE(parallelism='[seq]')
        real(wp), dimension(num_vels), intent(in) :: vel
        real(wp), intent(in) :: c, rho
        real(wp), dimension(0:m, 0:n, 0:p), intent(inout) :: max_dt
        real(wp), dimension(2), intent(in) :: Re_l
        integer, intent(in) :: j, k, l

        real(wp) :: icfl_dt, vcfl_dt
        real(wp) :: fltr_dtheta

        ! Inviscid CFL calculation
        if (p > 0 .or. n > 0) then
            ! 2D/3D cases
            icfl_dt = cfl_target*f_compute_multidim_cfl_terms(vel, c, j, k, l)
        else
            ! 1D case
            icfl_dt = cfl_target*(dx(j)/(abs(vel(1)) + c))
        end if

        ! Viscous calculations
        if (viscous) then
            if (p > 0) then
                !3D
                if (grid_geometry == 3) then
                    fltr_dtheta = f_compute_filtered_dtheta(k, l)
                    vcfl_dt = cfl_target*(min(dx(j), dy(k), fltr_dtheta)**2._wp) &
                              /minval(1/(rho*Re_l))
                else
                    vcfl_dt = cfl_target*(min(dx(j), dy(k), dz(l))**2._wp) &
                              /minval(1/(rho*Re_l))
                end if
            elseif (n > 0) then
                !2D
                vcfl_dt = cfl_target*(min(dx(j), dy(k))**2._wp)/maxval((1/Re_l)/rho)
            else
                !1D
                vcfl_dt = cfl_target*(dx(j)**2._wp)/minval(1/(rho*Re_l))
            end if
        end if

        if (any(Re_size > 0)) then
            max_dt(j, k, l) = min(icfl_dt, vcfl_dt)
        else
            max_dt(j, k, l) = icfl_dt
        end if

    end subroutine s_compute_dt_from_cfl

end module m_sim_helpers<|MERGE_RESOLUTION|>--- conflicted
+++ resolved
@@ -102,11 +102,7 @@
         real(wp), dimension(2), intent(inout) :: Re
 
         real(wp), dimension(num_fluids) :: alpha_rho, Gs
-<<<<<<< HEAD
-        real(wp) :: E, G
-=======
-        real(wp) :: qv, E, G_local
->>>>>>> a1d15761
+        real(wp) :: E, G_local
 
         integer :: i
 
