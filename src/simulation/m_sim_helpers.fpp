--- conflicted
+++ resolved
@@ -89,11 +89,7 @@
         !! @param j x index
         !! @param k y index
         !! @param l z index
-<<<<<<< HEAD
-    pure subroutine s_compute_enthalpy(q_prim_vf, pres, rho, gamma, pi_inf, Re, H, alpha, vel, vel_sum, qv, j, k, l)
-=======
-    subroutine s_compute_enthalpy(q_prim_vf, pres, rho, gamma, pi_inf, Re, H, alpha, vel, vel_sum, j, k, l)
->>>>>>> 4f0704f8
+    subroutine s_compute_enthalpy(q_prim_vf, pres, rho, gamma, pi_inf, Re, H, alpha, vel, vel_sum, qv, j, k, l)
         $:GPU_ROUTINE(function_name='s_compute_enthalpy',parallelism='[seq]', &
             & cray_inline=True)
 
