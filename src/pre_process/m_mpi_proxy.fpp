!>
!! @file m_mpi_proxy.f90
!! @brief Contains module m_mpi_proxy

!> @brief This module serves as a proxy to the parameters and subroutines
!!              available in the MPI implementation's MPI module. Specifically,
!!              the role of the proxy is to harness basic MPI commands into more
!!              complex procedures as to achieve the required pre-processing
!!              communication goals.
module m_mpi_proxy

#ifdef MFC_MPI
    use mpi                    !< Message passing interface (MPI) module
#endif

    use m_helper

    use m_derived_types         !< Definitions of the derived types

    use m_global_parameters     !< Global parameters for the code

    use m_mpi_common

    implicit none

contains
    !> Since only processor with rank 0 is in charge of reading
            !!       and checking the consistency of the user provided inputs,
            !!       these are not available to the remaining processors. This
            !!       subroutine is then in charge of broadcasting the required
            !!       information.
    impure subroutine s_mpi_bcast_user_inputs

#ifdef MFC_MPI

        ! Generic loop iterator
        integer :: i, j
        ! Generic flag used to identify and report MPI errors
        integer :: ierr

        ! Logistics
        call MPI_BCAST(case_dir, len(case_dir), MPI_CHARACTER, 0, MPI_COMM_WORLD, ierr)

        #:for VAR in ['t_step_old', 't_step_start', 'm', 'n', 'p', 'm_glb', 'n_glb', 'p_glb',  &
            & 'loops_x', 'loops_y', 'loops_z', 'model_eqns', 'num_fluids',     &
            & 'weno_order', 'precision', 'perturb_flow_fluid',                 &
            & 'perturb_sph_fluid', 'num_patches', 'thermal', 'nb', 'dist_type',&
            & 'relax_model', 'num_ibs', 'n_start', 'elliptic_smoothing_iters', &
            & 'num_bc_patches', 'mixlayer_perturb_nk', 'recon_type',           &
            & 'muscl_order', 'igr_order', 'icsg_patch' ]
            call MPI_BCAST(${VAR}$, 1, MPI_INTEGER, 0, MPI_COMM_WORLD, ierr)
        #:endfor

        #:for VAR in [ 'old_grid','old_ic','stretch_x','stretch_y','stretch_z',&
            & 'cyl_coord','mpp_lim','hypoelasticity', 'relax', 'parallel_io',  &
            & 'perturb_flow', 'perturb_sph', 'mixlayer_vel_profile',           &
            & 'mixlayer_perturb', 'bubbles_euler', 'polytropic', 'polydisperse',&
            & 'qbmm', 'file_per_process', 'adv_n', 'ib' , 'cfl_adap_dt',       &
            & 'cfl_const_dt', 'cfl_dt', 'surface_tension',                     &
            & 'hyperelasticity', 'pre_stress', 'elliptic_smoothing', 'viscous',&
            & 'bubbles_lagrange', 'bc_io', 'mhd', 'relativity', 'cont_damage', &
            & 'igr', 'down_sample', 'simplex_perturb','fft_wrt', 'icsg', &
            & 'sph_coord']
            call MPI_BCAST(${VAR}$, 1, MPI_LOGICAL, 0, MPI_COMM_WORLD, ierr)
        #:endfor
        call MPI_BCAST(fluid_rho(1), num_fluids_max, MPI_LOGICAL, 0, MPI_COMM_WORLD, ierr)

        #:for VAR in [ 'x_domain%beg', 'x_domain%end', 'y_domain%beg',         &
            & 'y_domain%end', 'z_domain%beg', 'z_domain%end', 'a_x', 'a_y',    &
            & 'a_z', 'x_a', 'x_b', 'y_a', 'y_b', 'z_a', 'z_b', 'bc_x%beg',     &
            & 'bc_x%end', 'bc_y%beg', 'bc_y%end', 'bc_z%beg', 'bc_z%end',      &
            & 'perturb_flow_mag', 'poly_sigma', 'R0hyper',                     &
            & 'Web', 'Ca', 'Re_inv', 'sigR', 'sigV', 'rhoRV', 'palpha_eps',    &
            & 'ptgalpha_eps', 'sigma', 'pi_fac', 'mixlayer_vel_coef', 'Bx0',   &
            & 'mixlayer_perturb_k0', 'icsg_vf', 'under_relax']
            call MPI_BCAST(${VAR}$, 1, mpi_p, 0, MPI_COMM_WORLD, ierr)
        #:endfor

        if (bubbles_euler .or. bubbles_lagrange) then
            #:for VAR in [ 'rho0','x0', 'u0', 'p0', 'T0', 'Tw', 'R0ref', 'ub0', 'p0eq']
                call MPI_BCAST(bub_refs%${VAR}$, 1, mpi_p, 0, MPI_COMM_WORLD, ierr)
            #:endfor
        end if

        do i = 1, num_bc_patches_max
            #:for VAR in ['geometry', 'type', 'dir', 'loc']
                call MPI_BCAST(patch_bc(i)%${VAR}$, 1, MPI_INTEGER, 0, MPI_COMM_WORLD, ierr)
            #:endfor

            #:for VAR in ['vel', 'angular_vel', 'angles']
                call MPI_BCAST(patch_ib(i)%${VAR}$, 3, mpi_p, 0, MPI_COMM_WORLD, ierr)
            #:endfor

            call MPI_BCAST(patch_bc(i)%radius, 1, mpi_p, 0, MPI_COMM_WORLD, ierr)

            #:for VAR in ['centroid', 'length']
                call MPI_BCAST(patch_bc(i)%${VAR}$, size(patch_bc(i)%${VAR}$), mpi_p, 0, MPI_COMM_WORLD, ierr)
            #:endfor
        end do

        do i = 1, num_patches_max
            #:for VAR in [ 'geometry', 'smooth_patch_id']
                call MPI_BCAST(patch_icpp(i)%${VAR}$, 1, MPI_INTEGER, 0, MPI_COMM_WORLD, ierr)
            #:endfor

            call MPI_BCAST(patch_icpp(i)%smoothen, 1, MPI_LOGICAL, 0, MPI_COMM_WORLD, ierr)
            call MPI_BCAST(patch_icpp(i)%non_axis_sym, 1, MPI_LOGICAL, 0, MPI_COMM_WORLD, ierr)
            call MPI_BCAST(patch_icpp(i)%alter_patch(0), num_patches_max, MPI_LOGICAL, 0, MPI_COMM_WORLD, ierr)

            #:for VAR in [ 'x_centroid', 'y_centroid', 'z_centroid',           &
                & 'length_x', 'length_y', 'length_z', 'radius', 'epsilon',     &
                & 'beta', 'smooth_coeff', 'rho', 'p0', 'm0', 'r0', 'v0',       &
                & 'pres', 'gamma', 'pi_inf', 'hcid', 'cv', 'qv', 'qvp',        &
                & 'model_threshold', 'cf_val', 'Bx', 'By', 'Bz']
                call MPI_BCAST(patch_icpp(i)%${VAR}$, 1, mpi_p, 0, MPI_COMM_WORLD, ierr)
            #:endfor

            #:for VAR in [ '2', '3', '4', '5', '6', '7', '8', '9']
                call MPI_BCAST(patch_icpp(i)%a(${VAR}$), 1, mpi_p, 0, MPI_COMM_WORLD, ierr)
            #:endfor

            call MPI_BCAST(patch_icpp(i)%model_filepath, len(patch_icpp(i)%model_filepath), MPI_CHARACTER, 0, MPI_COMM_WORLD, ierr)

            #:for VAR in [ 'model_translate', 'model_scale', 'model_rotate', &
                'normal', 'radii', 'vel', 'tau_e', 'alpha_rho', 'alpha' ]
                call MPI_BCAST(patch_icpp(i)%${VAR}$, size(patch_icpp(i)%${VAR}$), mpi_p, 0, MPI_COMM_WORLD, ierr)
            #:endfor

            call MPI_BCAST(patch_icpp(i)%model_spc, 1, MPI_INTEGER, 0, MPI_COMM_WORLD, ierr)

            if (chemistry) then
                call MPI_BCAST(patch_icpp(i)%Y, size(patch_icpp(i)%Y), mpi_p, 0, MPI_COMM_WORLD, ierr)
            end if
            ! Broadcast IB variables
            call MPI_BCAST(patch_ib(i)%geometry, 1, MPI_INTEGER, 0, MPI_COMM_WORLD, ierr)
            call MPI_BCAST(patch_ib(i)%model_filepath, len(patch_ib(i)%model_filepath), MPI_CHARACTER, 0, MPI_COMM_WORLD, ierr)
            call MPI_BCAST(patch_ib(i)%model_threshold, 1, mpi_p, 0, MPI_COMM_WORLD, ierr)
            call MPI_BCAST(patch_ib(i)%model_spc, 1, MPI_INTEGER, 0, MPI_COMM_WORLD, ierr)

            #:for VAR in [ 'x_centroid', 'y_centroid', 'z_centroid',           &
                & 'length_x', 'length_y', 'length_z', 'radius', 'c', 'p', 't', 'm', 'theta']
                call MPI_BCAST(patch_ib(i)%${VAR}$, 1, mpi_p, 0, MPI_COMM_WORLD, ierr)
            #:endfor
            call MPI_BCAST(patch_ib(i)%slip, 1, MPI_LOGICAL, 0, MPI_COMM_WORLD, ierr)

            #:for VAR in [ 'model_translate', 'model_scale', 'model_rotate']
                call MPI_BCAST(patch_ib(i)%${VAR}$, size(patch_ib(i)%${VAR}$), mpi_p, 0, MPI_COMM_WORLD, ierr)
            #:endfor
        end do

        ! Fluids physical parameters
        do i = 1, num_fluids_max
            #:for VAR in [ 'gamma','pi_inf','mul0','ss','pv','gamma_v','M_v',  &
<<<<<<< HEAD
                & 'mu_v','k_v', 'G', 'cv', 'qv', 'qvp', 'D' ]
=======
                & 'mu_v','k_v', 'G', 'cv', 'qv', 'qvp', 'D_v' ]
>>>>>>> 987888c6
                call MPI_BCAST(fluid_pp(i)%${VAR}$, 1, mpi_p, 0, MPI_COMM_WORLD, ierr)
            #:endfor
        end do

        ! Simplex noise  and fluid physical parameters
        do i = 1, num_fluids_max
            #:for VAR in [ 'gamma','pi_inf','mul0','ss','pv','gamma_v','M_v',  &
                & 'mu_v','k_v', 'G', 'cv', 'qv', 'qvp', 'D_v' ]
                call MPI_BCAST(fluid_pp(i)%${VAR}$, 1, mpi_p, 0, MPI_COMM_WORLD, ierr)
            #:endfor

            call MPI_BCAST(simplex_params%perturb_dens(i), 1, MPI_LOGICAL, 0, MPI_COMM_WORLD, ierr)
            call MPI_BCAST(simplex_params%perturb_dens_freq(i), 1, mpi_p, 0, MPI_COMM_WORLD, ierr)
            call MPI_BCAST(simplex_params%perturb_dens_scale(i), 1, mpi_p, 0, MPI_COMM_WORLD, ierr)

            do j = 1, 3
                call MPI_BCAST(simplex_params%perturb_dens_offset(i, j), 1, mpi_p, 0, MPI_COMM_WORLD, ierr)
            end do
        end do

        do i = 1, 3
            call MPI_BCAST(simplex_params%perturb_vel(i), 1, MPI_LOGICAL, 0, MPI_COMM_WORLD, ierr)
            call MPI_BCAST(simplex_params%perturb_vel_freq(i), 1, mpi_p, 0, MPI_COMM_WORLD, ierr)
            call MPI_BCAST(simplex_params%perturb_vel_scale(i), 1, mpi_p, 0, MPI_COMM_WORLD, ierr)

            do j = 1, 3
                call MPI_BCAST(simplex_params%perturb_vel_offset(i, j), 1, mpi_p, 0, MPI_COMM_WORLD, ierr)
            end do
        end do

#endif

    end subroutine s_mpi_bcast_user_inputs

end module m_mpi_proxy<|MERGE_RESOLUTION|>--- conflicted
+++ resolved
@@ -151,11 +151,7 @@
         ! Fluids physical parameters
         do i = 1, num_fluids_max
             #:for VAR in [ 'gamma','pi_inf','mul0','ss','pv','gamma_v','M_v',  &
-<<<<<<< HEAD
-                & 'mu_v','k_v', 'G', 'cv', 'qv', 'qvp', 'D' ]
-=======
                 & 'mu_v','k_v', 'G', 'cv', 'qv', 'qvp', 'D_v' ]
->>>>>>> 987888c6
                 call MPI_BCAST(fluid_pp(i)%${VAR}$, 1, mpi_p, 0, MPI_COMM_WORLD, ierr)
             #:endfor
         end do
