--- conflicted
+++ resolved
@@ -57,11 +57,7 @@
             & 'qbmm', 'file_per_process', 'adv_n', 'ib' , 'cfl_adap_dt',       &
             & 'cfl_const_dt', 'cfl_dt', 'surface_tension',                     &
             & 'hyperelasticity', 'pre_stress', 'elliptic_smoothing', 'viscous',&
-<<<<<<< HEAD
-            & 'bubbles_lagrange', 'sph_coord']
-=======
-            & 'bubbles_lagrange', 'mhd', 'relativity' ]
->>>>>>> 4298db0f
+            & 'bubbles_lagrange', 'mhd', 'relativity', 'sph_coord']
             call MPI_BCAST(${VAR}$, 1, MPI_LOGICAL, 0, MPI_COMM_WORLD, ierr)
         #:endfor
         call MPI_BCAST(fluid_rho(1), num_fluids_max, MPI_LOGICAL, 0, MPI_COMM_WORLD, ierr)
