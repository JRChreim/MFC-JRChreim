--- conflicted
+++ resolved
@@ -56,12 +56,8 @@
             & 'mixlayer_perturb', 'bubbles_euler', 'polytropic', 'polydisperse',&
             & 'qbmm', 'file_per_process', 'adv_n', 'ib' , 'cfl_adap_dt',       &
             & 'cfl_const_dt', 'cfl_dt', 'surface_tension',                     &
-<<<<<<< HEAD
-            & 'hyperelasticity', 'pre_stress', 'sph_coord']
-=======
             & 'hyperelasticity', 'pre_stress', 'elliptic_smoothing', 'viscous',&
-            & 'bubbles_lagrange' ]
->>>>>>> e3572d17
+            & 'bubbles_lagrange', 'sph_coord']
             call MPI_BCAST(${VAR}$, 1, MPI_LOGICAL, 0, MPI_COMM_WORLD, ierr)
         #:endfor
         call MPI_BCAST(fluid_rho(1), num_fluids_max, MPI_LOGICAL, 0, MPI_COMM_WORLD, ierr)
