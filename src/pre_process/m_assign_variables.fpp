--- conflicted
+++ resolved
@@ -214,14 +214,7 @@
         pres_mag = 1.e-1_wp
         loc = x_cc(177)
         n_tait = gs_min(1)
-<<<<<<< HEAD
-        B_tait = pi_infs(1)
-
-        n_tait = 1._wp/n_tait + 1._wp
-        B_tait = B_tait*(n_tait - 1._wp)/n_tait
-=======
         B_tait = ps_inf(1)
->>>>>>> 987888c6
 
         if (j < 177) then
             q_prim_vf(E_idx)%sf(j, k, l) = 0.5_wp*q_prim_vf(E_idx)%sf(j, k, l)
