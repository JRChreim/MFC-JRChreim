--- conflicted
+++ resolved
@@ -71,18 +71,12 @@
     impure subroutine s_apply_icpp_patches(patch_id_fp, q_prim_vf)
 
         type(scalar_field), dimension(1:sys_size), intent(inout) :: q_prim_vf
-<<<<<<< HEAD
-        integer, dimension(0:m, 0:m, 0:m), intent(inout) :: patch_id_fp
-
-        integer :: i, j
-=======
 #ifdef MFC_MIXED_PRECISION
         integer(kind=1), dimension(0:m, 0:n, 0:p), intent(inout) :: patch_id_fp
 #else
         integer, dimension(0:m, 0:n, 0:p), intent(inout) :: patch_id_fp
 #endif
         integer :: i
->>>>>>> 76d6a5c9
 
         !  3D Patch Geometries
         if (p > 0) then
