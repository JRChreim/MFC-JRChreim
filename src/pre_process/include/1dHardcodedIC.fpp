#:def Hardcoded1DVariables()
    ! Place any declaration of intermediate variables here
#:enddef

#:def Hardcoded1D()

    select case (patch_icpp(patch_id)%hcid)
<<<<<<< HEAD
    case (100) ! 1D Pressure Pulse - Solution to Wave Equation, 1D cartesian

        q_prim_vf(momxb)%sf(i, 0, 0) =  patch_icpp(1)%vel(1) &
                                        * ( exp( - ( x_cc(i) - 1 ) ** 2 / 2 ) &
                                        -   exp( - ( x_cc(i) + 1 ) ** 2 / 2 ) )
=======
    case (170)
        ! This hardcoded case can be used to start a simulation with initial conditions given from a known 1D profile (e.g. Cantera, SDtoolbox)
        @: HardcodedReadValues()
>>>>>>> f68bce13

    case default
        call s_int_to_str(patch_id, iStr)
        call s_mpi_abort("Invalid hcid specified for patch "//trim(iStr))
    end select

#:enddef<|MERGE_RESOLUTION|>--- conflicted
+++ resolved
@@ -5,17 +5,14 @@
 #:def Hardcoded1D()
 
     select case (patch_icpp(patch_id)%hcid)
-<<<<<<< HEAD
     case (100) ! 1D Pressure Pulse - Solution to Wave Equation, 1D cartesian
 
         q_prim_vf(momxb)%sf(i, 0, 0) =  patch_icpp(1)%vel(1) &
                                         * ( exp( - ( x_cc(i) - 1 ) ** 2 / 2 ) &
                                         -   exp( - ( x_cc(i) + 1 ) ** 2 / 2 ) )
-=======
     case (170)
         ! This hardcoded case can be used to start a simulation with initial conditions given from a known 1D profile (e.g. Cantera, SDtoolbox)
         @: HardcodedReadValues()
->>>>>>> f68bce13
 
     case default
         call s_int_to_str(patch_id, iStr)
