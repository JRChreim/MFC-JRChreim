!>
!! @file m_global_parameters.f90
!! @brief Contains module m_global_parameters

#:include 'case.fpp'

!> @brief This module contains all of the parameters characterizing the
!!              computational domain, simulation algorithm, initial condition
!!              and the stiffened equation of state.
module m_global_parameters

#ifdef MFC_MPI
    use mpi                     ! Message passing interface (MPI) module
#endif

    use m_derived_types         ! Definitions of the derived types

    use m_helper_basic          ! Functions to compare floating point numbers

    use m_thermochem, only: num_species

    implicit none

    ! Logistics
    integer :: num_procs            !< Number of processors
    character(LEN=path_len) :: case_dir             !< Case folder location
    logical :: old_grid             !< Use existing grid data
    logical :: old_ic, non_axis_sym               !< Use existing IC data
    integer :: t_step_old, t_step_start           !< Existing IC/grid folder

    logical :: cfl_adap_dt, cfl_const_dt, cfl_dt
    integer :: n_start, n_start_old

    ! Computational Domain Parameters

    integer :: proc_rank !< Rank of the local processor

    !! Number of cells in the x-, y- and z-coordinate directions
    integer :: m
    integer :: n
    integer :: p

    integer(8) :: nGlobal !< Global number of cells in the domain

    integer :: m_glb, n_glb, p_glb !< Global number of cells in each direction

    integer :: num_dims !< Number of spatial dimensions
    integer :: num_vels !< Number of velocity components (different from num_dims for mhd)

    logical :: cyl_coord
    logical :: sph_coord    
    integer :: grid_geometry !< Cylindrical coordinates (either axisymmetric or full 3D)

    real(wp), allocatable, dimension(:) :: x_cc, y_cc, z_cc !<
    !! Locations of cell-centers (cc) in x-, y- and z-directions, respectively

    real(wp), allocatable, dimension(:) :: x_cb, y_cb, z_cb !<
    !! Locations of cell-boundaries (cb) in x-, y- and z-directions, respectively

    real(wp) :: dx, dy, dz !<
    !! Minimum cell-widths in the x-, y- and z-coordinate directions

    type(bounds_info) :: x_domain, y_domain, z_domain !<
    !! Locations of the domain bounds in the x-, y- and z-coordinate directions

    logical :: stretch_x, stretch_y, stretch_z !<
    !! Grid stretching flags for the x-, y- and z-coordinate directions

    ! Parameters of the grid stretching function for the x-, y- and z-coordinate
    ! directions. The "a" parameters are a measure of the rate at which the grid
    ! is stretched while the remaining parameters are indicative of the location
    ! on the grid at which the stretching begins.
    real(wp) :: a_x, a_y, a_z
    integer :: loops_x, loops_y, loops_z
    real(wp) :: x_a, y_a, z_a
    real(wp) :: x_b, y_b, z_b

    ! Simulation Algorithm Parameters
    integer :: model_eqns            !< Multicomponent flow model
    logical :: relax                 !< activate phase change
    integer :: relax_model           !< Relax Model
    real(wp) :: palpha_eps    !< trigger parameter for the p relaxation procedure, phase change model
    real(wp) :: ptgalpha_eps  !< trigger parameter for the pTg relaxation procedure, phase change model
    integer :: num_fluids            !< Number of different fluids present in the flow
    logical :: mpp_lim               !< Alpha limiter
    integer :: sys_size              !< Number of unknowns in the system of equations
    integer :: weno_polyn     !< Degree of the WENO polynomials (polyn)
    integer :: weno_order            !< Order of accuracy for the WENO reconstruction
    logical :: hypoelasticity        !< activate hypoelasticity
    logical :: hyperelasticity       !< activate hyperelasticity
    logical :: elasticity            !< elasticity modeling, true for hyper or hypo
    logical :: mhd                   !< Magnetohydrodynamics
    logical :: relativity            !< Relativity for RMHD
    integer :: b_size                !< Number of components in the b tensor
    integer :: tensor_size           !< Number of components in the nonsymmetric tensor
    logical :: pre_stress            !< activate pre_stressed domain
    logical, parameter :: chemistry = .${chemistry}$. !< Chemistry modeling

    ! Annotations of the structure, i.e. the organization, of the state vectors
    type(int_bounds_info) :: cont_idx              !< Indexes of first & last continuity eqns.
    type(int_bounds_info) :: mom_idx               !< Indexes of first & last momentum eqns.
    integer :: E_idx                               !< Index of total energy equation
    integer :: alf_idx                             !< Index of void fraction
    integer :: n_idx                               !< Index of number density
    type(int_bounds_info) :: adv_idx               !< Indexes of first & last advection eqns.
    type(int_bounds_info) :: internalEnergies_idx  !< Indexes of first & last internal energy eqns.
    type(bub_bounds_info) :: bub_idx               !< Indexes of first & last bubble variable eqns.
    integer :: gamma_idx                           !< Index of specific heat ratio func. eqn.
    integer :: pi_inf_idx                          !< Index of liquid stiffness func. eqn.
    type(int_bounds_info) :: B_idx                 !< Indexes of first and last magnetic field eqns.
    type(int_bounds_info) :: stress_idx            !< Indexes of elastic shear stress eqns.
    type(int_bounds_info) :: xi_idx                !< Indexes of first and last reference map eqns.
    integer :: c_idx                               !< Index of the color function
    type(int_bounds_info) :: species_idx           !< Indexes of first & last concentration eqns.

    ! Cell Indices for the (local) interior points (O-m, O-n, 0-p).
    ! Stands for "InDices With BUFFer".
    type(int_bounds_info) :: idwint(1:3)

    ! Cell Indices for the entire (local) domain. In simulation and post_process,
    ! this includes the buffer region. idwbuff and idwint are the same otherwise.
    ! Stands for "InDices With BUFFer".
    type(int_bounds_info) :: idwbuff(1:3)

    type(int_bounds_info) :: bc_x, bc_y, bc_z !<
    !! Boundary conditions in the x-, y- and z-coordinate directions

    logical :: parallel_io !< Format of the data files
    logical :: file_per_process !< type of data output
    integer :: precision !< Precision of output files

    logical :: mixlayer_vel_profile !< Set hyperbolic tangent streamwise velocity profile
    real(wp) :: mixlayer_vel_coef !< Coefficient for the hyperbolic tangent streamwise velocity profile
    real(wp) :: mixlayer_domain !< Domain for the hyperbolic tangent streamwise velocity profile
    logical :: mixlayer_perturb !< Superimpose instability waves to surrounding fluid flow

    real(wp) :: pi_fac !< Factor for artificial pi_inf

    logical :: viscous
    logical :: bubbles_lagrange

    ! Perturb density of surrounding air so as to break symmetry of grid
    logical :: perturb_flow
    integer :: perturb_flow_fluid   !< Fluid to be perturbed with perturb_flow flag
    real(wp) :: perturb_flow_mag   !< Magnitude of perturbation with perturb_flow flag
    logical :: perturb_sph
    integer :: perturb_sph_fluid    !< Fluid to be perturbed with perturb_sph flag
    real(wp), dimension(num_fluids_max) :: fluid_rho

    logical :: elliptic_smoothing
    integer :: elliptic_smoothing_iters

    integer, allocatable, dimension(:) :: proc_coords !<
    !! Processor coordinates in MPI_CART_COMM

    integer, allocatable, dimension(:) :: start_idx !<
    !! Starting cell-center index of local processor in global grid

#ifdef MFC_MPI

    type(mpi_io_var), public :: MPI_IO_DATA
    type(mpi_io_ib_var), public :: MPI_IO_IB_DATA
    type(mpi_io_airfoil_ib_var), public :: MPI_IO_airfoil_IB_DATA
    type(mpi_io_levelset_var), public :: MPI_IO_levelset_DATA
    type(mpi_io_levelset_norm_var), public :: MPI_IO_levelsetnorm_DATA

    character(LEN=name_len) :: mpiiofs
    integer :: mpi_info_int !<
    !! MPI info for parallel IO with Lustre file systems

#endif

    integer, private :: ierr

    ! Initial Condition Parameters
    integer :: num_patches     !< Number of patches composing initial condition

    type(ic_patch_parameters), dimension(num_patches_max) :: patch_icpp !<
    !! Database of the initial condition patch parameters (icpp) for each of the
    !! patches employed in the configuration of the initial condition. Note that
    !! the maximum allowable number of patches, num_patches_max, may be changed
    !! in the module m_derived_types.f90.

    ! Fluids Physical Parameters
    type(physical_parameters), dimension(num_fluids_max) :: fluid_pp !<
    !! Database of the physical parameters of each of the fluids that is present
    !! in the flow. These include the stiffened gas equation of state parameters,
    !! the Reynolds numbers and the Weber numbers.

    real(wp) :: rhoref, pref !< Reference parameters for Tait EOS

    !> @name Bubble modeling
    !> @{
    integer :: nb
    real(wp) :: R0ref
    real(wp) :: Ca, Web, Re_inv
    real(wp), dimension(:), allocatable :: weight, R0, V0
    logical :: bubbles_euler
    logical :: qbmm      !< Quadrature moment method
    integer :: nmom  !< Number of carried moments
    real(wp) :: sigR, sigV, rhoRV !< standard deviations in R/V
    logical :: adv_n !< Solve the number density equation and compute alpha from number density
    !> @}

    !> @name Immersed Boundaries
    !> @{
    logical :: ib           !< Turn immersed boundaries on
    integer :: num_ibs      !< Number of immersed boundaries
    integer :: Np

    type(ib_patch_parameters), dimension(num_patches_max) :: patch_ib

    type(vec3_dt), allocatable, dimension(:) :: airfoil_grid_u, airfoil_grid_l
    !! Database of the immersed boundary patch parameters for each of the
    !! patches employed in the configuration of the initial condition. Note that
    !! the maximum allowable number of patches, num_patches_max, may be changed
    !! in the module m_derived_types.f90.

    !> @}

    !> @name Non-polytropic bubble gas compression
    !> @{
    logical :: polytropic
    logical :: polydisperse
    integer :: thermal  !1 = adiabatic, 2 = isotherm, 3 = transfer
    real(wp) :: R_n, R_v, phi_vn, phi_nv, Pe_c, Tw, pv, M_n, M_v
    real(wp), dimension(:), allocatable :: k_n, k_v, pb0, mass_n0, mass_v0, Pe_T
    real(wp), dimension(:), allocatable :: Re_trans_T, Re_trans_c, Im_trans_T, Im_trans_c, omegaN
    real(wp) :: mul0, ss, gamma_v, mu_v
    real(wp) :: gamma_m, gamma_n, mu_n
    real(wp) :: poly_sigma
    integer :: dist_type !1 = binormal, 2 = lognormal-normal
    integer :: R0_type   !1 = simpson
    !> @}

    !> @name Surface Tension Modeling
    !> @{
    real(wp) :: sigma
    logical :: surface_tension
    !> @}

    !> @name Index variables used for m_variables_conversion
    !> @{
    integer :: momxb, momxe
    integer :: advxb, advxe
    integer :: contxb, contxe
    integer :: intxb, intxe
    integer :: bubxb, bubxe
    integer :: strxb, strxe
    integer :: xibeg, xiend
    integer :: chemxb, chemxe
    !> @}

    !> @ lagrangian solver parameters
    logical :: rkck_adap_dt
    !> @}

    integer, allocatable, dimension(:, :, :) :: logic_grid

    type(pres_field) :: pb
    type(pres_field) :: mv

<<<<<<< HEAD
    integer :: max_iter_pc_ts !< maximum number of iterations for phase change at each time-step
=======
    real(wp) :: Bx0 !< Constant magnetic field in the x-direction (1D)

>>>>>>> 4298db0f
    integer :: buff_size !<
    !! The number of cells that are necessary to be able to store enough boundary
    !! conditions data to march the solution in the physical computational domain
    !! to the next time-step.

contains

    !>  Assigns default values to user inputs prior to reading
        !!              them in. This allows for an easier consistency check of
        !!              these parameters once they are read from the input file.
    subroutine s_assign_default_values_to_user_inputs

        integer :: i !< Generic loop operator

        ! Logistics
        case_dir = '.'
        old_grid = .false.
        old_ic = .false.
        t_step_old = dflt_int
        t_step_start = dflt_int

        cfl_adap_dt = .false.
        cfl_const_dt = .false.
        cfl_dt = .false.
        n_start = dflt_int

        ! Computational domain parameters
        m = dflt_int; n = 0; p = 0

        cyl_coord = .false.
        sph_coord = .false.

        x_domain%beg = dflt_real
        x_domain%end = dflt_real
        y_domain%beg = dflt_real
        y_domain%end = dflt_real
        z_domain%beg = dflt_real
        z_domain%end = dflt_real

        stretch_x = .false.
        stretch_y = .false.
        stretch_z = .false.

        a_x = dflt_real
        a_y = dflt_real
        a_z = dflt_real
        loops_x = 1
        loops_y = 1
        loops_z = 1
        x_a = dflt_real
        x_b = dflt_real
        y_a = dflt_real
        y_b = dflt_real
        z_a = dflt_real
        z_b = dflt_real

        ! Simulation algorithm parameters
        model_eqns = dflt_int
        relax = .false.
        relax_model = dflt_int
        palpha_eps = dflt_real
        ptgalpha_eps = dflt_real
        num_fluids = dflt_int
        weno_order = dflt_int

        hypoelasticity = .false.
        hyperelasticity = .false.
        elasticity = .false.
        pre_stress = .false.
        b_size = dflt_int
        tensor_size = dflt_int

        mhd = .false.
        relativity = .false.

        bc_x%beg = dflt_int; bc_x%end = dflt_int
        bc_y%beg = dflt_int; bc_y%end = dflt_int
        bc_z%beg = dflt_int; bc_z%end = dflt_int

        #:for DIM in ['x', 'y', 'z']
            #:for DIR in [1, 2, 3]
                bc_${DIM}$%vb${DIR}$ = 0._wp
                bc_${DIM}$%ve${DIR}$ = 0._wp
            #:endfor
        #:endfor

        parallel_io = .false.
        file_per_process = .false.
        precision = 2
        viscous = .false.
        bubbles_lagrange = .false.
        mixlayer_vel_profile = .false.
        mixlayer_vel_coef = 1._wp
        mixlayer_domain = 1._wp
        mixlayer_perturb = .false.
        perturb_flow = .false.
        perturb_flow_fluid = dflt_int
        perturb_flow_mag = dflt_real
        perturb_sph = .false.
        perturb_sph_fluid = dflt_int
        fluid_rho = dflt_real
        elliptic_smoothing_iters = dflt_int
        elliptic_smoothing = .false.

        ! Initial condition parameters
        num_patches = dflt_int

        do i = 1, num_patches_max
            patch_icpp(i)%geometry = dflt_int
            patch_icpp(i)%model_scale(:) = 1._wp
            patch_icpp(i)%model_translate(:) = 0._wp
            patch_icpp(i)%model_filepath(:) = dflt_char
            patch_icpp(i)%model_spc = num_ray
            patch_icpp(i)%model_threshold = ray_tracing_threshold
            patch_icpp(i)%x_centroid = dflt_real
            patch_icpp(i)%y_centroid = dflt_real
            patch_icpp(i)%z_centroid = dflt_real
            patch_icpp(i)%length_x = dflt_real
            patch_icpp(i)%length_y = dflt_real
            patch_icpp(i)%length_z = dflt_real
            patch_icpp(i)%radius = dflt_real
            patch_icpp(i)%epsilon = dflt_real
            patch_icpp(i)%beta = dflt_real
            patch_icpp(i)%normal = dflt_real
            patch_icpp(i)%radii = dflt_real
            patch_icpp(i)%alter_patch = .false.
            patch_icpp(i)%alter_patch(0) = .true.
            patch_icpp(i)%smoothen = .false.
            patch_icpp(i)%smooth_patch_id = i
            patch_icpp(i)%smooth_coeff = dflt_real
            patch_icpp(i)%alpha_rho = dflt_real
            patch_icpp(i)%rho = dflt_real
            patch_icpp(i)%vel = dflt_real
            patch_icpp(i)%pres = dflt_real
            patch_icpp(i)%alpha = dflt_real
            patch_icpp(i)%gamma = dflt_real
            patch_icpp(i)%pi_inf = dflt_real
            patch_icpp(i)%cv = 0._wp
            patch_icpp(i)%qv = 0._wp
            patch_icpp(i)%qvp = 0._wp
            patch_icpp(i)%tau_e = 0._wp
            patch_icpp(i)%Bx = dflt_real
            patch_icpp(i)%By = dflt_real
            patch_icpp(i)%Bz = dflt_real
            patch_icpp(i)%a(2) = dflt_real
            patch_icpp(i)%a(3) = dflt_real
            patch_icpp(i)%a(4) = dflt_real
            patch_icpp(i)%a(5) = dflt_real
            patch_icpp(i)%a(6) = dflt_real
            patch_icpp(i)%a(7) = dflt_real
            patch_icpp(i)%a(8) = dflt_real
            patch_icpp(i)%a(9) = dflt_real
            patch_icpp(i)%non_axis_sym = .false.

            !should get all of r0's and v0's
            patch_icpp(i)%r0 = dflt_real
            patch_icpp(i)%v0 = dflt_real

            patch_icpp(i)%p0 = dflt_real
            patch_icpp(i)%m0 = dflt_real

            patch_icpp(i)%hcid = dflt_int

            if (chemistry) then
                patch_icpp(i)%Y(:) = 0._wp
            end if
        end do

        ! Tait EOS
        rhoref = dflt_real
        pref = dflt_real

        ! Bubble modeling
        bubbles_euler = .false.
        polytropic = .true.
        polydisperse = .false.

        thermal = dflt_int
        R0ref = dflt_real
        nb = dflt_int

        Ca = dflt_real
        Re_inv = dflt_real
        Web = dflt_real
        poly_sigma = dflt_real
        surface_tension = .false.

        adv_n = .false.

        qbmm = .false.
        nmom = 1
        sigR = dflt_real
        sigV = dflt_real
        rhoRV = 0._wp
        dist_type = dflt_int
        R0_type = dflt_int

        R_n = dflt_real
        R_v = dflt_real
        phi_vn = dflt_real
        phi_nv = dflt_real
        Pe_c = dflt_real
        Tw = dflt_real

        ! surface tension modeling
        sigma = dflt_real
        pi_fac = 1._wp

        ! Immersed Boundaries
        ib = .false.
        num_ibs = dflt_int

        do i = 1, num_patches_max
            patch_ib(i)%geometry = dflt_int
            patch_ib(i)%x_centroid = dflt_real
            patch_ib(i)%y_centroid = dflt_real
            patch_ib(i)%z_centroid = dflt_real
            patch_ib(i)%length_x = dflt_real
            patch_ib(i)%length_y = dflt_real
            patch_ib(i)%length_z = dflt_real
            patch_ib(i)%radius = dflt_real
            patch_ib(i)%theta = dflt_real
            patch_ib(i)%c = dflt_real
            patch_ib(i)%t = dflt_real
            patch_ib(i)%m = dflt_real
            patch_ib(i)%p = dflt_real
            patch_ib(i)%slip = .false.

            ! Proper default values for translating STL models
            patch_ib(i)%model_scale(:) = 1._wp
            patch_ib(i)%model_translate(:) = 0._wp
            patch_ib(i)%model_rotate(:) = 0._wp
            patch_ib(i)%model_filepath(:) = dflt_char
            patch_ib(i)%model_spc = num_ray
            patch_ib(i)%model_threshold = ray_tracing_threshold
        end do

        ! Fluids physical parameters
        do i = 1, num_fluids_max
            fluid_pp(i)%gamma = dflt_real
            fluid_pp(i)%pi_inf = dflt_real
            fluid_pp(i)%mul0 = dflt_real
            fluid_pp(i)%ss = dflt_real
            fluid_pp(i)%pv = dflt_real
            fluid_pp(i)%gamma_v = dflt_real
            fluid_pp(i)%M_v = dflt_real
            fluid_pp(i)%mu_v = dflt_real
            fluid_pp(i)%k_v = dflt_real
            fluid_pp(i)%cv = 0._wp
            fluid_pp(i)%qv = 0._wp
            fluid_pp(i)%qvp = 0._wp
            fluid_pp(i)%G = 0._wp
        end do

        ! Lagrangian solver
        rkck_adap_dt = .false.

        Bx0 = dflt_real

    end subroutine s_assign_default_values_to_user_inputs

    !> Computation of parameters, allocation procedures, and/or
        !! any other tasks needed to properly setup the module
    subroutine s_initialize_global_parameters_module

        integer :: i, j, fac

        weno_polyn = (weno_order - 1)/2

        ! Determining the layout of the state vectors and overall size of
        ! the system of equations, given the dimensionality and choice of
        ! the equations of motion

        ! Gamma/Pi_inf Model
        if (model_eqns == 1) then

            ! Setting number of fluids
            num_fluids = 1

            ! Annotating structure of the state and flux vectors belonging
            ! to the system of equations defined by the selected number of
            ! spatial dimensions and the gamma/pi_inf model
            cont_idx%beg = 1
            cont_idx%end = cont_idx%beg
            mom_idx%beg = cont_idx%end + 1
            mom_idx%end = cont_idx%end + num_vels
            E_idx = mom_idx%end + 1
            adv_idx%beg = E_idx + 1
            adv_idx%end = adv_idx%beg + 1
            gamma_idx = adv_idx%beg
            pi_inf_idx = adv_idx%end
            sys_size = adv_idx%end

            ! Volume Fraction Model (5-equation model)
        else if (model_eqns == 2) then

            ! Annotating structure of the state and flux vectors belonging
            ! to the system of equations defined by the selected number of
            ! spatial dimensions and the volume fraction model
            cont_idx%beg = 1
            cont_idx%end = num_fluids
            mom_idx%beg = cont_idx%end + 1
            mom_idx%end = cont_idx%end + num_vels
            E_idx = mom_idx%end + 1
            adv_idx%beg = E_idx + 1
            adv_idx%end = E_idx + num_fluids

            sys_size = adv_idx%end

            if (bubbles_euler) then
                alf_idx = adv_idx%end
            else
                alf_idx = 1
            end if

            if (bubbles_euler) then
                bub_idx%beg = sys_size + 1
                if (qbmm) then
                    if (nnode == 4) then
                        nmom = 6 !! Already set as a parameter
                    end if
                    bub_idx%end = adv_idx%end + nb*nmom
                else
                    if (.not. polytropic) then
                        bub_idx%end = sys_size + 4*nb
                    else
                        bub_idx%end = sys_size + 2*nb
                    end if
                end if
                sys_size = bub_idx%end

                if (adv_n) then
                    n_idx = bub_idx%end + 1
                    sys_size = n_idx
                end if

                allocate (weight(nb), R0(nb), V0(nb))
                allocate (bub_idx%rs(nb), bub_idx%vs(nb))
                allocate (bub_idx%ps(nb), bub_idx%ms(nb))

                if (qbmm) then
                    allocate (bub_idx%moms(nb, nmom))
                    allocate (bub_idx%fullmom(nb, 0:nmom, 0:nmom))

                    do i = 1, nb
                        do j = 1, nmom
                            bub_idx%moms(i, j) = bub_idx%beg + (j - 1) + (i - 1)*nmom
                        end do
                        bub_idx%fullmom(i, 0, 0) = bub_idx%moms(i, 1)
                        bub_idx%fullmom(i, 1, 0) = bub_idx%moms(i, 2)
                        bub_idx%fullmom(i, 0, 1) = bub_idx%moms(i, 3)
                        bub_idx%fullmom(i, 2, 0) = bub_idx%moms(i, 4)
                        bub_idx%fullmom(i, 1, 1) = bub_idx%moms(i, 5)
                        bub_idx%fullmom(i, 0, 2) = bub_idx%moms(i, 6)
                        bub_idx%rs(i) = bub_idx%fullmom(i, 1, 0)
                    end do
                else
                    do i = 1, nb
                        if (.not. polytropic) then
                            fac = 4
                        else
                            fac = 2
                        end if

                        bub_idx%rs(i) = bub_idx%beg + (i - 1)*fac
                        bub_idx%vs(i) = bub_idx%rs(i) + 1

                        if (.not. polytropic) then
                            bub_idx%ps(i) = bub_idx%vs(i) + 1
                            bub_idx%ms(i) = bub_idx%ps(i) + 1
                        end if
                    end do
                end if

                if (nb == 1) then
                    weight(:) = 1._wp
                    R0(:) = 1._wp
                    V0(:) = 1._wp
                else if (nb > 1) then
                    V0(:) = 1._wp
                    !R0 and weight initialized in s_simpson
                else
                    stop 'Invalid value of nb'
                end if

                !Initialize pref,rhoref for polytropic qbmm (done in s_initialize_nonpoly for non-polytropic)
                if (.not. qbmm) then
                    if (polytropic) then
                        rhoref = 1._wp
                        pref = 1._wp
                    end if
                end if

                !Initialize pb0,pv,pref,rhoref for polytropic qbmm (done in s_initialize_nonpoly for non-polytropic)
                if (qbmm) then
                    if (polytropic) then
                        allocate (pb0(nb))
                        if ((f_is_default(Web))) then
                            pb0 = pref
                            pb0 = pb0/pref
                            pref = 1._wp
                        end if
                        rhoref = 1._wp
                    end if
                end if
            end if

            if (mhd) then
                B_idx%beg = sys_size + 1
                if (n == 0) then
                    B_idx%end = sys_size + 2 ! 1D: By, Bz
                else
                    B_idx%end = sys_size + 3 ! 2D/3D: Bx, By, Bz
                end if
                sys_size = B_idx%end
            end if

            if (hypoelasticity .or. hyperelasticity) then
                elasticity = .true.
                stress_idx%beg = sys_size + 1
                stress_idx%end = sys_size + (num_dims*(num_dims + 1))/2
                ! number of stresses is 1 in 1D, 3 in 2D, 6 in 3D
                sys_size = stress_idx%end
            end if

            if (hyperelasticity) then
                ! number of entries in the symmetric btensor plus the jacobian
                b_size = (num_dims*(num_dims + 1))/2 + 1
                tensor_size = num_dims**2 + 1
                xi_idx%beg = sys_size + 1
                xi_idx%end = sys_size + num_dims
                ! adding three more equations for the \xi field and the elastic energy
                sys_size = xi_idx%end + 1
            end if

            if (surface_tension) then
                c_idx = sys_size + 1
                sys_size = c_idx
            end if

            ! Volume Fraction Model (6-equation model)
        else if (model_eqns == 3) then

            ! Annotating structure of the state and flux vectors belonging
            ! to the system of equations defined by the selected number of
            ! spatial dimensions and the volume fraction model
            cont_idx%beg = 1
            cont_idx%end = num_fluids
            mom_idx%beg = cont_idx%end + 1
            mom_idx%end = cont_idx%end + num_vels
            E_idx = mom_idx%end + 1
            adv_idx%beg = E_idx + 1
            adv_idx%end = E_idx + num_fluids
            internalEnergies_idx%beg = adv_idx%end + 1
            internalEnergies_idx%end = adv_idx%end + num_fluids
            sys_size = internalEnergies_idx%end

            if (hypoelasticity .or. hyperelasticity) then
                elasticity = .true.
                stress_idx%beg = sys_size + 1
                stress_idx%end = sys_size + (num_dims*(num_dims + 1))/2
                ! number of stresses is 1 in 1D, 3 in 2D, 6 in 3D
                sys_size = stress_idx%end
            end if

            if (hyperelasticity) then
                ! number of entries in the symmetric btensor plus the jacobian
                b_size = (num_dims*(num_dims + 1))/2 + 1
                tensor_size = num_dims**2 + 1
                xi_idx%beg = sys_size + 1
                xi_idx%end = sys_size + num_dims
                ! adding three more equations for the \xi field and the elastic energy
                sys_size = xi_idx%end + 1
            end if

            if (surface_tension) then
                c_idx = sys_size + 1
                sys_size = c_idx
            end if

        else if (model_eqns == 4) then
            ! 4 equation model with subgrid bubbles_euler
            cont_idx%beg = 1 ! one continuity equation
            cont_idx%end = 1 ! num_fluids
            mom_idx%beg = cont_idx%end + 1 ! one momentum equation in each direction
            mom_idx%end = cont_idx%end + num_vels
            E_idx = mom_idx%end + 1 ! one energy equation
            adv_idx%beg = E_idx + 1
            adv_idx%end = adv_idx%beg !one volume advection equation
            alf_idx = adv_idx%end
            sys_size = alf_idx !adv_idx%end

            if (bubbles_euler) then
                bub_idx%beg = sys_size + 1
                bub_idx%end = sys_size + 2*nb
                if (.not. polytropic) then
                    bub_idx%end = sys_size + 4*nb
                end if
                sys_size = bub_idx%end

                allocate (bub_idx%rs(nb), bub_idx%vs(nb))
                allocate (bub_idx%ps(nb), bub_idx%ms(nb))
                allocate (weight(nb), R0(nb), V0(nb))

                do i = 1, nb
                    if (.not. polytropic) then
                        fac = 4
                    else
                        fac = 2
                    end if

                    bub_idx%rs(i) = bub_idx%beg + (i - 1)*fac
                    bub_idx%vs(i) = bub_idx%rs(i) + 1

                    if (.not. polytropic) then
                        bub_idx%ps(i) = bub_idx%vs(i) + 1
                        bub_idx%ms(i) = bub_idx%ps(i) + 1
                    end if
                end do

                if (nb == 1) then
                    weight(:) = 1._wp
                    R0(:) = 1._wp
                    V0(:) = 0._wp
                else if (nb > 1) then
                    V0(:) = 1._wp
                else
                    stop 'Invalid value of nb'
                end if

                if (polytropic) then
                    rhoref = 1._wp
                    pref = 1._wp
                end if

            end if
        end if

        if (chemistry) then
            species_idx%beg = sys_size + 1
            species_idx%end = sys_size + num_species
            sys_size = species_idx%end
        end if

        momxb = mom_idx%beg
        momxe = mom_idx%end
        advxb = adv_idx%beg
        advxe = adv_idx%end
        contxb = cont_idx%beg
        contxe = cont_idx%end
        bubxb = bub_idx%beg
        bubxe = bub_idx%end
        strxb = stress_idx%beg
        strxe = stress_idx%end
        intxb = internalEnergies_idx%beg
        intxe = internalEnergies_idx%end
        xibeg = xi_idx%beg
        xiend = xi_idx%end
        chemxb = species_idx%beg
        chemxe = species_idx%end

        call s_configure_coordinate_bounds(weno_polyn, buff_size, &
                                           idwint, idwbuff, viscous, &
                                           bubbles_lagrange, m, n, p, &
                                           num_dims)

#ifdef MFC_MPI

        if (qbmm .and. .not. polytropic) then
            allocate (MPI_IO_DATA%view(1:sys_size + 2*nb*4))
            allocate (MPI_IO_DATA%var(1:sys_size + 2*nb*4))
        else
            allocate (MPI_IO_DATA%view(1:sys_size))
            allocate (MPI_IO_DATA%var(1:sys_size))
        end if

        do i = 1, sys_size
            allocate (MPI_IO_DATA%var(i)%sf(0:m, 0:n, 0:p))
            MPI_IO_DATA%var(i)%sf => null()
        end do
        if (qbmm .and. .not. polytropic) then
            do i = sys_size + 1, sys_size + 2*nb*4
                allocate (MPI_IO_DATA%var(i)%sf(0:m, 0:n, 0:p))
                MPI_IO_DATA%var(i)%sf => null()
            end do
        end if

        if (ib) then
            allocate (MPI_IO_IB_DATA%var%sf(0:m, 0:n, 0:p))
            allocate (MPI_IO_levelset_DATA%var%sf(0:m, 0:n, 0:p, 1:num_ibs))
            allocate (MPI_IO_levelsetnorm_DATA%var%sf(0:m, 0:n, 0:p, 1:num_ibs, 1:3))
        end if
#endif

        ! Allocating grid variables for the x-direction
        allocate (x_cc(0:m), x_cb(-1:m))
        ! Allocating grid variables for the y- and z-directions
        if (n > 0) then
            allocate (y_cc(0:n), y_cb(-1:n))
            if (p > 0) then
                allocate (z_cc(0:p), z_cb(-1:p))
            end if
        end if

        if ((cyl_coord .or. sph_coord) .neqv. .true.) then ! Cartesian grid
            grid_geometry = 1
        elseif ((cyl_coord .or. sph_coord) .and. p == 0) then ! Axisymmetric cylindrical grid
            grid_geometry = 2
        else ! Fully 3D cylindrical grid
            grid_geometry = 3
        end if

        allocate (logic_grid(0:m, 0:n, 0:p))

    end subroutine s_initialize_global_parameters_module

    subroutine s_initialize_parallel_io

        num_dims = 1 + min(1, n) + min(1, p)

        if (mhd) then
            num_vels = 3
        else
            num_vels = num_dims
        end if

        allocate (proc_coords(1:num_dims))

        if (parallel_io .neqv. .true.) return

#ifdef MFC_MPI

        ! Option for Lustre file system (Darter/Comet/Stampede)
        write (mpiiofs, '(A)') '/lustre_'
        mpiiofs = trim(mpiiofs)
        call MPI_INFO_CREATE(mpi_info_int, ierr)
        call MPI_INFO_SET(mpi_info_int, 'romio_ds_write', 'disable', ierr)

        ! Option for UNIX file system (Hooke/Thomson)
        ! WRITE(mpiiofs, '(A)') '/ufs_'
        ! mpiiofs = TRIM(mpiiofs)
        ! mpi_info_int = MPI_INFO_NULL

        allocate (start_idx(1:num_dims))

#endif

    end subroutine s_initialize_parallel_io

    subroutine s_finalize_global_parameters_module

        integer :: i

        ! Deallocating grid variables for the x-direction
        deallocate (x_cc, x_cb)
        ! Deallocating grid variables for the y- and z-directions
        if (n > 0) then
            deallocate (y_cc, y_cb)
            if (p > 0) then
                deallocate (z_cc, z_cb)
            end if
        end if

        deallocate (proc_coords)

#ifdef MFC_MPI

        if (parallel_io) then
            deallocate (start_idx)
            do i = 1, sys_size
                MPI_IO_DATA%var(i)%sf => null()
            end do

            deallocate (MPI_IO_DATA%var)
            deallocate (MPI_IO_DATA%view)
        end if

        if (ib) deallocate (MPI_IO_IB_DATA%var%sf)

#endif

    end subroutine s_finalize_global_parameters_module

end module m_global_parameters<|MERGE_RESOLUTION|>--- conflicted
+++ resolved
@@ -260,12 +260,9 @@
     type(pres_field) :: pb
     type(pres_field) :: mv
 
-<<<<<<< HEAD
     integer :: max_iter_pc_ts !< maximum number of iterations for phase change at each time-step
-=======
     real(wp) :: Bx0 !< Constant magnetic field in the x-direction (1D)
 
->>>>>>> 4298db0f
     integer :: buff_size !<
     !! The number of cells that are necessary to be able to store enough boundary
     !! conditions data to march the solution in the physical computational domain
