!>
!!@file m_checker.f90
!!@brief Contains module m_checker

#:include 'macros.fpp'

!> @brief The purpose of the module is to check for compatible input files
module m_checker

    use m_global_parameters    !< Definitions of the global parameters

    use m_mpi_proxy            !< Message passing interface (MPI) module proxy

    use m_helper_basic         !< Functions to compare floating point numbers

    use m_helper

    implicit none

    private; public :: s_check_inputs

contains

    !> Checks compatibility of parameters in the input file.
        !! Used by the pre_process stage
    impure subroutine s_check_inputs

        call s_check_parallel_io

    end subroutine s_check_inputs

    !> Checks if mpi is enabled with parallel_io
    impure subroutine s_check_parallel_io
#ifndef MFC_MPI
        @:PROHIBIT(parallel_io, "MFC built with --no-mpi requires parallel_io=F")
#endif
    end subroutine s_check_parallel_io

<<<<<<< HEAD
    !> Checks constraints on the restart parameters
        !! (old_grid, old_ic, etc.)
    impure subroutine s_check_inputs_restart
        logical :: skip_check !< Flag to skip the check when iterating over
        !! x, y, and z directions, for special treatment of cylindrical coordinates
        integer :: i

        @:PROHIBIT((.not. old_grid) .and. old_ic, &
            "old_ic can only be enabled with old_grid enabled")

        @:PROHIBIT(old_grid .and. t_step_old == dflt_int, &
            "old_grid requires t_step_old to be set")
        @:PROHIBIT(old_grid .and. ((.not. f_is_default(x_domain%beg)) .or. (.not. f_is_default(x_domain%end))), &
            "x_domain is not supported with old_grid enabled")
        @:PROHIBIT(old_grid .and. ((.not. f_is_default(y_domain%beg)) .or. (.not. f_is_default(y_domain%end))), &
            "y_domain is not supported with old_grid enabled")
        @:PROHIBIT(old_grid .and. ((.not. f_is_default(z_domain%beg)) .or. (.not. f_is_default(z_domain%end))), &
            "z_domain is not supported with old_grid enabled")

        #:for DIR, VAR in [('x', 'm'), ('y', 'n'), ('z', 'p')]
            ! For cylindrical coordinates, the y and z directions use a different check
            #:if (DIR == 'y') or (DIR == 'z')
                skip_check = cyl_coord
            #:else
                skip_check = .false.
            #:endif

            if (.not. skip_check) then
                #:for BOUND in ['beg', 'end']
                    @:PROHIBIT(${VAR}$ == 0 .and. (.not. f_is_default((${DIR}$_domain%${BOUND}$))), &
                        "${DIR}$_domain%${BOUND}$ must not be set when ${VAR}$ = 0")
                    @:PROHIBIT(${VAR}$ > 0 .and. old_grid .and. (.not. f_is_default(${DIR}$_domain%${BOUND}$)), &
                        "${DIR}$_domain%${BOUND}$ must not be set when ${VAR}$ > 0 and old_grid = T")
                    @:PROHIBIT(${VAR}$ > 0 .and. (.not. old_grid) .and. f_is_default(${DIR}$_domain%${BOUND}$), &
                        "${DIR}$_domain%${BOUND}$ must be set when ${VAR}$ > 0 and old_grid = F")
                    @:PROHIBIT(${VAR}$ > 0 .and. (.not. old_grid) .and. ${DIR}$_domain%beg >= ${DIR}$_domain%end, &
                        "${DIR}$_domain%beg must be less than ${DIR}$_domain%end when both are set")
                #:endfor
            end if

        #:endfor

        @:PROHIBIT(cyl_coord .and. n == 0, &
            "n must be positive (2D or 3D) for cylindrical coordinates")
        @:PROHIBIT(cyl_coord .and. (f_is_default(y_domain%beg) .or. f_is_default(y_domain%end)), &
            "y_domain%beg and y_domain%end must be set for n = 0 (2D cylindrical coordinates)")
        @:PROHIBIT(cyl_coord .and. ((.not. f_approx_equal(y_domain%beg , 0._wp)) .or. y_domain%end <= 0._wp), &
            "y_domain%beg must be 0 and y_domain%end must be positive for cylindrical coordinates")
        @:PROHIBIT(cyl_coord .and. p == 0 .and. ((.not. f_is_default(z_domain%beg)) .or. (.not. f_is_default(z_domain%end))), &
            "z_domain%beg and z_domain%end are not supported for p = 0 (2D cylindrical coordinates)")
        @:PROHIBIT(cyl_coord .and. p > 0 .and. (.not. (f_approx_equal(z_domain%beg, 0._wp) .and. f_approx_equal(z_domain%end, 2._wp*pi))), &
            "z_domain%beg must be 0 and z_domain%end must be 2*pi for 3D cylindrical coordinates")

        @:PROHIBIT(sph_coord .and. n == 0, &
            "n must be positive for 1D axisymmetric spherical coordinates")
        @:PROHIBIT(sph_coord .and. (f_is_default(y_domain%beg) .or. f_is_default(y_domain%end)), &
            "y_domain%beg and y_domain%end must be set for n > 0 (1D axisymmetric spherical coordinates)")
!        @:PROHIBIT(sph_coord .and. (y_domain%beg /= 0._wp .or. y_domain%end <= 0._wp), &
!            "y_domain%beg must be 0 and y_domain%end must be positive for 1D axisymmetric spherical coordinates")
        @:PROHIBIT(sph_coord .and. p == 0 .and. ((.not. f_is_default(z_domain%beg)) .or. (.not. f_is_default(z_domain%end))), &
            "z_domain%beg and z_domain%end are not supported for p = 0 (1D spherical coordinates)")
        @:PROHIBIT(sph_coord .and. p > 0, &
            "only 1D axisymmetric (m = 1, n > 0, p = 0) is supported with spherical coordinates")
                    
        @:PROHIBIT(num_patches < 0)
        @:PROHIBIT(num_patches == 0 .and. t_step_old == dflt_int, &
            "num_patches must be positive for the non-restart case")

    end subroutine s_check_inputs_restart

    !> Checks constraints on grid stretching parameters
        !! (loops_x[y,z], stretch_x[y,z], etc.)
    impure subroutine s_check_inputs_grid_stretching
        ! Constraints on loops for grid stretching
        @:PROHIBIT(loops_x < 1)
        @:PROHIBIT(loops_y < 1)

        ! Constraints specific to stretch_y
        @:PROHIBIT(stretch_y .and. n == 0)

        ! Constraints specific to stretch_z
        @:PROHIBIT(stretch_z .and. p == 0)
        @:PROHIBIT(stretch_z .and. cyl_coord)

        ! Common checks for all directions (stretch_x, stretch_y, and stretch_z)
        #:for X in ['x', 'y', 'z']
            @:PROHIBIT(stretch_${X}$ .and. old_grid, "old_grid and stretch_${X}$ are incompatible")
            @:PROHIBIT(stretch_${X}$ .and. f_is_default(a_${X}$), "a_${X}$ must be set with stretch_${X}$ enabled")
            @:PROHIBIT(stretch_${X}$ .and. f_is_default(${X}$_a), "${X}$_a must be set with stretch_${X}$ enabled")
            @:PROHIBIT(stretch_${X}$ .and. f_is_default(${X}$_b), "${X}$_b must be set with stretch_${X}$ enabled")
            @:PROHIBIT(stretch_${X}$ .and. ${X}$_a >= ${X}$_b, "${X}$_a must be less than ${X}$_b with stretch_${X}$ enabled")
            !&< Deactivate prettify
            @:PROHIBIT(stretch_${X}$ .and. (a_${X}$ + log(cosh(a_${X}$*(${X}$_domain%beg - ${X}$_a))) &
                                                    + log(cosh(a_${X}$*(${X}$_domain%beg - ${X}$_b))) &
                                                    - 2._wp*log(cosh(0.5_wp*a_${X}$*(${X}$_b - ${X}$_a)))) / a_${X}$ <= 0._wp, &
                "${X}$_domain%beg is too close to ${X}$_a and ${X}$_b for the given a_${X}$")
            @:PROHIBIT(stretch_${X}$ .and. (a_${X}$ + log(cosh(a_${X}$*(${X}$_domain%end - ${X}$_a))) &
                                                    + log(cosh(a_${X}$*(${X}$_domain%end - ${X}$_b))) &
                                                    - 2._wp*log(cosh(0.5_wp*a_${X}$*(${X}$_b - ${X}$_a)))) / a_${X}$ <= 0._wp, &
                "${X}$_domain%end is too close to ${X}$_a and ${X}$_b for the given a_${X}$")
            !&>
        #:endfor
    end subroutine s_check_inputs_grid_stretching

    !> Checks constraints on the QBMM and polydisperse bubble parameters
        !! (qbmm, polydisperse, dist_type and rhoRV)
    impure subroutine s_check_inputs_qbmm_and_polydisperse
        @:PROHIBIT(qbmm .and. dist_type == dflt_int, "dist_type must be set if using QBMM")
        @:PROHIBIT(qbmm .and. dist_type /= 1 .and. rhoRV > 0._wp, "rhoRV cannot be used with dist_type != 1")
    end subroutine s_check_inputs_qbmm_and_polydisperse

    !> Checks constraints on initial partial density perturbation
        !! (perturb_flow, perturb_flow_fluid, perturb_flow_mag, perturb_sph,
        !! perturb_sph_fluid, and fluid_rho)
    impure subroutine s_check_inputs_perturb_density
        character(len=5) :: iStr !< for int to string conversion
        integer :: i

        @:PROHIBIT(perturb_flow .and. (perturb_flow_fluid == dflt_int .or. f_is_default(perturb_flow_mag)), &
            "perturb_flow_fluid and perturb_flow_mag must be set with perturb_flow = T")
        @:PROHIBIT((.not. perturb_flow) .and. (perturb_flow_fluid /= dflt_int .or. (.not. f_is_default(perturb_flow_mag))), &
            "perturb_flow_fluid and perturb_flow_mag must not be set with perturb_flow = F")
        @:PROHIBIT(perturb_flow_fluid > num_fluids .or. (perturb_flow_fluid < 0 .and. perturb_flow_fluid /= dflt_int), &
            "perturb_flow_fluid must be between 0 and num_fluids")
        @:PROHIBIT(perturb_sph .and. perturb_sph_fluid == dflt_int, &
            "perturb_sph_fluid must be set with perturb_sph = T")
        @:PROHIBIT((.not. perturb_sph) .and. perturb_sph_fluid /= dflt_int, &
            "perturb_sph_fluid must not be set with perturb_sph = F")
        @:PROHIBIT(perturb_sph_fluid > num_fluids .or. (perturb_sph_fluid < 0 .and. perturb_sph_fluid /= dflt_int), &
            "perturb_sph_fluid must be between 0 and num_fluids")
        @:PROHIBIT((.not. perturb_sph) .and. (.not. f_all_default(fluid_rho)), &
            "fluid_rho must not be set with perturb_sph = F")

        do i = 1, num_fluids
            call s_int_to_str(i, iStr)
            @:PROHIBIT(perturb_sph .and. f_is_default(fluid_rho(i)), &
                "fluid_rho("//trim(iStr)//") must be set if perturb_sph = T")
        end do
    end subroutine s_check_inputs_perturb_density

    impure subroutine s_check_inputs_chemistry

        if (chemistry) then
            @:ASSERT(num_species > 0)
        end if

    end subroutine s_check_inputs_chemistry

    !> Checks miscellaneous constraints
        !! (mixlayer_vel_profile and mixlayer_perturb)
    impure subroutine s_check_inputs_misc
        ! Hypertangent velocity profile
        @:PROHIBIT(mixlayer_vel_profile .and. (n == 0), &
            "mixlayer_vel_profile requires n > 0")

        ! Instability wave
        @:PROHIBIT(mixlayer_perturb .and. p == 0, "mixlayer_perturb requires p > 0")
        @:PROHIBIT(elliptic_smoothing .and. elliptic_smoothing_iters < 1, &
            "elliptic_smoothing_iters must be positive")

    end subroutine s_check_inputs_misc

    impure subroutine s_check_bc

        integer :: i
        character(len=5) :: iStr !< for int to string conversion

        call s_int_to_str(num_bc_patches_max, iStr)
        @:PROHIBIT(num_bc_patches > num_bc_patches_max, "num_bc_patches must be <= "//trim(iStr))

        do i = 1, num_bc_patches
            call s_int_to_str(i, iStr)

            ! Line Segment BC
            if (patch_bc(i)%geometry == 1) then
                @:PROHIBIT( .not. f_is_default(patch_bc(i)%radius), "Line Segment Patch can't have radius defined")
                #:for DIR in [('1'), ('2')]
                    @:PROHIBIT(patch_bc(i)%dir == ${DIR}$ .and. (.not. f_is_default(patch_bc(i)%centroid(${DIR}$)) .or. .not. f_is_default(patch_bc(i)%centroid(3))), &
                        "Line Segment Patch of Dir ${DIR}$ can't have a centroid in Dir ${DIR}$ or 3" )
                    @:PROHIBIT(patch_bc(i)%dir == ${DIR}$ .and. (.not. f_is_default(patch_bc(i)%length(${DIR}$)) .or. .not. f_is_default(patch_bc(i)%length(3))), &
                        "Line Segment Patch of Dir ${DIR}$ can't have a length in Dir ${DIR}$ or 3" )
                #:endfor
            end if

            ! Circle BC
            if (patch_bc(i)%geometry == 2) then
                @:PROHIBIT(f_is_default(patch_bc(i)%radius), "Circle Patch must have radius defined")
                @:PROHIBIT(.not. f_is_default(patch_bc(i)%length(1)) .or. .not. f_is_default(patch_bc(i)%length(2)) .or. .not. f_is_default(patch_bc(i)%length(3)), &
                    "Circle Patch can't have lengths defined")

                #:for DIR in [('1'), ('2'), ('3')]
                    @:PROHIBIT(patch_bc(i)%dir == ${DIR}$ .and. .not. f_is_default(patch_bc(i)%centroid(${DIR}$)), &
                        "Circle Patch of Dir ${DIR}$ can't have a centroid in Dir ${DIR}$")
                #:endfor
            end if

            ! Rectangle BC
            if (patch_bc(i)%geometry == 3) then
                @:PROHIBIT( .not. f_is_default(patch_bc(i)%radius), "Rectangle Patch can't have radius defined")

                #:for DIR, VAR in [('1', '2', '3'), ('2', '3', '1'), ('3', '1', '2')]
                    @:PROHIBIT(patch_bc(i)%dir == ${DIR}$ .and. .not. f_is_default(patch_bc(i)%centroid(${DIR}$)), &
                        "Rectangle Patch of Dir ${DIR}$ can't have a centroid in Dir ${DIR}$")
                    @:PROHIBIT(patch_bc(i)%dir == ${DIR}$ .and. .not. f_is_default(patch_bc(i)%length(${DIR}$)), &
                        "Rectangle Patch of Dir ${DIR}$ can't have a length in Dir ${DIR}$")
                #:endfor
            end if

            ! Incompatible BC check
            @:PROHIBIT(((patch_bc(i)%type >= BC_AXIS .and. patch_bc(i)%type <= BC_RIEMANN_EXTRAP) .or. &
                (patch_bc(i)%type == BC_PERIODIC) .or. patch_bc(i)%type < BC_DIRICHLET), &
                "Incompatible BC type for boundary condition patch "//trim(iStr))
        end do

    end subroutine s_check_bc

    impure subroutine s_check_moving_IBM

    end subroutine s_check_moving_IBM

    impure subroutine s_check_simplex_noise

        if (simplex_perturb) then
            #:for DIR in [1, 2, 3]
                if (simplex_params%perturb_vel(${DIR}$)) then
                    @:PROHIBIT(simplex_params%perturb_vel_freq(${DIR}$) == dflt_real, &
                        "simplex_params%perturb_vel_freq(${DIR}$) must be set if" // &
                        "simplex_params%perturb_vel(${DIR}$) is true")
                    @:PROHIBIT(simplex_params%perturb_vel_scale(${DIR}$) == dflt_real, &
                        "simplex_params%perturb_vel_scale(${DIR}$) must be set if" // &
                        "simplex_params%perturb_vel(${DIR}$) is true")
                    #:for DIM in [1, 2, 3]
                        @:PROHIBIT(simplex_params%perturb_vel_offset(${DIR}$,${DIM}$) == dflt_real, &
                            "simplex_params%perturb_vel_scale(${DIR}$,${DIM}$) must be set if" // &
                            "simplex_params%perturb_vel(${DIR}$) is true")
                    #:endfor
                end if
            #:endfor
        end if

    end subroutine

=======
>>>>>>> 9d283e5f
end module m_checker<|MERGE_RESOLUTION|>--- conflicted
+++ resolved
@@ -36,249 +36,4 @@
 #endif
     end subroutine s_check_parallel_io
 
-<<<<<<< HEAD
-    !> Checks constraints on the restart parameters
-        !! (old_grid, old_ic, etc.)
-    impure subroutine s_check_inputs_restart
-        logical :: skip_check !< Flag to skip the check when iterating over
-        !! x, y, and z directions, for special treatment of cylindrical coordinates
-        integer :: i
-
-        @:PROHIBIT((.not. old_grid) .and. old_ic, &
-            "old_ic can only be enabled with old_grid enabled")
-
-        @:PROHIBIT(old_grid .and. t_step_old == dflt_int, &
-            "old_grid requires t_step_old to be set")
-        @:PROHIBIT(old_grid .and. ((.not. f_is_default(x_domain%beg)) .or. (.not. f_is_default(x_domain%end))), &
-            "x_domain is not supported with old_grid enabled")
-        @:PROHIBIT(old_grid .and. ((.not. f_is_default(y_domain%beg)) .or. (.not. f_is_default(y_domain%end))), &
-            "y_domain is not supported with old_grid enabled")
-        @:PROHIBIT(old_grid .and. ((.not. f_is_default(z_domain%beg)) .or. (.not. f_is_default(z_domain%end))), &
-            "z_domain is not supported with old_grid enabled")
-
-        #:for DIR, VAR in [('x', 'm'), ('y', 'n'), ('z', 'p')]
-            ! For cylindrical coordinates, the y and z directions use a different check
-            #:if (DIR == 'y') or (DIR == 'z')
-                skip_check = cyl_coord
-            #:else
-                skip_check = .false.
-            #:endif
-
-            if (.not. skip_check) then
-                #:for BOUND in ['beg', 'end']
-                    @:PROHIBIT(${VAR}$ == 0 .and. (.not. f_is_default((${DIR}$_domain%${BOUND}$))), &
-                        "${DIR}$_domain%${BOUND}$ must not be set when ${VAR}$ = 0")
-                    @:PROHIBIT(${VAR}$ > 0 .and. old_grid .and. (.not. f_is_default(${DIR}$_domain%${BOUND}$)), &
-                        "${DIR}$_domain%${BOUND}$ must not be set when ${VAR}$ > 0 and old_grid = T")
-                    @:PROHIBIT(${VAR}$ > 0 .and. (.not. old_grid) .and. f_is_default(${DIR}$_domain%${BOUND}$), &
-                        "${DIR}$_domain%${BOUND}$ must be set when ${VAR}$ > 0 and old_grid = F")
-                    @:PROHIBIT(${VAR}$ > 0 .and. (.not. old_grid) .and. ${DIR}$_domain%beg >= ${DIR}$_domain%end, &
-                        "${DIR}$_domain%beg must be less than ${DIR}$_domain%end when both are set")
-                #:endfor
-            end if
-
-        #:endfor
-
-        @:PROHIBIT(cyl_coord .and. n == 0, &
-            "n must be positive (2D or 3D) for cylindrical coordinates")
-        @:PROHIBIT(cyl_coord .and. (f_is_default(y_domain%beg) .or. f_is_default(y_domain%end)), &
-            "y_domain%beg and y_domain%end must be set for n = 0 (2D cylindrical coordinates)")
-        @:PROHIBIT(cyl_coord .and. ((.not. f_approx_equal(y_domain%beg , 0._wp)) .or. y_domain%end <= 0._wp), &
-            "y_domain%beg must be 0 and y_domain%end must be positive for cylindrical coordinates")
-        @:PROHIBIT(cyl_coord .and. p == 0 .and. ((.not. f_is_default(z_domain%beg)) .or. (.not. f_is_default(z_domain%end))), &
-            "z_domain%beg and z_domain%end are not supported for p = 0 (2D cylindrical coordinates)")
-        @:PROHIBIT(cyl_coord .and. p > 0 .and. (.not. (f_approx_equal(z_domain%beg, 0._wp) .and. f_approx_equal(z_domain%end, 2._wp*pi))), &
-            "z_domain%beg must be 0 and z_domain%end must be 2*pi for 3D cylindrical coordinates")
-
-        @:PROHIBIT(sph_coord .and. n == 0, &
-            "n must be positive for 1D axisymmetric spherical coordinates")
-        @:PROHIBIT(sph_coord .and. (f_is_default(y_domain%beg) .or. f_is_default(y_domain%end)), &
-            "y_domain%beg and y_domain%end must be set for n > 0 (1D axisymmetric spherical coordinates)")
-!        @:PROHIBIT(sph_coord .and. (y_domain%beg /= 0._wp .or. y_domain%end <= 0._wp), &
-!            "y_domain%beg must be 0 and y_domain%end must be positive for 1D axisymmetric spherical coordinates")
-        @:PROHIBIT(sph_coord .and. p == 0 .and. ((.not. f_is_default(z_domain%beg)) .or. (.not. f_is_default(z_domain%end))), &
-            "z_domain%beg and z_domain%end are not supported for p = 0 (1D spherical coordinates)")
-        @:PROHIBIT(sph_coord .and. p > 0, &
-            "only 1D axisymmetric (m = 1, n > 0, p = 0) is supported with spherical coordinates")
-                    
-        @:PROHIBIT(num_patches < 0)
-        @:PROHIBIT(num_patches == 0 .and. t_step_old == dflt_int, &
-            "num_patches must be positive for the non-restart case")
-
-    end subroutine s_check_inputs_restart
-
-    !> Checks constraints on grid stretching parameters
-        !! (loops_x[y,z], stretch_x[y,z], etc.)
-    impure subroutine s_check_inputs_grid_stretching
-        ! Constraints on loops for grid stretching
-        @:PROHIBIT(loops_x < 1)
-        @:PROHIBIT(loops_y < 1)
-
-        ! Constraints specific to stretch_y
-        @:PROHIBIT(stretch_y .and. n == 0)
-
-        ! Constraints specific to stretch_z
-        @:PROHIBIT(stretch_z .and. p == 0)
-        @:PROHIBIT(stretch_z .and. cyl_coord)
-
-        ! Common checks for all directions (stretch_x, stretch_y, and stretch_z)
-        #:for X in ['x', 'y', 'z']
-            @:PROHIBIT(stretch_${X}$ .and. old_grid, "old_grid and stretch_${X}$ are incompatible")
-            @:PROHIBIT(stretch_${X}$ .and. f_is_default(a_${X}$), "a_${X}$ must be set with stretch_${X}$ enabled")
-            @:PROHIBIT(stretch_${X}$ .and. f_is_default(${X}$_a), "${X}$_a must be set with stretch_${X}$ enabled")
-            @:PROHIBIT(stretch_${X}$ .and. f_is_default(${X}$_b), "${X}$_b must be set with stretch_${X}$ enabled")
-            @:PROHIBIT(stretch_${X}$ .and. ${X}$_a >= ${X}$_b, "${X}$_a must be less than ${X}$_b with stretch_${X}$ enabled")
-            !&< Deactivate prettify
-            @:PROHIBIT(stretch_${X}$ .and. (a_${X}$ + log(cosh(a_${X}$*(${X}$_domain%beg - ${X}$_a))) &
-                                                    + log(cosh(a_${X}$*(${X}$_domain%beg - ${X}$_b))) &
-                                                    - 2._wp*log(cosh(0.5_wp*a_${X}$*(${X}$_b - ${X}$_a)))) / a_${X}$ <= 0._wp, &
-                "${X}$_domain%beg is too close to ${X}$_a and ${X}$_b for the given a_${X}$")
-            @:PROHIBIT(stretch_${X}$ .and. (a_${X}$ + log(cosh(a_${X}$*(${X}$_domain%end - ${X}$_a))) &
-                                                    + log(cosh(a_${X}$*(${X}$_domain%end - ${X}$_b))) &
-                                                    - 2._wp*log(cosh(0.5_wp*a_${X}$*(${X}$_b - ${X}$_a)))) / a_${X}$ <= 0._wp, &
-                "${X}$_domain%end is too close to ${X}$_a and ${X}$_b for the given a_${X}$")
-            !&>
-        #:endfor
-    end subroutine s_check_inputs_grid_stretching
-
-    !> Checks constraints on the QBMM and polydisperse bubble parameters
-        !! (qbmm, polydisperse, dist_type and rhoRV)
-    impure subroutine s_check_inputs_qbmm_and_polydisperse
-        @:PROHIBIT(qbmm .and. dist_type == dflt_int, "dist_type must be set if using QBMM")
-        @:PROHIBIT(qbmm .and. dist_type /= 1 .and. rhoRV > 0._wp, "rhoRV cannot be used with dist_type != 1")
-    end subroutine s_check_inputs_qbmm_and_polydisperse
-
-    !> Checks constraints on initial partial density perturbation
-        !! (perturb_flow, perturb_flow_fluid, perturb_flow_mag, perturb_sph,
-        !! perturb_sph_fluid, and fluid_rho)
-    impure subroutine s_check_inputs_perturb_density
-        character(len=5) :: iStr !< for int to string conversion
-        integer :: i
-
-        @:PROHIBIT(perturb_flow .and. (perturb_flow_fluid == dflt_int .or. f_is_default(perturb_flow_mag)), &
-            "perturb_flow_fluid and perturb_flow_mag must be set with perturb_flow = T")
-        @:PROHIBIT((.not. perturb_flow) .and. (perturb_flow_fluid /= dflt_int .or. (.not. f_is_default(perturb_flow_mag))), &
-            "perturb_flow_fluid and perturb_flow_mag must not be set with perturb_flow = F")
-        @:PROHIBIT(perturb_flow_fluid > num_fluids .or. (perturb_flow_fluid < 0 .and. perturb_flow_fluid /= dflt_int), &
-            "perturb_flow_fluid must be between 0 and num_fluids")
-        @:PROHIBIT(perturb_sph .and. perturb_sph_fluid == dflt_int, &
-            "perturb_sph_fluid must be set with perturb_sph = T")
-        @:PROHIBIT((.not. perturb_sph) .and. perturb_sph_fluid /= dflt_int, &
-            "perturb_sph_fluid must not be set with perturb_sph = F")
-        @:PROHIBIT(perturb_sph_fluid > num_fluids .or. (perturb_sph_fluid < 0 .and. perturb_sph_fluid /= dflt_int), &
-            "perturb_sph_fluid must be between 0 and num_fluids")
-        @:PROHIBIT((.not. perturb_sph) .and. (.not. f_all_default(fluid_rho)), &
-            "fluid_rho must not be set with perturb_sph = F")
-
-        do i = 1, num_fluids
-            call s_int_to_str(i, iStr)
-            @:PROHIBIT(perturb_sph .and. f_is_default(fluid_rho(i)), &
-                "fluid_rho("//trim(iStr)//") must be set if perturb_sph = T")
-        end do
-    end subroutine s_check_inputs_perturb_density
-
-    impure subroutine s_check_inputs_chemistry
-
-        if (chemistry) then
-            @:ASSERT(num_species > 0)
-        end if
-
-    end subroutine s_check_inputs_chemistry
-
-    !> Checks miscellaneous constraints
-        !! (mixlayer_vel_profile and mixlayer_perturb)
-    impure subroutine s_check_inputs_misc
-        ! Hypertangent velocity profile
-        @:PROHIBIT(mixlayer_vel_profile .and. (n == 0), &
-            "mixlayer_vel_profile requires n > 0")
-
-        ! Instability wave
-        @:PROHIBIT(mixlayer_perturb .and. p == 0, "mixlayer_perturb requires p > 0")
-        @:PROHIBIT(elliptic_smoothing .and. elliptic_smoothing_iters < 1, &
-            "elliptic_smoothing_iters must be positive")
-
-    end subroutine s_check_inputs_misc
-
-    impure subroutine s_check_bc
-
-        integer :: i
-        character(len=5) :: iStr !< for int to string conversion
-
-        call s_int_to_str(num_bc_patches_max, iStr)
-        @:PROHIBIT(num_bc_patches > num_bc_patches_max, "num_bc_patches must be <= "//trim(iStr))
-
-        do i = 1, num_bc_patches
-            call s_int_to_str(i, iStr)
-
-            ! Line Segment BC
-            if (patch_bc(i)%geometry == 1) then
-                @:PROHIBIT( .not. f_is_default(patch_bc(i)%radius), "Line Segment Patch can't have radius defined")
-                #:for DIR in [('1'), ('2')]
-                    @:PROHIBIT(patch_bc(i)%dir == ${DIR}$ .and. (.not. f_is_default(patch_bc(i)%centroid(${DIR}$)) .or. .not. f_is_default(patch_bc(i)%centroid(3))), &
-                        "Line Segment Patch of Dir ${DIR}$ can't have a centroid in Dir ${DIR}$ or 3" )
-                    @:PROHIBIT(patch_bc(i)%dir == ${DIR}$ .and. (.not. f_is_default(patch_bc(i)%length(${DIR}$)) .or. .not. f_is_default(patch_bc(i)%length(3))), &
-                        "Line Segment Patch of Dir ${DIR}$ can't have a length in Dir ${DIR}$ or 3" )
-                #:endfor
-            end if
-
-            ! Circle BC
-            if (patch_bc(i)%geometry == 2) then
-                @:PROHIBIT(f_is_default(patch_bc(i)%radius), "Circle Patch must have radius defined")
-                @:PROHIBIT(.not. f_is_default(patch_bc(i)%length(1)) .or. .not. f_is_default(patch_bc(i)%length(2)) .or. .not. f_is_default(patch_bc(i)%length(3)), &
-                    "Circle Patch can't have lengths defined")
-
-                #:for DIR in [('1'), ('2'), ('3')]
-                    @:PROHIBIT(patch_bc(i)%dir == ${DIR}$ .and. .not. f_is_default(patch_bc(i)%centroid(${DIR}$)), &
-                        "Circle Patch of Dir ${DIR}$ can't have a centroid in Dir ${DIR}$")
-                #:endfor
-            end if
-
-            ! Rectangle BC
-            if (patch_bc(i)%geometry == 3) then
-                @:PROHIBIT( .not. f_is_default(patch_bc(i)%radius), "Rectangle Patch can't have radius defined")
-
-                #:for DIR, VAR in [('1', '2', '3'), ('2', '3', '1'), ('3', '1', '2')]
-                    @:PROHIBIT(patch_bc(i)%dir == ${DIR}$ .and. .not. f_is_default(patch_bc(i)%centroid(${DIR}$)), &
-                        "Rectangle Patch of Dir ${DIR}$ can't have a centroid in Dir ${DIR}$")
-                    @:PROHIBIT(patch_bc(i)%dir == ${DIR}$ .and. .not. f_is_default(patch_bc(i)%length(${DIR}$)), &
-                        "Rectangle Patch of Dir ${DIR}$ can't have a length in Dir ${DIR}$")
-                #:endfor
-            end if
-
-            ! Incompatible BC check
-            @:PROHIBIT(((patch_bc(i)%type >= BC_AXIS .and. patch_bc(i)%type <= BC_RIEMANN_EXTRAP) .or. &
-                (patch_bc(i)%type == BC_PERIODIC) .or. patch_bc(i)%type < BC_DIRICHLET), &
-                "Incompatible BC type for boundary condition patch "//trim(iStr))
-        end do
-
-    end subroutine s_check_bc
-
-    impure subroutine s_check_moving_IBM
-
-    end subroutine s_check_moving_IBM
-
-    impure subroutine s_check_simplex_noise
-
-        if (simplex_perturb) then
-            #:for DIR in [1, 2, 3]
-                if (simplex_params%perturb_vel(${DIR}$)) then
-                    @:PROHIBIT(simplex_params%perturb_vel_freq(${DIR}$) == dflt_real, &
-                        "simplex_params%perturb_vel_freq(${DIR}$) must be set if" // &
-                        "simplex_params%perturb_vel(${DIR}$) is true")
-                    @:PROHIBIT(simplex_params%perturb_vel_scale(${DIR}$) == dflt_real, &
-                        "simplex_params%perturb_vel_scale(${DIR}$) must be set if" // &
-                        "simplex_params%perturb_vel(${DIR}$) is true")
-                    #:for DIM in [1, 2, 3]
-                        @:PROHIBIT(simplex_params%perturb_vel_offset(${DIR}$,${DIM}$) == dflt_real, &
-                            "simplex_params%perturb_vel_scale(${DIR}$,${DIM}$) must be set if" // &
-                            "simplex_params%perturb_vel(${DIR}$) is true")
-                    #:endfor
-                end if
-            #:endfor
-        end if
-
-    end subroutine
-
-=======
->>>>>>> 9d283e5f
 end module m_checker