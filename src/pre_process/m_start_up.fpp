--- conflicted
+++ resolved
@@ -147,14 +147,9 @@
             palpha_eps, ptgalpha_eps, ib, num_ibs, patch_ib, &
             sigma, adv_n, cfl_adap_dt, cfl_const_dt, n_start, &
             n_start_old, surface_tension, hyperelasticity, pre_stress, &
-<<<<<<< HEAD
-            rkck_adap_dt, elliptic_smoothing, elliptic_smoothing_iters, &
-            viscous, bubbles_lagrange, Bx0, relativity, sph_coord
-=======
             elliptic_smoothing, elliptic_smoothing_iters, &
             viscous, bubbles_lagrange, bc_x, bc_y, bc_z, num_bc_patches, &
-            patch_bc, Bx0, relativity, cont_damage
->>>>>>> 3c802708
+            patch_bc, Bx0, relativity, cont_damage, sph_coord
 
         ! Inquiring the status of the pre_process.inp file
         file_loc = 'pre_process.inp'
@@ -791,11 +786,7 @@
         call s_initialize_initial_condition_module()
         call s_initialize_perturbation_module()
         call s_initialize_assign_variables_module()
-<<<<<<< HEAD
-=======
         call s_initialize_boundary_common_module()
-        if (relax) call s_initialize_phasechange_module()
->>>>>>> 3c802708
 
         ! Create the D directory if it doesn't exit, to store
         ! the serial data files
@@ -946,11 +937,7 @@
         call s_finalize_global_parameters_module()
         call s_finalize_assign_variables_module()
         call s_finalize_perturbation_module()
-<<<<<<< HEAD
-=======
         call s_finalize_boundary_common_module()
-        if (relax) call s_finalize_relaxation_solver_module()
->>>>>>> 3c802708
 
         ! Finalization of the MPI environment
         call s_mpi_finalize()
