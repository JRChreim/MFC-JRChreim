!>
!! @file m_start_up.f90
!! @brief Contains module m_start_up

!> @brief This module contains subroutines that read, and check consistency
!!              of, the user provided inputs, grid and data. This module also allocates
!!                and initializes the relevant variables sets up the mpi decomposition and
!!                initial condition procedures.
module m_start_up

    use m_derived_types         !< Definitions of the derived types

    use m_global_parameters     !< Global parameters for the code

    use m_mpi_proxy             !< Message passing interface (MPI) module proxy

    use m_mpi_common

    use m_variables_conversion  !< Subroutines to change the state variables from
                                !! one form to another

    use m_grid                  !< Procedures to generate (non-)uniform grids

    use m_initial_condition     !< Procedures to generate initial condition

    use m_data_output           !< Procedures to write the grid data and the
                                !! conservative variables to files

    use m_compile_specific      !< Compile-specific procedures

    use m_ib_patches

    use m_icpp_patches

    use m_assign_variables

    use m_phase_change          !< Phase-change module

    use m_helper_basic          !< Functions to compare floating point numbers

    use m_helper

#ifdef MFC_MPI
    use mpi                     !< Message passing interface (MPI) module
#endif

    use m_check_patches

    use m_check_ib_patches

    use m_helper

    use m_checker_common

    use m_checker

    use m_boundary_common

    use m_boundary_conditions

    implicit none

    private; 
    public :: s_read_input_file, &
              s_check_input_file, &
              s_read_grid_data_files, &
              s_read_ic_data_files, &
              s_read_serial_grid_data_files, &
              s_read_serial_ic_data_files, &
              s_read_parallel_grid_data_files, &
              s_read_parallel_ic_data_files, &
              s_check_grid_data_files, &
              s_initialize_modules, &
              s_initialize_mpi_domain, &
              s_finalize_modules, &
              s_apply_initial_condition, &
              s_save_data, s_read_grid

    abstract interface

        impure subroutine s_read_abstract_grid_data_files

        end subroutine s_read_abstract_grid_data_files

        !! @param q_cons_vf Conservative variables
        !! @param ib_markers track if a cell is within the immersed boundary
        impure subroutine s_read_abstract_ic_data_files(q_cons_vf_in, ib_markers_in)

            import :: scalar_field, integer_field, sys_size, pres_field

            type(scalar_field), &
                dimension(sys_size), &
                intent(inout) :: q_cons_vf_in

            type(integer_field), &
                intent(inout) :: ib_markers_in

        end subroutine s_read_abstract_ic_data_files

    end interface

    character(LEN=path_len + name_len) :: proc_rank_dir !<
    !! Location of the folder associated with the rank of the local processor

    character(LEN=path_len + 2*name_len), private :: t_step_dir !<
    !! Possible location of time-step folder containing preexisting grid and/or
    !! conservative variables data to be used as starting point for pre-process

    procedure(s_read_abstract_grid_data_files), pointer :: s_read_grid_data_files => null()
    procedure(s_read_abstract_ic_data_files), pointer :: s_read_ic_data_files => null()

contains

    !>  Reads the configuration file pre_process.inp, in order to
        !!      populate the parameters in module m_global_parameters.f90
        !!      with the user provided inputs
    impure subroutine s_read_input_file

        character(LEN=name_len) :: file_loc  !<
            !! Generic string used to store the address of a particular file

        logical :: file_check !<
            !! Generic logical used for the purpose of asserting whether a file
            !! is or is not present in the designated location

        integer :: iostatus
            !! Integer to check iostat of file read

        character(len=1000) :: line

        ! Namelist for all of the parameters to be inputted by the user
        namelist /user_inputs/ case_dir, old_grid, old_ic, &
            t_step_old, t_step_start, m, n, p, x_domain, y_domain, z_domain, &
            stretch_x, stretch_y, stretch_z, a_x, a_y, &
            a_z, x_a, y_a, z_a, x_b, y_b, z_b, &
            model_eqns, num_fluids, mpp_lim, &
            weno_order, bc_x, bc_y, bc_z, num_patches, &
            hypoelasticity, mhd, patch_icpp, fluid_pp, precision, parallel_io, &
            mixlayer_vel_profile, mixlayer_vel_coef, &
            mixlayer_perturb, mixlayer_perturb_nk, mixlayer_perturb_k0, &
            pi_fac, perturb_flow, perturb_flow_fluid, perturb_flow_mag, &
            perturb_sph, perturb_sph_fluid, fluid_rho, &
            cyl_coord, loops_x, loops_y, loops_z, &
            rhoref, pref, bubbles_euler, R0ref, nb, &
            polytropic, thermal, Ca, Web, Re_inv, &
            polydisperse, poly_sigma, qbmm, &
            sigR, sigV, dist_type, rhoRV, &
            file_per_process, relax, relax_model, &
            palpha_eps, ptgalpha_eps, ib, num_ibs, patch_ib, &
            sigma, adv_n, cfl_adap_dt, cfl_const_dt, n_start, &
            n_start_old, surface_tension, hyperelasticity, pre_stress, &
            elliptic_smoothing, elliptic_smoothing_iters, &
            viscous, bubbles_lagrange, bc_x, bc_y, bc_z, num_bc_patches, &
            patch_bc, Bx0, relativity, cont_damage, igr, igr_order, &
<<<<<<< HEAD
            down_sample, recon_type, muscl_order, fft_wrt, sph_coord, under_relax
=======
            down_sample, recon_type, muscl_order, &
            simplex_perturb, simplex_params, fft_wrt
>>>>>>> 22af239c

        ! Inquiring the status of the pre_process.inp file
        file_loc = 'pre_process.inp'
        inquire (FILE=trim(file_loc), EXIST=file_check)

        ! Checking whether the input file is there. If it is, the input file
        ! is read. If not, the program is terminated.
        if (file_check) then
            open (1, FILE=trim(file_loc), FORM='formatted', &
                  STATUS='old', ACTION='read')
            read (1, NML=user_inputs, iostat=iostatus)
            if (iostatus /= 0) then
                backspace (1)
                read (1, fmt='(A)') line
                print *, 'Invalid line in namelist: '//trim(line)
                call s_mpi_abort('Invalid line in pre_process.inp. It is '// &
                                 'likely due to a datatype mismatch. Exiting.')
            end if
            close (1)

            call s_update_cell_bounds(cells_bounds, m, n, p)

            ! Store m,n,p into global m,n,p
            m_glb = m
            n_glb = n
            p_glb = p

            nGlobal = int(m_glb + 1, kind=8)*int(n_glb + 1, kind=8)*int(p_glb + 1, kind=8)

            if (cfl_adap_dt .or. cfl_const_dt) cfl_dt = .true.

            if (any((/bc_x%beg, bc_x%end, bc_y%beg, bc_y%end, bc_z%beg, bc_z%end/) == BC_DIRICHLET) .or. &
                num_bc_patches > 0) then
                bc_io = .true.
            end if

        else
            call s_mpi_abort('File pre_process.inp is missing. Exiting.')
        end if

    end subroutine s_read_input_file

    !>  Checking that the user inputs make sense, i.e. that the
    !!      individual choices are compatible with the code's options
    !!      and that the combination of these choices results into a
    !!      valid configuration for the pre-process
    impure subroutine s_check_input_file

        character(LEN=len_trim(case_dir)) :: file_loc !<
            !! Generic string used to store the address of a particular file

        logical :: dir_check !<
            !! Logical variable used to test the existence of folders

        ! Checking the existence of the case folder
        case_dir = adjustl(case_dir)

        file_loc = trim(case_dir)//'/.'

        call my_inquire(file_loc, dir_check)

        if (dir_check .neqv. .true.) then
            print '(A)', 'WARNING: Ensure that compiler flags/choices in Makefiles match your compiler! '
            print '(A)', 'WARNING: Ensure that preprocessor flags are enabled! '
            call s_mpi_abort('Unsupported choice for the value of case_dir.'// &
                             'Exiting.')
        end if

        call s_check_inputs_common()
        call s_check_inputs()

        ! Check all the patch properties
        call s_check_patches()

        if (ib) call s_check_ib_patches()

    end subroutine s_check_input_file

    !> The goal of this subroutine is to read in any preexisting
        !!      grid data as well as based on the imported grid, complete
        !!      the necessary global computational domain parameters.
    impure subroutine s_read_serial_grid_data_files

        ! Generic string used to store the address of a particular file
        character(LEN=len_trim(case_dir) + 3*name_len) :: file_loc

        ! Logical variable used to test the existence of folders
        logical :: dir_check

        ! Generic logical used for the purpose of asserting whether a file
        ! is or is not present in the designated location
        logical :: file_check

        ! Setting address of the local processor rank and time-step directory
        write (proc_rank_dir, '(A,I0)') '/p_all/p', proc_rank
        proc_rank_dir = trim(case_dir)//trim(proc_rank_dir)

        write (t_step_dir, '(A,I0)') '/', t_step_start
        t_step_dir = trim(proc_rank_dir)//trim(t_step_dir)

        ! Inquiring as to the existence of the time-step directory
        file_loc = trim(t_step_dir)//'/.'
        call my_inquire(file_loc, dir_check)

        ! If the time-step directory is missing, the pre-process exits
        if (dir_check .neqv. .true.) then
            call s_mpi_abort('Time-step folder '//trim(t_step_dir)// &
                             ' is missing. Exiting.')
        end if

        ! Reading the Grid Data File for the x-direction

        ! Checking whether x_cb.dat exists
        file_loc = trim(t_step_dir)//'/x_cb.dat'
        inquire (FILE=trim(file_loc), EXIST=file_check)

        ! If it exists, x_cb.dat is read
        if (file_check) then
            open (1, FILE=trim(file_loc), FORM='unformatted', &
                  STATUS='old', ACTION='read')
            read (1) x_cb(-1:m)
            close (1)
        else
            call s_mpi_abort('File x_cb.dat is missing in '// &
                             trim(t_step_dir)//'. Exiting.')
        end if

        ! Computing cell-center locations
        x_cc(0:m) = (x_cb(0:m) + x_cb(-1:(m - 1)))/2._wp

        ! Computing minimum cell-width
        dx = minval(x_cb(0:m) - x_cb(-1:m - 1))
        if (num_procs > 1) call s_mpi_reduce_min(dx)

        ! Setting locations of domain bounds
        x_domain%beg = x_cb(-1)
        x_domain%end = x_cb(m)

        ! Reading the Grid Data File for the y-direction

        if (n > 0) then

            ! Checking whether y_cb.dat exists
            file_loc = trim(t_step_dir)//'/y_cb.dat'
            inquire (FILE=trim(file_loc), EXIST=file_check)

            ! If it exists, y_cb.dat is read
            if (file_check) then
                open (1, FILE=trim(file_loc), FORM='unformatted', &
                      STATUS='old', ACTION='read')
                read (1) y_cb(-1:n)
                close (1)
            else
                call s_mpi_abort('File y_cb.dat is missing in '// &
                                 trim(t_step_dir)//'. Exiting.')
            end if

            ! Computing cell-center locations
            y_cc(0:n) = (y_cb(0:n) + y_cb(-1:(n - 1)))/2._wp

            ! Computing minimum cell-width
            dy = minval(y_cb(0:n) - y_cb(-1:n - 1))
            if (num_procs > 1) call s_mpi_reduce_min(dy)

            ! Setting locations of domain bounds
            y_domain%beg = y_cb(-1)
            y_domain%end = y_cb(n)

            ! Reading the Grid Data File for the z-direction
            if (p > 0) then

                ! Checking whether z_cb.dat exists
                file_loc = trim(t_step_dir)//'/z_cb.dat'
                inquire (FILE=trim(file_loc), EXIST=file_check)

                ! If it exists, z_cb.dat is read
                if (file_check) then
                    open (1, FILE=trim(file_loc), FORM='unformatted', &
                          STATUS='old', ACTION='read')
                    read (1) z_cb(-1:p)
                    close (1)
                else
                    call s_mpi_abort('File z_cb.dat is missing in '// &
                                     trim(t_step_dir)//'. Exiting.')
                end if

                ! Computing cell-center locations
                z_cc(0:p) = (z_cb(0:p) + z_cb(-1:(p - 1)))/2._wp

                ! Computing minimum cell-width
                dz = minval(z_cb(0:p) - z_cb(-1:p - 1))
                if (num_procs > 1) call s_mpi_reduce_min(dz)

                ! Setting locations of domain bounds
                z_domain%beg = z_cb(-1)
                z_domain%end = z_cb(p)

            end if

        end if

        ! If only the preexisting grid data files are read in and there will
        ! not be any preexisting initial condition data files imported, then
        ! the directory associated with the rank of the local processor may
        ! be cleaned to make room for the new pre-process data. In addition,
        ! the time-step directory that will contain the new grid and initial
        ! condition data are also generated.
        if (old_ic .neqv. .true.) then
            call s_delete_directory(trim(proc_rank_dir)//'/*')
            call s_create_directory(trim(proc_rank_dir)//'/0')
        end if

    end subroutine s_read_serial_grid_data_files

    !> Cell-boundary data are checked for consistency by looking
        !!      at the (non-)uniform cell-width distributions for all the
        !!      active coordinate directions and making sure that all of
        !!      the cell-widths are positively valued
    impure subroutine s_check_grid_data_files

        ! Cell-boundary Data Consistency Check in x-direction

        if (any(x_cb(0:m) - x_cb(-1:m - 1) <= 0._wp)) then
            call s_mpi_abort('x_cb.dat in '//trim(t_step_dir)// &
                             ' contains non-positive cell-spacings. Exiting.')
        end if

        ! Cell-boundary Data Consistency Check in y-direction

        if (n > 0) then

            if (any(y_cb(0:n) - y_cb(-1:n - 1) <= 0._wp)) then
                call s_mpi_abort('y_cb.dat in '//trim(t_step_dir)// &
                                 ' contains non-positive cell-spacings. '// &
                                 'Exiting.')
            end if

            ! Cell-boundary Data Consistency Check in z-direction

            if (p > 0) then

                if (any(z_cb(0:p) - z_cb(-1:p - 1) <= 0._wp)) then
                    call s_mpi_abort('z_cb.dat in '//trim(t_step_dir)// &
                                     ' contains non-positive cell-spacings'// &
                                     ' .Exiting.')
                end if

            end if

        end if

    end subroutine s_check_grid_data_files

    !> The goal of this subroutine is to read in any preexisting
        !!      initial condition data files so that they may be used by
        !!      the pre-process as a starting point in the creation of an
        !!      all new initial condition.
        !! @param q_cons_vf Conservative variables
        !! @param ib_markers track if a cell is within the immersed boundary
    impure subroutine s_read_serial_ic_data_files(q_cons_vf_in, ib_markers_in)

        type(scalar_field), &
            dimension(sys_size), &
            intent(inout) :: q_cons_vf_in

        type(integer_field), &
            intent(inout) :: ib_markers_in

        character(LEN=len_trim(case_dir) + 3*name_len) :: file_loc !<
        ! Generic string used to store the address of a particular file

        character(LEN= &
                  int(floor(log10(real(sys_size, wp)))) + 1) :: file_num !<
            !! Used to store the variable position, in character form, of the
            !! currently manipulated conservative variable file

        logical :: file_check !<
            !! Generic logical used for the purpose of asserting whether a file
            !! is or is not present in the designated location

        integer :: i, r !< Generic loop iterator

        ! Reading the Conservative Variables Data Files
        do i = 1, sys_size

            ! Checking whether data file associated with variable position
            ! of the currently manipulated conservative variable exists
            write (file_num, '(I0)') i
            file_loc = trim(t_step_dir)//'/q_cons_vf'// &
                       trim(file_num)//'.dat'
            inquire (FILE=trim(file_loc), EXIST=file_check)

            ! If it exists, the data file is read
            if (file_check) then
                open (1, FILE=trim(file_loc), FORM='unformatted', &
                      STATUS='old', ACTION='read')
                read (1) q_cons_vf_in(i)%sf
                close (1)
            else
                call s_mpi_abort('File q_cons_vf'//trim(file_num)// &
                                 '.dat is missing in '//trim(t_step_dir)// &
                                 '. Exiting.')
            end if

        end do

        !Read bubble variables pb and mv for non-polytropic qbmm
        if (qbmm .and. .not. polytropic) then
            do i = 1, nb
                do r = 1, nnode
                    ! Checking whether data file associated with variable position
                    ! of the currently manipulated bubble variable exists
                    write (file_num, '(I0)') sys_size + r + (i - 1)*nnode
                    file_loc = trim(t_step_dir)//'/pb'// &
                               trim(file_num)//'.dat'
                    inquire (FILE=trim(file_loc), EXIST=file_check)

                    ! If it exists, the data file is read
                    if (file_check) then
                        open (1, FILE=trim(file_loc), FORM='unformatted', &
                              STATUS='old', ACTION='read')
                        read (1) pb%sf(:, :, :, r, i)
                        close (1)
                    else
                        call s_mpi_abort('File pb'//trim(file_num)// &
                                         '.dat is missing in '//trim(t_step_dir)// &
                                         '. Exiting.')
                    end if
                end do

            end do

            do i = 1, nb
                do r = 1, 4
                    ! Checking whether data file associated with variable position
                    ! of the currently manipulated bubble variable exists
                    write (file_num, '(I0)') sys_size + r + (i - 1)*4
                    file_loc = trim(t_step_dir)//'/mv'// &
                               trim(file_num)//'.dat'
                    inquire (FILE=trim(file_loc), EXIST=file_check)

                    ! If it exists, the data file is read
                    if (file_check) then
                        open (1, FILE=trim(file_loc), FORM='unformatted', &
                              STATUS='old', ACTION='read')
                        read (1) mv%sf(:, :, :, r, i)
                        close (1)
                    else
                        call s_mpi_abort('File mv'//trim(file_num)// &
                                         '.dat is missing in '//trim(t_step_dir)// &
                                         '. Exiting.')
                    end if
                end do

            end do
        end if

        ! Reading the IB markers
        if (ib) then
            write (file_num, '(I0)') i
            file_loc = trim(t_step_dir)//'/ib.dat'
            inquire (FILE=trim(file_loc), EXIST=file_check)

            ! If it exists, the data file is read
            if (file_check) then
                open (1, FILE=trim(file_loc), FORM='unformatted', &
                      STATUS='old', ACTION='read')
                read (1) ib_markers_in%sf(0:m, 0:n, 0:p)
                close (1)
            else
                call s_mpi_abort('File ib.dat is missing in ' &
                                 //trim(t_step_dir)// &
                                 '. Exiting.')
            end if
        end if

        ! Since the preexisting grid and initial condition data files have
        ! been read in, the directory associated with the rank of the local
        ! process may be cleaned out to make room for new pre-process data.
        ! In addition, the time-step folder that will contain the new grid
        ! and initial condition data are also generated.
        call s_create_directory(trim(proc_rank_dir)//'/*')
        call s_create_directory(trim(proc_rank_dir)//'/0')

    end subroutine s_read_serial_ic_data_files

    !> Cell-boundary data are checked for consistency by looking
        !!      at the (non-)uniform cell-width distributions for all the
        !!      active coordinate directions and making sure that all of
        !!      the cell-widths are positively valued
    impure subroutine s_read_parallel_grid_data_files

#ifdef MFC_MPI

        real(wp), allocatable, dimension(:) :: x_cb_glb, y_cb_glb, z_cb_glb

        integer :: ifile, ierr, data_size
        integer, dimension(MPI_STATUS_SIZE) :: status

        character(LEN=path_len + 2*name_len) :: file_loc
        logical :: file_exist

        allocate (x_cb_glb(-1:m_glb))
        allocate (y_cb_glb(-1:n_glb))
        allocate (z_cb_glb(-1:p_glb))

        ! Read in cell boundary locations in x-direction
        file_loc = trim(case_dir)//'/restart_data'//trim(mpiiofs)//'x_cb.dat'
        inquire (FILE=trim(file_loc), EXIST=file_exist)

        if (file_exist) then
            data_size = m_glb + 2
            call MPI_FILE_OPEN(MPI_COMM_WORLD, file_loc, MPI_MODE_RDONLY, mpi_info_int, ifile, ierr)
            call MPI_FILE_READ_ALL(ifile, x_cb_glb, data_size, mpi_p, status, ierr)
            call MPI_FILE_CLOSE(ifile, ierr)
        else
            call s_mpi_abort('File '//trim(file_loc)//' is missing. Exiting. ')
        end if

        ! Assigning local cell boundary locations
        x_cb(-1:m) = x_cb_glb((start_idx(1) - 1):(start_idx(1) + m))
        ! Computing cell center locations
        x_cc(0:m) = (x_cb(0:m) + x_cb(-1:(m - 1)))/2._wp
        ! Computing minimum cell width
        dx = minval(x_cb(0:m) - x_cb(-1:(m - 1)))
        if (num_procs > 1) call s_mpi_reduce_min(dx)
        ! Setting locations of domain bounds
        x_domain%beg = x_cb(-1)
        x_domain%end = x_cb(m)

        if (n > 0) then
            ! Read in cell boundary locations in y-direction
            file_loc = trim(case_dir)//'/restart_data'//trim(mpiiofs)//'y_cb.dat'
            inquire (FILE=trim(file_loc), EXIST=file_exist)

            if (file_exist) then
                data_size = n_glb + 2
                call MPI_FILE_OPEN(MPI_COMM_WORLD, file_loc, MPI_MODE_RDONLY, mpi_info_int, ifile, ierr)
                call MPI_FILE_READ_ALL(ifile, y_cb_glb, data_size, mpi_p, status, ierr)
                call MPI_FILE_CLOSE(ifile, ierr)
            else
                call s_mpi_abort('File '//trim(file_loc)//' is missing. Exiting. ')
            end if

            ! Assigning local cell boundary locations
            y_cb(-1:n) = y_cb_glb((start_idx(2) - 1):(start_idx(2) + n))
            ! Computing cell center locations
            y_cc(0:n) = (y_cb(0:n) + y_cb(-1:(n - 1)))/2._wp
            ! Computing minimum cell width
            dy = minval(y_cb(0:n) - y_cb(-1:(n - 1)))
            if (num_procs > 1) call s_mpi_reduce_min(dy)
            ! Setting locations of domain bounds
            y_domain%beg = y_cb(-1)
            y_domain%end = y_cb(n)

            if (p > 0) then
                ! Read in cell boundary locations in z-direction
                file_loc = trim(case_dir)//'/restart_data'//trim(mpiiofs)//'z_cb.dat'
                inquire (FILE=trim(file_loc), EXIST=file_exist)

                if (file_exist) then
                    data_size = p_glb + 2
                    call MPI_FILE_OPEN(MPI_COMM_WORLD, file_loc, MPI_MODE_RDONLY, mpi_info_int, ifile, ierr)
                    call MPI_FILE_READ_ALL(ifile, z_cb_glb, data_size, mpi_p, status, ierr)
                    call MPI_FILE_CLOSE(ifile, ierr)
                else
                    call s_mpi_abort('File '//trim(file_loc)//' is missing. Exiting. ')
                end if

                ! Assigning local cell boundary locations
                z_cb(-1:p) = z_cb_glb((start_idx(3) - 1):(start_idx(3) + p))
                ! Computing cell center locations
                z_cc(0:p) = (z_cb(0:p) + z_cb(-1:(p - 1)))/2._wp
                ! Computing minimum cell width
                dz = minval(z_cb(0:p) - z_cb(-1:(p - 1)))
                if (num_procs > 1) call s_mpi_reduce_min(dz)
                ! Setting locations of domain bounds
                z_domain%beg = z_cb(-1)
                z_domain%end = z_cb(p)

            end if
        end if

        deallocate (x_cb_glb, y_cb_glb, z_cb_glb)

#endif

    end subroutine s_read_parallel_grid_data_files

    !> The goal of this subroutine is to read in any preexisting
        !!      initial condition data files so that they may be used by
        !!      the pre-process as a starting point in the creation of an
        !!      all new initial condition.
        !! @param q_cons_vf Conservative variables
        !! @param ib_markers track if a cell is within the immersed boundary
    impure subroutine s_read_parallel_ic_data_files(q_cons_vf_in, ib_markers_in)

        type(scalar_field), &
            dimension(sys_size), &
            intent(inout) :: q_cons_vf_in

        type(integer_field), &
            intent(inout) :: ib_markers_in

#ifdef MFC_MPI

        integer :: ifile, ierr, data_size
        integer, dimension(MPI_STATUS_SIZE) :: status
        integer(KIND=MPI_OFFSET_KIND) :: disp
        integer(KIND=MPI_OFFSET_KIND) :: m_MOK, n_MOK, p_MOK
        integer(KIND=MPI_OFFSET_KIND) :: WP_MOK, var_MOK, str_MOK
        integer(KIND=MPI_OFFSET_KIND) :: NVARS_MOK
        integer(KIND=MPI_OFFSET_KIND) :: MOK

        character(LEN=path_len + 2*name_len) :: file_loc
        logical :: file_exist

        integer :: i

        ! Open the file to read
        if (cfl_adap_dt) then
            write (file_loc, '(I0,A)') n_start, '.dat'
        else
            write (file_loc, '(I0,A)') t_step_start, '.dat'
        end if
        file_loc = trim(restart_dir)//trim(mpiiofs)//trim(file_loc)
        inquire (FILE=trim(file_loc), EXIST=file_exist)

        if (file_exist) then
            call MPI_FILE_OPEN(MPI_COMM_WORLD, file_loc, MPI_MODE_RDONLY, mpi_info_int, ifile, ierr)

            ! Initialize MPI data I/O
            if (ib) then
                call s_initialize_mpi_data(q_cons_vf_in, ib_markers_in, levelset, levelset_norm)
            else
                call s_initialize_mpi_data(q_cons_vf_in)
            end if

            ! Size of local arrays
            data_size = (m + 1)*(n + 1)*(p + 1)

            ! Resize some integers so MPI can read even the biggest files
            m_MOK = int(m_glb + 1, MPI_OFFSET_KIND)
            n_MOK = int(n_glb + 1, MPI_OFFSET_KIND)
            p_MOK = int(p_glb + 1, MPI_OFFSET_KIND)
            WP_MOK = int(8._wp, MPI_OFFSET_KIND)
            MOK = int(1._wp, MPI_OFFSET_KIND)
            str_MOK = int(name_len, MPI_OFFSET_KIND)
            NVARS_MOK = int(sys_size, MPI_OFFSET_KIND)

            ! Read the data for each variable
            do i = 1, sys_size
                var_MOK = int(i, MPI_OFFSET_KIND)

                ! Initial displacement to skip at beginning of file
                disp = m_MOK*max(MOK, n_MOK)*max(MOK, p_MOK)*WP_MOK*(var_MOK - 1)

                call MPI_FILE_SET_VIEW(ifile, disp, mpi_p, MPI_IO_DATA%view(i), &
                                       'native', mpi_info_int, ierr)
                call MPI_FILE_READ(ifile, MPI_IO_DATA%var(i)%sf, data_size, &
                                   mpi_p, status, ierr)
            end do

            if (qbmm .and. .not. polytropic) then
                do i = sys_size + 1, sys_size + 2*nb*4
                    var_MOK = int(i, MPI_OFFSET_KIND)

                    ! Initial displacement to skip at beginning of file
                    disp = m_MOK*max(MOK, n_MOK)*max(MOK, p_MOK)*WP_MOK*(var_MOK - 1)

                    call MPI_FILE_SET_VIEW(ifile, disp, mpi_p, MPI_IO_DATA%view(i), &
                                           'native', mpi_info_int, ierr)
                    call MPI_FILE_READ(ifile, MPI_IO_DATA%var(i)%sf, data_size, &
                                       mpi_p, status, ierr)
                end do
            end if

            call s_mpi_barrier()

            call MPI_FILE_CLOSE(ifile, ierr)

        else
            call s_mpi_abort('File '//trim(file_loc)//' is missing. Exiting. ')
        end if

        if (ib) then

            write (file_loc, '(A)') 'ib.dat'
            file_loc = trim(restart_dir)//trim(mpiiofs)//trim(file_loc)
            inquire (FILE=trim(file_loc), EXIST=file_exist)

            if (file_exist) then

                call MPI_FILE_OPEN(MPI_COMM_WORLD, file_loc, MPI_MODE_RDONLY, mpi_info_int, ifile, ierr)

                disp = 0

                call MPI_FILE_SET_VIEW(ifile, disp, MPI_INTEGER, MPI_IO_IB_DATA%view, &
                                       'native', mpi_info_int, ierr)
                call MPI_FILE_READ(ifile, MPI_IO_IB_DATA%var%sf, data_size, &
                                   MPI_INTEGER, status, ierr)

            else
                call s_mpi_abort('File '//trim(file_loc)//' is missing. Exiting.')
            end if

        end if

        call s_mpi_barrier()

#endif

    end subroutine s_read_parallel_ic_data_files

    impure subroutine s_initialize_modules
        ! Computation of parameters, allocation procedures, and/or any other tasks
        ! needed to properly setup the modules
        call s_initialize_global_parameters_module()
        !Quadrature weights and nodes for polydisperse simulations
        if (bubbles_euler .and. nb > 1) then
            call s_simpson(weight, R0)
        end if
        !Initialize variables for non-polytropic (Preston) model
        if (bubbles_euler .and. .not. polytropic) then
            call s_initialize_nonpoly()
        end if
        !Initialize pb based on surface tension for qbmm (polytropic)
        if (qbmm .and. polytropic .and. (.not. f_is_default(Web))) then
            pb0(:) = pref + 2._wp*fluid_pp(1)%ss/(R0(:)*R0ref)
            pb0(:) = pb0(:)/pref
            pref = 1._wp
        end if
        call s_initialize_mpi_common_module()
        call s_initialize_data_output_module()
        call s_initialize_variables_conversion_module()
        call s_initialize_grid_module()
        call s_initialize_initial_condition_module()
        call s_initialize_perturbation_module()
        call s_initialize_assign_variables_module()
        call s_initialize_boundary_common_module()

        ! Create the D directory if it doesn't exit, to store
        ! the serial data files
        call s_create_directory('D')

        ! Associate pointers for serial or parallel I/O
        if (parallel_io .neqv. .true.) then
            s_generate_grid => s_generate_serial_grid
            s_read_grid_data_files => s_read_serial_grid_data_files
            s_read_ic_data_files => s_read_serial_ic_data_files
            s_write_data_files => s_write_serial_data_files
        else
            s_generate_grid => s_generate_parallel_grid
            s_read_grid_data_files => s_read_parallel_grid_data_files
            s_read_ic_data_files => s_read_parallel_ic_data_files
            s_write_data_files => s_write_parallel_data_files
        end if

    end subroutine s_initialize_modules

    impure subroutine s_read_grid()

        if (old_grid) then
            call s_read_grid_data_files()
            call s_check_grid_data_files()
        else
            if (parallel_io .neqv. .true.) then
                call s_generate_grid()
            else
                if (proc_rank == 0) call s_generate_grid()
                call s_mpi_barrier()
                call s_read_grid_data_files()
                call s_check_grid_data_files()
            end if
        end if

    end subroutine s_read_grid

    impure subroutine s_apply_initial_condition(start, finish)

        real(wp), intent(inout) :: start, finish

        ! Setting up the grid and the initial condition. If the grid is read in from
        ! preexisting grid data files, it is checked for consistency. If the grid is
        ! not read in, it is generated from scratch according to the inputs provided
        ! by the user. The initial condition may also be read in. It in turn is not
        ! checked for consistency since it WILL further be edited by the pre-process
        ! and also because it may be incomplete at the time it is read in. Finally,
        ! when the grid and initial condition are completely setup, they are written
        ! to their respective data files.

        ! Setting up grid and initial condition
        call cpu_time(start)

        if (old_ic) call s_read_ic_data_files(q_cons_vf, ib_markers)

        call s_generate_initial_condition()

        if (relax) then
            if (proc_rank == 0) then
                print *, 'initial condition might have been altered due to enforcement of &
&                pTg-equilirium (relax = "T" activated)'
            end if

            call s_infinite_relaxation_k(q_cons_vf)
        end if

        if (ib) then
            call s_write_data_files(q_cons_vf, q_prim_vf, bc_type, ib_markers, levelset, levelset_norm)
        else
            call s_write_data_files(q_cons_vf, q_prim_vf, bc_type)
        end if

        call cpu_time(finish)
    end subroutine s_apply_initial_condition

    impure subroutine s_save_data(proc_time, time_avg, time_final, file_exists)

        real(wp), dimension(:), intent(inout) :: proc_time
        real(wp), intent(inout) :: time_avg, time_final
        logical, intent(inout) :: file_exists

        call s_mpi_barrier()

        if (num_procs > 1) then
            call mpi_bcast_time_step_values(proc_time, time_avg)
        end if

        if (proc_rank == 0) then
            time_final = 0._wp
            if (num_procs == 1) then
                time_final = time_avg
                print *, "Elapsed Time", time_final
            else
                time_final = maxval(proc_time)
                print *, "Elapsed Time", time_final
            end if
            inquire (FILE='pre_time_data.dat', EXIST=file_exists)
            if (file_exists) then
                open (1, file='pre_time_data.dat', position='append', status='old')
                write (1, *) num_procs, time_final
                close (1)
            else
                open (1, file='pre_time_data.dat', status='new')
                write (1, *) num_procs, time_final
                close (1)
            end if
        end if
    end subroutine s_save_data

    impure subroutine s_initialize_mpi_domain
        ! Initialization of the MPI environment

        call s_mpi_initialize()

        ! Rank 0 processor assigns default values to user inputs prior to reading
        ! those in from the input file. Next, the user inputs are read in and their
        ! consistency is checked. The detection of any inconsistencies automatically
        ! leads to the termination of the pre-process.

        if (proc_rank == 0) then
            call s_assign_default_values_to_user_inputs()
            call s_read_input_file()
            call s_check_input_file()

            print '(" Pre-processing a ", I0, "x", I0, "x", I0, " case on ", I0, " rank(s)")', m, n, p, num_procs
        end if

        ! Broadcasting the user inputs to all of the processors and performing the
        ! parallel computational domain decomposition. Neither procedure has to be
        ! carried out if pre-process is in fact not truly executed in parallel.
        call s_mpi_bcast_user_inputs()
        call s_initialize_parallel_io()
        call s_mpi_decompose_computational_domain()
    end subroutine s_initialize_mpi_domain

    impure subroutine s_finalize_modules
        ! Disassociate pointers for serial and parallel I/O
        s_generate_grid => null()
        s_read_grid_data_files => null()
        s_read_ic_data_files => null()
        s_write_data_files => null()

        ! Deallocation procedures for the modules
        call s_finalize_mpi_common_module()
        call s_finalize_grid_module()
        call s_finalize_variables_conversion_module()
        call s_finalize_data_output_module()
        call s_finalize_global_parameters_module()
        call s_finalize_assign_variables_module()
        call s_finalize_perturbation_module()
        call s_finalize_boundary_common_module()
<<<<<<< HEAD

=======
        if (relax) call s_finalize_relaxation_solver_module()
        call s_finalize_initial_condition_module()
>>>>>>> 22af239c
        ! Finalization of the MPI environment
        call s_mpi_finalize()
    end subroutine s_finalize_modules

end module m_start_up<|MERGE_RESOLUTION|>--- conflicted
+++ resolved
@@ -152,12 +152,8 @@
             elliptic_smoothing, elliptic_smoothing_iters, &
             viscous, bubbles_lagrange, bc_x, bc_y, bc_z, num_bc_patches, &
             patch_bc, Bx0, relativity, cont_damage, igr, igr_order, &
-<<<<<<< HEAD
-            down_sample, recon_type, muscl_order, fft_wrt, sph_coord, under_relax
-=======
             down_sample, recon_type, muscl_order, &
-            simplex_perturb, simplex_params, fft_wrt
->>>>>>> 22af239c
+            simplex_perturb, simplex_params, fft_wrt, sph_coord, under_relax
 
         ! Inquiring the status of the pre_process.inp file
         file_loc = 'pre_process.inp'
@@ -950,12 +946,7 @@
         call s_finalize_assign_variables_module()
         call s_finalize_perturbation_module()
         call s_finalize_boundary_common_module()
-<<<<<<< HEAD
-
-=======
-        if (relax) call s_finalize_relaxation_solver_module()
         call s_finalize_initial_condition_module()
->>>>>>> 22af239c
         ! Finalization of the MPI environment
         call s_mpi_finalize()
     end subroutine s_finalize_modules
