--- conflicted
+++ resolved
@@ -152,12 +152,8 @@
             elliptic_smoothing, elliptic_smoothing_iters, &
             viscous, bubbles_lagrange, bc_x, bc_y, bc_z, num_bc_patches, &
             patch_bc, Bx0, relativity, cont_damage, igr, igr_order, &
-<<<<<<< HEAD
-            down_sample, recon_type, muscl_order, icsg, icsg_vf, icsg_patch, &
-            sph_coord, under_relax
-=======
-            down_sample, recon_type, muscl_order, fft_wrt
->>>>>>> 4f8fb912
+            down_sample, recon_type, muscl_order, fft_wrt, icsg, icsg_vf, &
+            icsg_patch, sph_coord, under_relax
 
         ! Inquiring the status of the pre_process.inp file
         file_loc = 'pre_process.inp'
