--- conflicted
+++ resolved
@@ -142,14 +142,9 @@
             file_per_process, relax, relax_model, &
             palpha_eps, ptgalpha_eps, ib, num_ibs, patch_ib, &
             sigma, adv_n, cfl_adap_dt, cfl_const_dt, n_start, &
-<<<<<<< HEAD
-            n_start_old, surface_tension, hyperelasticity, pre_stress, rkck_adap_dt, &
-            sph_coord
-=======
             n_start_old, surface_tension, hyperelasticity, pre_stress, &
             rkck_adap_dt, elliptic_smoothing, elliptic_smoothing_iters, &
-            viscous, bubbles_lagrange
->>>>>>> e3572d17
+            viscous, bubbles_lagrange, sph_coord
 
         ! Inquiring the status of the pre_process.inp file
         file_loc = 'pre_process.inp'
@@ -930,11 +925,8 @@
         call s_finalize_data_output_module()
         call s_finalize_global_parameters_module()
         call s_finalize_assign_variables_module()
-<<<<<<< HEAD
-=======
         call s_finalize_perturbation_module()
         if (relax) call s_finalize_relaxation_solver_module()
->>>>>>> e3572d17
 
         ! Finalization of the MPI environment
         call s_mpi_finalize()
