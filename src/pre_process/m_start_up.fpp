!>
!! @file m_start_up.f90
!! @brief Contains module m_start_up

!> @brief This module contains subroutines that read, and check consistency
!!              of, the user provided inputs, grid and data. This module also allocates
!!                and initializes the relevant variables sets up the mpi decomposition and
!!                initial condition procedures.
module m_start_up

    use m_derived_types         !< Definitions of the derived types

    use m_global_parameters     !< Global parameters for the code

    use m_mpi_proxy             !< Message passing interface (MPI) module proxy

    use m_mpi_common

    use m_variables_conversion  !< Subroutines to change the state variables from
                                !! one form to another

    use m_grid                  !< Procedures to generate (non-)uniform grids

    use m_initial_condition     !< Procedures to generate initial condition

    use m_data_output           !< Procedures to write the grid data and the
                                !! conservative variables to files

    use m_compile_specific      !< Compile-specific procedures

    use m_patches

    use m_assign_variables

    use m_phase_change          !< Phase-change module

    use m_helper_basic          !< Functions to compare floating point numbers

    use m_helper

    use m_normalize             !< Functions to (de)normalize state variables

#ifdef MFC_MPI
    use mpi                     !< Message passing interface (MPI) module
#endif

    use m_check_patches

    use m_check_ib_patches

    use m_helper

    use m_checker_common

    use m_checker

    use m_boundary_common

    use m_boundary_conditions

    implicit none

    private; 
    public :: s_read_input_file, &
              s_check_input_file, &
              s_read_grid_data_files, &
              s_read_ic_data_files, &
              s_read_serial_grid_data_files, &
              s_read_serial_ic_data_files, &
              s_read_parallel_grid_data_files, &
              s_read_parallel_ic_data_files, &
              s_check_grid_data_files, &
              s_initialize_modules, &
              s_initialize_mpi_domain, &
              s_finalize_modules, &
              s_apply_initial_condition, &
              s_save_data, s_read_grid

    abstract interface

        impure subroutine s_read_abstract_grid_data_files

        end subroutine s_read_abstract_grid_data_files

        !! @param q_cons_vf Conservative variables
        !! @param ib_markers track if a cell is within the immersed boundary
        impure subroutine s_read_abstract_ic_data_files(q_cons_vf_in, ib_markers_in)

            import :: scalar_field, integer_field, sys_size, pres_field

            type(scalar_field), &
                dimension(sys_size), &
                intent(inout) :: q_cons_vf_in

            type(integer_field), &
                intent(inout) :: ib_markers_in

        end subroutine s_read_abstract_ic_data_files

    end interface

    character(LEN=path_len + name_len) :: proc_rank_dir !<
    !! Location of the folder associated with the rank of the local processor

    character(LEN=path_len + 2*name_len), private :: t_step_dir !<
    !! Possible location of time-step folder containing preexisting grid and/or
    !! conservative variables data to be used as starting point for pre-process

    procedure(s_read_abstract_grid_data_files), pointer :: s_read_grid_data_files => null()
    procedure(s_read_abstract_ic_data_files), pointer :: s_read_ic_data_files => null()

contains

    !>  Reads the configuration file pre_process.inp, in order to
        !!      populate the parameters in module m_global_parameters.f90
        !!      with the user provided inputs
    impure subroutine s_read_input_file

        character(LEN=name_len) :: file_loc  !<
            !! Generic string used to store the address of a particular file

        logical :: file_check !<
            !! Generic logical used for the purpose of asserting whether a file
            !! is or is not present in the designated location

        integer :: iostatus
            !! Integer to check iostat of file read

        character(len=1000) :: line

        ! Namelist for all of the parameters to be inputted by the user
        namelist /user_inputs/ case_dir, old_grid, old_ic, &
            t_step_old, t_step_start, m, n, p, x_domain, y_domain, z_domain, &
            stretch_x, stretch_y, stretch_z, a_x, a_y, &
            a_z, x_a, y_a, z_a, x_b, y_b, z_b, &
            model_eqns, num_fluids, mpp_lim, &
            weno_order, bc_x, bc_y, bc_z, num_patches, &
            hypoelasticity, mhd, patch_icpp, fluid_pp, precision, parallel_io, &
            mixlayer_vel_profile, mixlayer_vel_coef, &
            mixlayer_perturb, mixlayer_perturb_nk, mixlayer_perturb_k0, &
            pi_fac, perturb_flow, perturb_flow_fluid, perturb_flow_mag, &
            perturb_sph, perturb_sph_fluid, fluid_rho, &
            cyl_coord, loops_x, loops_y, loops_z, &
            rhoref, pref, bubbles_euler, R0ref, nb, &
            polytropic, thermal, Ca, Web, Re_inv, &
            polydisperse, poly_sigma, qbmm, &
            sigR, sigV, dist_type, rhoRV, &
            file_per_process, relax, relax_model, &
            palpha_eps, ptgalpha_eps, ib, num_ibs, patch_ib, &
            sigma, adv_n, cfl_adap_dt, cfl_const_dt, n_start, &
            n_start_old, surface_tension, hyperelasticity, pre_stress, &
            elliptic_smoothing, elliptic_smoothing_iters, &
            viscous, bubbles_lagrange, bc_x, bc_y, bc_z, num_bc_patches, &
            patch_bc, Bx0, relativity, cont_damage, igr, igr_order, &
<<<<<<< HEAD
            recon_type, muscl_order, sph_coord
=======
            down_sample, recon_type, muscl_order
>>>>>>> 88c0a115

        ! Inquiring the status of the pre_process.inp file
        file_loc = 'pre_process.inp'
        inquire (FILE=trim(file_loc), EXIST=file_check)

        ! Checking whether the input file is there. If it is, the input file
        ! is read. If not, the program is terminated.
        if (file_check) then
            open (1, FILE=trim(file_loc), FORM='formatted', &
                  STATUS='old', ACTION='read')
            read (1, NML=user_inputs, iostat=iostatus)
            if (iostatus /= 0) then
                backspace (1)
                read (1, fmt='(A)') line
                print *, 'Invalid line in namelist: '//trim(line)
                call s_mpi_abort('Invalid line in pre_process.inp. It is '// &
                                 'likely due to a datatype mismatch. Exiting.')
            end if
            close (1)

            call s_update_cell_bounds(cells_bounds, m, n, p)

            ! Store m,n,p into global m,n,p
            m_glb = m
            n_glb = n
            p_glb = p

            nGlobal = int(m_glb + 1, kind=8)*int(n_glb + 1, kind=8)*int(p_glb + 1, kind=8)

            if (cfl_adap_dt .or. cfl_const_dt) cfl_dt = .true.

            if (any((/bc_x%beg, bc_x%end, bc_y%beg, bc_y%end, bc_z%beg, bc_z%end/) == BC_DIRICHLET) .or. &
                num_bc_patches > 0) then
                bc_io = .true.
            end if

        else
            call s_mpi_abort('File pre_process.inp is missing. Exiting.')
        end if

    end subroutine s_read_input_file

    !>  Checking that the user inputs make sense, i.e. that the
    !!      individual choices are compatible with the code's options
    !!      and that the combination of these choices results into a
    !!      valid configuration for the pre-process
    impure subroutine s_check_input_file

        character(LEN=len_trim(case_dir)) :: file_loc !<
            !! Generic string used to store the address of a particular file

        logical :: dir_check !<
            !! Logical variable used to test the existence of folders

        ! Checking the existence of the case folder
        case_dir = adjustl(case_dir)

        file_loc = trim(case_dir)//'/.'

        call my_inquire(file_loc, dir_check)

        if (dir_check .neqv. .true.) then
            print '(A)', 'WARNING: Ensure that compiler flags/choices in Makefiles match your compiler! '
            print '(A)', 'WARNING: Ensure that preprocessor flags are enabled! '
            call s_mpi_abort('Unsupported choice for the value of case_dir.'// &
                             'Exiting.')
        end if

        call s_check_inputs_common()
        call s_check_inputs()

        ! Check all the patch properties
        call s_check_patches()

        if (ib) call s_check_ib_patches()

    end subroutine s_check_input_file

    !> The goal of this subroutine is to read in any preexisting
        !!      grid data as well as based on the imported grid, complete
        !!      the necessary global computational domain parameters.
    impure subroutine s_read_serial_grid_data_files

        ! Generic string used to store the address of a particular file
        character(LEN=len_trim(case_dir) + 3*name_len) :: file_loc

        ! Logical variable used to test the existence of folders
        logical :: dir_check

        ! Generic logical used for the purpose of asserting whether a file
        ! is or is not present in the designated location
        logical :: file_check

        ! Setting address of the local processor rank and time-step directory
        write (proc_rank_dir, '(A,I0)') '/p_all/p', proc_rank
        proc_rank_dir = trim(case_dir)//trim(proc_rank_dir)

        write (t_step_dir, '(A,I0)') '/', t_step_start
        t_step_dir = trim(proc_rank_dir)//trim(t_step_dir)

        ! Inquiring as to the existence of the time-step directory
        file_loc = trim(t_step_dir)//'/.'
        call my_inquire(file_loc, dir_check)

        ! If the time-step directory is missing, the pre-process exits
        if (dir_check .neqv. .true.) then
            call s_mpi_abort('Time-step folder '//trim(t_step_dir)// &
                             ' is missing. Exiting.')
        end if

        ! Reading the Grid Data File for the x-direction

        ! Checking whether x_cb.dat exists
        file_loc = trim(t_step_dir)//'/x_cb.dat'
        inquire (FILE=trim(file_loc), EXIST=file_check)

        ! If it exists, x_cb.dat is read
        if (file_check) then
            open (1, FILE=trim(file_loc), FORM='unformatted', &
                  STATUS='old', ACTION='read')
            read (1) x_cb(-1:m)
            close (1)
        else
            call s_mpi_abort('File x_cb.dat is missing in '// &
                             trim(t_step_dir)//'. Exiting.')
        end if

        ! Computing cell-center locations
        x_cc(0:m) = (x_cb(0:m) + x_cb(-1:(m - 1)))/2._wp

        ! Computing minimum cell-width
        dx = minval(x_cb(0:m) - x_cb(-1:m - 1))
        if (num_procs > 1) call s_mpi_reduce_min(dx)

        ! Setting locations of domain bounds
        x_domain%beg = x_cb(-1)
        x_domain%end = x_cb(m)

        ! Reading the Grid Data File for the y-direction

        if (n > 0) then

            ! Checking whether y_cb.dat exists
            file_loc = trim(t_step_dir)//'/y_cb.dat'
            inquire (FILE=trim(file_loc), EXIST=file_check)

            ! If it exists, y_cb.dat is read
            if (file_check) then
                open (1, FILE=trim(file_loc), FORM='unformatted', &
                      STATUS='old', ACTION='read')
                read (1) y_cb(-1:n)
                close (1)
            else
                call s_mpi_abort('File y_cb.dat is missing in '// &
                                 trim(t_step_dir)//'. Exiting.')
            end if

            ! Computing cell-center locations
            y_cc(0:n) = (y_cb(0:n) + y_cb(-1:(n - 1)))/2._wp

            ! Computing minimum cell-width
            dy = minval(y_cb(0:n) - y_cb(-1:n - 1))
            if (num_procs > 1) call s_mpi_reduce_min(dy)

            ! Setting locations of domain bounds
            y_domain%beg = y_cb(-1)
            y_domain%end = y_cb(n)

            ! Reading the Grid Data File for the z-direction
            if (p > 0) then

                ! Checking whether z_cb.dat exists
                file_loc = trim(t_step_dir)//'/z_cb.dat'
                inquire (FILE=trim(file_loc), EXIST=file_check)

                ! If it exists, z_cb.dat is read
                if (file_check) then
                    open (1, FILE=trim(file_loc), FORM='unformatted', &
                          STATUS='old', ACTION='read')
                    read (1) z_cb(-1:p)
                    close (1)
                else
                    call s_mpi_abort('File z_cb.dat is missing in '// &
                                     trim(t_step_dir)//'. Exiting.')
                end if

                ! Computing cell-center locations
                z_cc(0:p) = (z_cb(0:p) + z_cb(-1:(p - 1)))/2._wp

                ! Computing minimum cell-width
                dz = minval(z_cb(0:p) - z_cb(-1:p - 1))
                if (num_procs > 1) call s_mpi_reduce_min(dz)

                ! Setting locations of domain bounds
                z_domain%beg = z_cb(-1)
                z_domain%end = z_cb(p)

            end if

        end if

        ! If only the preexisting grid data files are read in and there will
        ! not be any preexisting initial condition data files imported, then
        ! the directory associated with the rank of the local processor may
        ! be cleaned to make room for the new pre-process data. In addition,
        ! the time-step directory that will contain the new grid and initial
        ! condition data are also generated.
        if (old_ic .neqv. .true.) then
            call s_delete_directory(trim(proc_rank_dir)//'/*')
            call s_create_directory(trim(proc_rank_dir)//'/0')
        end if

    end subroutine s_read_serial_grid_data_files

    !> Cell-boundary data are checked for consistency by looking
        !!      at the (non-)uniform cell-width distributions for all the
        !!      active coordinate directions and making sure that all of
        !!      the cell-widths are positively valued
    impure subroutine s_check_grid_data_files

        ! Cell-boundary Data Consistency Check in x-direction

        if (any(x_cb(0:m) - x_cb(-1:m - 1) <= 0._wp)) then
            call s_mpi_abort('x_cb.dat in '//trim(t_step_dir)// &
                             ' contains non-positive cell-spacings. Exiting.')
        end if

        ! Cell-boundary Data Consistency Check in y-direction

        if (n > 0) then

            if (any(y_cb(0:n) - y_cb(-1:n - 1) <= 0._wp)) then
                call s_mpi_abort('y_cb.dat in '//trim(t_step_dir)// &
                                 ' contains non-positive cell-spacings. '// &
                                 'Exiting.')
            end if

            ! Cell-boundary Data Consistency Check in z-direction

            if (p > 0) then

                if (any(z_cb(0:p) - z_cb(-1:p - 1) <= 0._wp)) then
                    call s_mpi_abort('z_cb.dat in '//trim(t_step_dir)// &
                                     ' contains non-positive cell-spacings'// &
                                     ' .Exiting.')
                end if

            end if

        end if

    end subroutine s_check_grid_data_files

    !> The goal of this subroutine is to read in any preexisting
        !!      initial condition data files so that they may be used by
        !!      the pre-process as a starting point in the creation of an
        !!      all new initial condition.
        !! @param q_cons_vf Conservative variables
        !! @param ib_markers track if a cell is within the immersed boundary
    impure subroutine s_read_serial_ic_data_files(q_cons_vf_in, ib_markers_in)

        type(scalar_field), &
            dimension(sys_size), &
            intent(inout) :: q_cons_vf_in

        type(integer_field), &
            intent(inout) :: ib_markers_in

        character(LEN=len_trim(case_dir) + 3*name_len) :: file_loc !<
        ! Generic string used to store the address of a particular file

        character(LEN= &
                  int(floor(log10(real(sys_size, wp)))) + 1) :: file_num !<
            !! Used to store the variable position, in character form, of the
            !! currently manipulated conservative variable file

        logical :: file_check !<
            !! Generic logical used for the purpose of asserting whether a file
            !! is or is not present in the designated location

        integer :: i, r !< Generic loop iterator

        ! Reading the Conservative Variables Data Files
        do i = 1, sys_size

            ! Checking whether data file associated with variable position
            ! of the currently manipulated conservative variable exists
            write (file_num, '(I0)') i
            file_loc = trim(t_step_dir)//'/q_cons_vf'// &
                       trim(file_num)//'.dat'
            inquire (FILE=trim(file_loc), EXIST=file_check)

            ! If it exists, the data file is read
            if (file_check) then
                open (1, FILE=trim(file_loc), FORM='unformatted', &
                      STATUS='old', ACTION='read')
                read (1) q_cons_vf_in(i)%sf
                close (1)
            else
                call s_mpi_abort('File q_cons_vf'//trim(file_num)// &
                                 '.dat is missing in '//trim(t_step_dir)// &
                                 '. Exiting.')
            end if

        end do

        !Read bubble variables pb and mv for non-polytropic qbmm
        if (qbmm .and. .not. polytropic) then
            do i = 1, nb
                do r = 1, nnode
                    ! Checking whether data file associated with variable position
                    ! of the currently manipulated bubble variable exists
                    write (file_num, '(I0)') sys_size + r + (i - 1)*nnode
                    file_loc = trim(t_step_dir)//'/pb'// &
                               trim(file_num)//'.dat'
                    inquire (FILE=trim(file_loc), EXIST=file_check)

                    ! If it exists, the data file is read
                    if (file_check) then
                        open (1, FILE=trim(file_loc), FORM='unformatted', &
                              STATUS='old', ACTION='read')
                        read (1) pb%sf(:, :, :, r, i)
                        close (1)
                    else
                        call s_mpi_abort('File pb'//trim(file_num)// &
                                         '.dat is missing in '//trim(t_step_dir)// &
                                         '. Exiting.')
                    end if
                end do

            end do

            do i = 1, nb
                do r = 1, 4
                    ! Checking whether data file associated with variable position
                    ! of the currently manipulated bubble variable exists
                    write (file_num, '(I0)') sys_size + r + (i - 1)*4
                    file_loc = trim(t_step_dir)//'/mv'// &
                               trim(file_num)//'.dat'
                    inquire (FILE=trim(file_loc), EXIST=file_check)

                    ! If it exists, the data file is read
                    if (file_check) then
                        open (1, FILE=trim(file_loc), FORM='unformatted', &
                              STATUS='old', ACTION='read')
                        read (1) mv%sf(:, :, :, r, i)
                        close (1)
                    else
                        call s_mpi_abort('File mv'//trim(file_num)// &
                                         '.dat is missing in '//trim(t_step_dir)// &
                                         '. Exiting.')
                    end if
                end do

            end do
        end if

        ! Reading the IB markers
        if (ib) then
            write (file_num, '(I0)') i
            file_loc = trim(t_step_dir)//'/ib.dat'
            inquire (FILE=trim(file_loc), EXIST=file_check)

            ! If it exists, the data file is read
            if (file_check) then
                open (1, FILE=trim(file_loc), FORM='unformatted', &
                      STATUS='old', ACTION='read')
                read (1) ib_markers_in%sf(0:m, 0:n, 0:p)
                close (1)
            else
                call s_mpi_abort('File ib.dat is missing in ' &
                                 //trim(t_step_dir)// &
                                 '. Exiting.')
            end if
        end if

        ! Since the preexisting grid and initial condition data files have
        ! been read in, the directory associated with the rank of the local
        ! process may be cleaned out to make room for new pre-process data.
        ! In addition, the time-step folder that will contain the new grid
        ! and initial condition data are also generated.
        call s_create_directory(trim(proc_rank_dir)//'/*')
        call s_create_directory(trim(proc_rank_dir)//'/0')

    end subroutine s_read_serial_ic_data_files

    !> Cell-boundary data are checked for consistency by looking
        !!      at the (non-)uniform cell-width distributions for all the
        !!      active coordinate directions and making sure that all of
        !!      the cell-widths are positively valued
    impure subroutine s_read_parallel_grid_data_files

#ifdef MFC_MPI

        real(wp), allocatable, dimension(:) :: x_cb_glb, y_cb_glb, z_cb_glb

        integer :: ifile, ierr, data_size
        integer, dimension(MPI_STATUS_SIZE) :: status

        character(LEN=path_len + 2*name_len) :: file_loc
        logical :: file_exist

        allocate (x_cb_glb(-1:m_glb))
        allocate (y_cb_glb(-1:n_glb))
        allocate (z_cb_glb(-1:p_glb))

        ! Read in cell boundary locations in x-direction
        file_loc = trim(case_dir)//'/restart_data'//trim(mpiiofs)//'x_cb.dat'
        inquire (FILE=trim(file_loc), EXIST=file_exist)

        if (file_exist) then
            data_size = m_glb + 2
            call MPI_FILE_OPEN(MPI_COMM_WORLD, file_loc, MPI_MODE_RDONLY, mpi_info_int, ifile, ierr)
            call MPI_FILE_READ_ALL(ifile, x_cb_glb, data_size, mpi_p, status, ierr)
            call MPI_FILE_CLOSE(ifile, ierr)
        else
            call s_mpi_abort('File '//trim(file_loc)//' is missing. Exiting. ')
        end if

        ! Assigning local cell boundary locations
        x_cb(-1:m) = x_cb_glb((start_idx(1) - 1):(start_idx(1) + m))
        ! Computing cell center locations
        x_cc(0:m) = (x_cb(0:m) + x_cb(-1:(m - 1)))/2._wp
        ! Computing minimum cell width
        dx = minval(x_cb(0:m) - x_cb(-1:(m - 1)))
        if (num_procs > 1) call s_mpi_reduce_min(dx)
        ! Setting locations of domain bounds
        x_domain%beg = x_cb(-1)
        x_domain%end = x_cb(m)

        if (n > 0) then
            ! Read in cell boundary locations in y-direction
            file_loc = trim(case_dir)//'/restart_data'//trim(mpiiofs)//'y_cb.dat'
            inquire (FILE=trim(file_loc), EXIST=file_exist)

            if (file_exist) then
                data_size = n_glb + 2
                call MPI_FILE_OPEN(MPI_COMM_WORLD, file_loc, MPI_MODE_RDONLY, mpi_info_int, ifile, ierr)
                call MPI_FILE_READ_ALL(ifile, y_cb_glb, data_size, mpi_p, status, ierr)
                call MPI_FILE_CLOSE(ifile, ierr)
            else
                call s_mpi_abort('File '//trim(file_loc)//' is missing. Exiting. ')
            end if

            ! Assigning local cell boundary locations
            y_cb(-1:n) = y_cb_glb((start_idx(2) - 1):(start_idx(2) + n))
            ! Computing cell center locations
            y_cc(0:n) = (y_cb(0:n) + y_cb(-1:(n - 1)))/2._wp
            ! Computing minimum cell width
            dy = minval(y_cb(0:n) - y_cb(-1:(n - 1)))
            if (num_procs > 1) call s_mpi_reduce_min(dy)
            ! Setting locations of domain bounds
            y_domain%beg = y_cb(-1)
            y_domain%end = y_cb(n)

            if (p > 0) then
                ! Read in cell boundary locations in z-direction
                file_loc = trim(case_dir)//'/restart_data'//trim(mpiiofs)//'z_cb.dat'
                inquire (FILE=trim(file_loc), EXIST=file_exist)

                if (file_exist) then
                    data_size = p_glb + 2
                    call MPI_FILE_OPEN(MPI_COMM_WORLD, file_loc, MPI_MODE_RDONLY, mpi_info_int, ifile, ierr)
                    call MPI_FILE_READ_ALL(ifile, z_cb_glb, data_size, mpi_p, status, ierr)
                    call MPI_FILE_CLOSE(ifile, ierr)
                else
                    call s_mpi_abort('File '//trim(file_loc)//' is missing. Exiting. ')
                end if

                ! Assigning local cell boundary locations
                z_cb(-1:p) = z_cb_glb((start_idx(3) - 1):(start_idx(3) + p))
                ! Computing cell center locations
                z_cc(0:p) = (z_cb(0:p) + z_cb(-1:(p - 1)))/2._wp
                ! Computing minimum cell width
                dz = minval(z_cb(0:p) - z_cb(-1:(p - 1)))
                if (num_procs > 1) call s_mpi_reduce_min(dz)
                ! Setting locations of domain bounds
                z_domain%beg = z_cb(-1)
                z_domain%end = z_cb(p)

            end if
        end if

        deallocate (x_cb_glb, y_cb_glb, z_cb_glb)

#endif

    end subroutine s_read_parallel_grid_data_files

    !> The goal of this subroutine is to read in any preexisting
        !!      initial condition data files so that they may be used by
        !!      the pre-process as a starting point in the creation of an
        !!      all new initial condition.
        !! @param q_cons_vf Conservative variables
        !! @param ib_markers track if a cell is within the immersed boundary
    impure subroutine s_read_parallel_ic_data_files(q_cons_vf_in, ib_markers_in)

        type(scalar_field), &
            dimension(sys_size), &
            intent(inout) :: q_cons_vf_in

        type(integer_field), &
            intent(inout) :: ib_markers_in

#ifdef MFC_MPI

        integer :: ifile, ierr, data_size
        integer, dimension(MPI_STATUS_SIZE) :: status
        integer(KIND=MPI_OFFSET_KIND) :: disp
        integer(KIND=MPI_OFFSET_KIND) :: m_MOK, n_MOK, p_MOK
        integer(KIND=MPI_OFFSET_KIND) :: WP_MOK, var_MOK, str_MOK
        integer(KIND=MPI_OFFSET_KIND) :: NVARS_MOK
        integer(KIND=MPI_OFFSET_KIND) :: MOK

        character(LEN=path_len + 2*name_len) :: file_loc
        logical :: file_exist

        integer :: i

        ! Open the file to read
        if (cfl_adap_dt) then
            write (file_loc, '(I0,A)') n_start, '.dat'
        else
            write (file_loc, '(I0,A)') t_step_start, '.dat'
        end if
        file_loc = trim(restart_dir)//trim(mpiiofs)//trim(file_loc)
        inquire (FILE=trim(file_loc), EXIST=file_exist)

        if (file_exist) then
            call MPI_FILE_OPEN(MPI_COMM_WORLD, file_loc, MPI_MODE_RDONLY, mpi_info_int, ifile, ierr)

            ! Initialize MPI data I/O
            if (ib) then
                call s_initialize_mpi_data(q_cons_vf_in, ib_markers_in, levelset, levelset_norm)
            else
                call s_initialize_mpi_data(q_cons_vf_in)
            end if

            ! Size of local arrays
            data_size = (m + 1)*(n + 1)*(p + 1)

            ! Resize some integers so MPI can read even the biggest files
            m_MOK = int(m_glb + 1, MPI_OFFSET_KIND)
            n_MOK = int(n_glb + 1, MPI_OFFSET_KIND)
            p_MOK = int(p_glb + 1, MPI_OFFSET_KIND)
            WP_MOK = int(8._wp, MPI_OFFSET_KIND)
            MOK = int(1._wp, MPI_OFFSET_KIND)
            str_MOK = int(name_len, MPI_OFFSET_KIND)
            NVARS_MOK = int(sys_size, MPI_OFFSET_KIND)

            ! Read the data for each variable
            do i = 1, sys_size
                var_MOK = int(i, MPI_OFFSET_KIND)

                ! Initial displacement to skip at beginning of file
                disp = m_MOK*max(MOK, n_MOK)*max(MOK, p_MOK)*WP_MOK*(var_MOK - 1)

                call MPI_FILE_SET_VIEW(ifile, disp, mpi_p, MPI_IO_DATA%view(i), &
                                       'native', mpi_info_int, ierr)
                call MPI_FILE_READ(ifile, MPI_IO_DATA%var(i)%sf, data_size, &
                                   mpi_p, status, ierr)
            end do

            if (qbmm .and. .not. polytropic) then
                do i = sys_size + 1, sys_size + 2*nb*4
                    var_MOK = int(i, MPI_OFFSET_KIND)

                    ! Initial displacement to skip at beginning of file
                    disp = m_MOK*max(MOK, n_MOK)*max(MOK, p_MOK)*WP_MOK*(var_MOK - 1)

                    call MPI_FILE_SET_VIEW(ifile, disp, mpi_p, MPI_IO_DATA%view(i), &
                                           'native', mpi_info_int, ierr)
                    call MPI_FILE_READ(ifile, MPI_IO_DATA%var(i)%sf, data_size, &
                                       mpi_p, status, ierr)
                end do
            end if

            call s_mpi_barrier()

            call MPI_FILE_CLOSE(ifile, ierr)

        else
            call s_mpi_abort('File '//trim(file_loc)//' is missing. Exiting. ')
        end if

        if (ib) then

            write (file_loc, '(A)') 'ib.dat'
            file_loc = trim(restart_dir)//trim(mpiiofs)//trim(file_loc)
            inquire (FILE=trim(file_loc), EXIST=file_exist)

            if (file_exist) then

                call MPI_FILE_OPEN(MPI_COMM_WORLD, file_loc, MPI_MODE_RDONLY, mpi_info_int, ifile, ierr)

                disp = 0

                call MPI_FILE_SET_VIEW(ifile, disp, MPI_INTEGER, MPI_IO_IB_DATA%view, &
                                       'native', mpi_info_int, ierr)
                call MPI_FILE_READ(ifile, MPI_IO_IB_DATA%var%sf, data_size, &
                                   MPI_INTEGER, status, ierr)

            else
                call s_mpi_abort('File '//trim(file_loc)//' is missing. Exiting.')
            end if

        end if

        call s_mpi_barrier()

#endif

    end subroutine s_read_parallel_ic_data_files

    impure subroutine s_initialize_modules
        ! Computation of parameters, allocation procedures, and/or any other tasks
        ! needed to properly setup the modules
        call s_initialize_global_parameters_module()
        !Quadrature weights and nodes for polydisperse simulations
        if (bubbles_euler .and. nb > 1) then
            call s_simpson(weight, R0)
        end if
        !Initialize variables for non-polytropic (Preston) model
        if (bubbles_euler .and. .not. polytropic) then
            call s_initialize_nonpoly()
        end if
        !Initialize pb based on surface tension for qbmm (polytropic)
        if (qbmm .and. polytropic .and. (.not. f_is_default(Web))) then
            pb0(:) = pref + 2._wp*fluid_pp(1)%ss/(R0(:)*R0ref)
            pb0(:) = pb0(:)/pref
            pref = 1._wp
        end if
        call s_initialize_mpi_common_module()
        call s_initialize_data_output_module()
        call s_initialize_variables_conversion_module()
        call s_initialize_grid_module()
        call s_initialize_initial_condition_module()
        call s_initialize_perturbation_module()
        call s_initialize_assign_variables_module()
        call s_initialize_boundary_common_module()

        ! Create the D directory if it doesn't exit, to store
        ! the serial data files
        call s_create_directory('D')

        ! Associate pointers for serial or parallel I/O
        if (parallel_io .neqv. .true.) then
            s_generate_grid => s_generate_serial_grid
            s_read_grid_data_files => s_read_serial_grid_data_files
            s_read_ic_data_files => s_read_serial_ic_data_files
            s_write_data_files => s_write_serial_data_files
        else
            s_generate_grid => s_generate_parallel_grid
            s_read_grid_data_files => s_read_parallel_grid_data_files
            s_read_ic_data_files => s_read_parallel_ic_data_files
            s_write_data_files => s_write_parallel_data_files
        end if

    end subroutine s_initialize_modules

    impure subroutine s_read_grid()

        if (old_grid) then
            call s_read_grid_data_files()
            call s_check_grid_data_files()
        else
            if (parallel_io .neqv. .true.) then
                call s_generate_grid()
            else
                if (proc_rank == 0) call s_generate_grid()
                call s_mpi_barrier()
                call s_read_grid_data_files()
                call s_check_grid_data_files()
            end if
        end if

    end subroutine s_read_grid

    impure subroutine s_apply_initial_condition(start, finish)

        real(wp), intent(inout) :: start, finish

        ! Setting up the grid and the initial condition. If the grid is read in from
        ! preexisting grid data files, it is checked for consistency. If the grid is
        ! not read in, it is generated from scratch according to the inputs provided
        ! by the user. The initial condition may also be read in. It in turn is not
        ! checked for consistency since it WILL further be edited by the pre-process
        ! and also because it may be incomplete at the time it is read in. Finally,
        ! when the grid and initial condition are completely setup, they are written
        ! to their respective data files.

        ! Setting up grid and initial condition
        call cpu_time(start)

        if (old_ic) call s_read_ic_data_files(q_cons_vf, ib_markers)

        call s_generate_initial_condition()

        if (relax) then
            if (proc_rank == 0) then
                print *, 'initial condition might have been altered due to enforcement of &
&                pTg-equilirium (relax = "T" activated)'
            end if

            call s_infinite_relaxation_k(q_cons_vf)
        end if

<<<<<<< HEAD
        ! call  s_norm_denorm('D', q_cons_vf, q_prim_vf, q_T_sf)

        call s_write_data_files(q_cons_vf, q_prim_vf, ib_markers, levelset, levelset_norm, bc_type)
=======
        if (ib) then
            call s_write_data_files(q_cons_vf, q_prim_vf, bc_type, ib_markers, levelset, levelset_norm)
        else
            call s_write_data_files(q_cons_vf, q_prim_vf, bc_type)
        end if
>>>>>>> 88c0a115

        call cpu_time(finish)
    end subroutine s_apply_initial_condition

    impure subroutine s_save_data(proc_time, time_avg, time_final, file_exists)

        real(wp), dimension(:), intent(inout) :: proc_time
        real(wp), intent(inout) :: time_avg, time_final
        logical, intent(inout) :: file_exists

        call s_mpi_barrier()

        if (num_procs > 1) then
            call mpi_bcast_time_step_values(proc_time, time_avg)
        end if

        if (proc_rank == 0) then
            time_final = 0._wp
            if (num_procs == 1) then
                time_final = time_avg
                print *, "Elapsed Time", time_final
            else
                time_final = maxval(proc_time)
                print *, "Elapsed Time", time_final
            end if
            inquire (FILE='pre_time_data.dat', EXIST=file_exists)
            if (file_exists) then
                open (1, file='pre_time_data.dat', position='append', status='old')
                write (1, *) num_procs, time_final
                close (1)
            else
                open (1, file='pre_time_data.dat', status='new')
                write (1, *) num_procs, time_final
                close (1)
            end if
        end if
    end subroutine s_save_data

    impure subroutine s_initialize_mpi_domain
        ! Initialization of the MPI environment

        call s_mpi_initialize()

        ! Rank 0 processor assigns default values to user inputs prior to reading
        ! those in from the input file. Next, the user inputs are read in and their
        ! consistency is checked. The detection of any inconsistencies automatically
        ! leads to the termination of the pre-process.

        if (proc_rank == 0) then
            call s_assign_default_values_to_user_inputs()
            call s_read_input_file()
            call s_check_input_file()

            print '(" Pre-processing a ", I0, "x", I0, "x", I0, " case on ", I0, " rank(s)")', m, n, p, num_procs
        end if

        ! Broadcasting the user inputs to all of the processors and performing the
        ! parallel computational domain decomposition. Neither procedure has to be
        ! carried out if pre-process is in fact not truly executed in parallel.
        call s_mpi_bcast_user_inputs()
        call s_initialize_parallel_io()
        call s_mpi_decompose_computational_domain()
    end subroutine s_initialize_mpi_domain

    impure subroutine s_finalize_modules
        ! Disassociate pointers for serial and parallel I/O
        s_generate_grid => null()
        s_read_grid_data_files => null()
        s_read_ic_data_files => null()
        s_write_data_files => null()

        ! Deallocation procedures for the modules
        call s_finalize_mpi_common_module()
        call s_finalize_grid_module()
        call s_finalize_variables_conversion_module()
        call s_finalize_data_output_module()
        call s_finalize_global_parameters_module()
        call s_finalize_assign_variables_module()
        call s_finalize_perturbation_module()
        call s_finalize_boundary_common_module()

        ! Finalization of the MPI environment
        call s_mpi_finalize()
    end subroutine s_finalize_modules

end module m_start_up<|MERGE_RESOLUTION|>--- conflicted
+++ resolved
@@ -152,11 +152,7 @@
             elliptic_smoothing, elliptic_smoothing_iters, &
             viscous, bubbles_lagrange, bc_x, bc_y, bc_z, num_bc_patches, &
             patch_bc, Bx0, relativity, cont_damage, igr, igr_order, &
-<<<<<<< HEAD
-            recon_type, muscl_order, sph_coord
-=======
-            down_sample, recon_type, muscl_order
->>>>>>> 88c0a115
+            down_sample, recon_type, muscl_order, sph_coord
 
         ! Inquiring the status of the pre_process.inp file
         file_loc = 'pre_process.inp'
@@ -864,17 +860,11 @@
             call s_infinite_relaxation_k(q_cons_vf)
         end if
 
-<<<<<<< HEAD
-        ! call  s_norm_denorm('D', q_cons_vf, q_prim_vf, q_T_sf)
-
-        call s_write_data_files(q_cons_vf, q_prim_vf, ib_markers, levelset, levelset_norm, bc_type)
-=======
         if (ib) then
             call s_write_data_files(q_cons_vf, q_prim_vf, bc_type, ib_markers, levelset, levelset_norm)
         else
             call s_write_data_files(q_cons_vf, q_prim_vf, bc_type)
         end if
->>>>>>> 88c0a115
 
         call cpu_time(finish)
     end subroutine s_apply_initial_condition
