--- conflicted
+++ resolved
@@ -144,11 +144,7 @@
             sigma, adv_n, cfl_adap_dt, cfl_const_dt, n_start, &
             n_start_old, surface_tension, hyperelasticity, pre_stress, &
             rkck_adap_dt, elliptic_smoothing, elliptic_smoothing_iters, &
-<<<<<<< HEAD
-            viscous, bubbles_lagrange, sph_coord
-=======
-            viscous, bubbles_lagrange, Bx0, relativity
->>>>>>> 4298db0f
+            viscous, bubbles_lagrange, Bx0, relativity, sph_coord
 
         ! Inquiring the status of the pre_process.inp file
         file_loc = 'pre_process.inp'
