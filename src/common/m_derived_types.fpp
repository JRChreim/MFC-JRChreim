!>
!! @file m_derived_types.f90
!! @brief Contains module m_derived_types

#:include "macros.fpp"

!> @brief This file contains the definitions of all of the custom-defined
!!              types used in the pre-process code.
module m_derived_types

    use m_constants  !< Constants

    use m_precision_select
    use m_thermochem, only: num_species

    implicit none

    !> Derived type adding the field position (fp) as an attribute
    type field_position
        real(stp), allocatable, dimension(:, :, :) :: fp !< Field position
    end type field_position

    !> Derived type annexing a scalar field (SF)
    type scalar_field
        real(stp), pointer, dimension(:, :, :) :: sf => null()
    end type scalar_field

    !> Derived type for bubble variables pb and mv at quadrature nodes (qbmm)
    type pres_field
        real(stp), pointer, dimension(:, :, :, :, :) :: sf => null()
    end type pres_field

    !> Derived type annexing an integer scalar field (SF)
    type integer_field
#ifdef MFC_MIXED_PRECISION
        integer(kind=1), pointer, dimension(:, :, :) :: sf => null()
#else
        integer, pointer, dimension(:, :, :) :: sf => null()
#endif
    end type integer_field

    !> Derived type for levelset
    type levelset_field
        real(stp), pointer, dimension(:, :, :, :) :: sf => null()
    end type levelset_field

    !> Derived type for levelset norm
    type levelset_norm_field
        real(stp), pointer, dimension(:, :, :, :, :) :: sf => null()
    end type levelset_norm_field

    type mpi_io_var
        integer, allocatable, dimension(:) :: view
        type(scalar_field), allocatable, dimension(:) :: var
    end type mpi_io_var

    type mpi_io_ib_var
        integer :: view
        type(integer_field) :: var
    end type mpi_io_ib_var

    type mpi_io_levelset_var
        integer :: view
        type(levelset_field) :: var
    end type mpi_io_levelset_var

    type mpi_io_levelset_norm_var
        integer :: view
        type(levelset_norm_field) :: var
    end type mpi_io_levelset_norm_var

    !> Derived type annexing a vector field (VF)
    type vector_field
        type(scalar_field), allocatable, dimension(:) :: vf !< Vector field
    end type vector_field

    !> Generic 3-component vector (e.g., spatial coordinates or field components)
    !! Named _dt (derived types: x,y,z) to differentiate from t_vec3 (3-component vector)
    type vec3_dt ! dt for derived types
        real(wp) :: x
        real(wp) :: y
        real(wp) :: z
    end type vec3_dt

    !> Left and right Riemann states
    type riemann_states
        real(wp) :: L
        real(wp) :: R
    end type riemann_states

    !> Left and right Riemann states for 3-component vectors
    type riemann_states_vec3
        real(wp) :: L(3)
        real(wp) :: R(3)
    end type riemann_states_vec3

    !> Integer bounds for variables
    type int_bounds_info
        integer :: beg
        integer :: end

        real(wp) :: vb1
        real(wp) :: vb2
        real(wp) :: vb3
        real(wp) :: ve1
        real(wp) :: ve2
        real(wp) :: ve3
        real(wp) :: pres_in, pres_out
        real(wp), dimension(3) :: vel_in, vel_out
        real(wp), dimension(num_fluids_max) :: alpha_rho_in, alpha_in
        logical :: grcbc_in, grcbc_out, grcbc_vel_out

    end type int_bounds_info

    type bc_patch_parameters
        integer :: geometry
        integer :: type
        integer :: dir
        integer :: loc
        real(wp), dimension(3) :: centroid
        real(wp), dimension(3) :: length
        real(wp) :: radius
    end type bc_patch_parameters

    !> Derived type adding beginning (beg) and end bounds info as attributes
    type bounds_info
        real(wp) :: beg
        real(wp) :: end
    end type bounds_info

    !> bounds for the bubble dynamic variables
    type bub_bounds_info
        integer :: beg
        integer :: end
        integer, dimension(:), allocatable :: rs
        integer, dimension(:), allocatable :: vs
        integer, dimension(:), allocatable :: ps
        integer, dimension(:), allocatable :: ms
        integer, dimension(:, :), allocatable :: moms !< Moment indices for qbmm
        integer, dimension(:, :, :), allocatable :: fullmom !< Moment indices for qbmm
    end type bub_bounds_info

    !> Defines parameters for a Model Patch
    type ic_model_parameters
        character(LEN=pathlen_max) :: filepath !<
        !! Path the STL file relative to case_dir.

        real(wp), dimension(1:3) :: translate !<
        !! Translation of the STL object.

        real(wp), dimension(1:3) :: scale !<
        !! Scale factor for the STL object.

        real(wp), dimension(1:3) :: rotate !<
        !! Angle to rotate the STL object along each cartesian coordinate axis,
        !! in radians.

        integer :: spc !<
        !! Number of samples per cell to use when discretizing the STL object.

        real(wp) :: threshold !<
        !! Threshold to turn on smoothen STL patch.
    end type ic_model_parameters

    type :: t_triangle
        real(wp), dimension(1:3, 1:3) :: v ! Vertices of the triangle
        real(wp), dimension(1:3) :: n ! Normal vector
    end type t_triangle

    type :: t_ray
        real(wp), dimension(1:3) :: o ! Origin
        real(wp), dimension(1:3) :: d ! Direction
    end type t_ray

    type :: t_bbox
        real(wp), dimension(1:3) :: min ! Minimum coordinates
        real(wp), dimension(1:3) :: max ! Maximum coordinates
    end type t_bbox

    type :: t_model
        integer :: ntrs   ! Number of triangles
        type(t_triangle), allocatable :: trs(:) ! Triangles
    end type t_model

    !> Derived type adding initial condition (ic) patch parameters as attributes
    !! NOTE: The requirements for the specification of the above parameters
    !! are strongly dependent on both the choice of the multicomponent flow
    !! model as well as the choice of the patch geometry.
    type ic_patch_parameters

        integer :: geometry !< Type of geometry for the patch

        real(wp) :: x_centroid, y_centroid, z_centroid !<
        !! Location of the geometric center, i.e. the centroid, of the patch. It
        !! is specified through its x-, y- and z-coordinates, respectively.

        real(wp) :: length_x, length_y, length_z !< Dimensions of the patch. x,y,z Lengths.
        real(wp) :: radius !< Dimensions of the patch. radius.

        real(wp), dimension(3) :: radii !<
        !! Vector indicating the various radii for the elliptical and ellipsoidal
        !! patch geometries. It is specified through its x-, y-, and z-components
        !! respectively.

        real(wp) :: epsilon, beta !<
        !! The isentropic vortex parameters for the amplitude of the disturbance and
        !! domain of influence.

        real(wp), dimension(2:9) :: a !<
        !! The parameters needed for the spherical harmonic patch

        logical :: non_axis_sym

        real(wp), dimension(3) :: normal !<
        !! Normal vector indicating the orientation of the patch. It is specified
        !! through its x-, y- and z-components, respectively.

        logical, dimension(0:num_patches_max - 1) :: alter_patch !<

        !! List of permissions that indicate to the current patch which preceding
        !! patches it is allowed to overwrite when it is in process of being laid
        !! out in the domain

        logical :: smoothen !<
        !! Permission indicating to the current patch whether its boundaries will
        !! be smoothed out across a few cells or whether they are to remain sharp

        integer :: smooth_patch_id !<
        !! Identity (id) of the patch with which current patch is to get smoothed

        real(wp) :: smooth_coeff !<
        !! Smoothing coefficient (coeff) for the size of the stencil of
        !! cells across which boundaries of the current patch will be smeared out

        real(wp), dimension(num_fluids_max) :: alpha_rho
        real(wp) :: rho
        real(wp), dimension(3) :: vel
        real(wp) :: pres
        real(wp), dimension(num_fluids_max) :: alpha
        real(wp) :: gamma
        real(wp) :: pi_inf !<
        real(wp) :: cv !<
        real(wp) :: qv !<
        real(wp) :: qvp !<

        !! Primitive variables associated with the patch. In order, these include
        !! the partial densities, density, velocity, pressure, volume fractions,
        !! specific heat ratio function and the liquid stiffness function.

        real(wp) :: Bx, By, Bz !<
        !! Magnetic field components; B%x is not used for 1D

        real(wp), dimension(6) :: tau_e !<
        !! Elastic stresses added to primitive variables if hypoelasticity = True

        real(wp) :: R0 !< Bubble size
        real(wp) :: V0 !< Bubble velocity

        real(wp) :: p0 !< Bubble size
        real(wp) :: m0 !< Bubble velocity

        integer :: hcid
        !! id for hard coded initial condition

        real(wp) :: cf_val !! color function value
        real(wp) :: Y(1:num_species)

        !! STL or OBJ model input parameter
        character(LEN=pathlen_max) :: model_filepath !<
        !! Path the STL file relative to case_dir.

        real(wp), dimension(1:3) :: model_translate !<
        !! Translation of the STL object.

        real(wp), dimension(1:3) :: model_scale !<
        !! Scale factor for the STL object.

        real(wp), dimension(1:3) :: model_rotate !<
        !! Angle to rotate the STL object along each cartesian coordinate axis,
        !! in radians.

        integer :: model_spc !<
        !! Number of samples per cell to use when discretizing the STL object.

        real(wp) :: model_threshold !<
        !! Threshold to turn on smoothen STL patch.

    end type ic_patch_parameters

    type ib_patch_parameters

        integer :: geometry !< Type of geometry for the patch

        real(wp) :: x_centroid, y_centroid, z_centroid !<
        !! Location of the geometric center, i.e. the centroid, of the patch. It
        !! is specified through its x-, y- and z-coordinates, respectively.
        real(wp) :: step_x_centroid, step_y_centroid, step_z_centroid !<
        !! Centroid locations of intermediate steps in the time_stepper module

        real(wp), dimension(1:3) :: angles
        real(wp), dimension(1:3) :: step_angles
        real(wp), dimension(1:3, 1:3) :: rotation_matrix !< matrix that converts from IB reference frame to fluid reference frame
        real(wp), dimension(1:3, 1:3) :: rotation_matrix_inverse !< matrix that converts from fluid reference frame to IB reference frame

        real(wp) :: c, p, t, m

        real(wp) :: length_x, length_y, length_z !< Dimensions of the patch. x,y,z Lengths.
        real(wp) :: radius !< Dimensions of the patch. radius.
        real(wp) :: theta

        logical :: slip

        !! STL or OBJ model input parameter
        character(LEN=pathlen_max) :: model_filepath !<
        !! Path the STL file relative to case_dir.

        real(wp), dimension(1:3) :: model_translate !<
        !! Translation of the STL object.

        real(wp), dimension(1:3) :: model_scale !<
        !! Scale factor for the STL object.

        real(wp), dimension(1:3) :: model_rotate !<
        !! Angle to rotate the STL object along each cartesian coordinate axis,
        !! in radians.

        integer :: model_spc !<
        !! Number of samples per cell to use when discretizing the STL object.

        real(wp) :: model_threshold !<
        !! Threshold to turn on smoothen STL patch.

        !! Patch conditions for moving imersed boundaries
        integer :: moving_ibm ! 0 for no moving, 1 for moving, 2 for moving on forced path
        real(wp), dimension(1:3) :: vel
        real(wp), dimension(1:3) :: step_vel ! velocity array used to store intermediate steps in the time_stepper module
        real(wp), dimension(1:3) :: angular_vel
        real(wp), dimension(1:3) :: step_angular_vel ! velocity array used to store intermediate steps in the time_stepper module

    end type ib_patch_parameters

    !> Derived type annexing the physical parameters (PP) of the fluids. These
    !! include the specific heat ratio function and liquid stiffness function.
    type physical_parameters
        real(wp) :: gamma   !< Sp. heat ratio
        real(wp) :: pi_inf  !< Liquid stiffness
        real(wp), dimension(2) :: Re      !< Reynolds number
        real(wp) :: cv      !< heat capacity
        real(wp) :: qv      !< reference energy per unit mass for SGEOS, q (see Le Metayer (2004))
        real(wp) :: qvp     !< reference entropy per unit mass for SGEOS, q' (see Le Metayer (2004))
        real(wp) :: mul0    !< Bubble viscosity
        real(wp) :: ss      !< Bubble surface tension
        real(wp) :: pv      !< Bubble vapour pressure
        real(wp) :: gamma_v !< Bubble constants (see Preston (2007), Ando (2010))
        real(wp) :: M_v     !< Bubble constants (see Preston (2007), Ando (2010))
        real(wp) :: mu_v    !< Bubble constants (see Preston (2007), Ando (2010))
        real(wp) :: k_v     !< Bubble constants (see Preston (2007), Ando (2010))
        real(wp) :: D       !< Binary diffusion coefficient
        real(wp) :: cp_v
        real(wp) :: G
        real(wp) :: D_v     !< Vapor diffusivity in the gas

    end type physical_parameters

    type mpi_io_airfoil_ib_var
        integer, dimension(2) :: view
        type(vec3_dt), allocatable, dimension(:) :: var
    end type mpi_io_airfoil_ib_var

    !> Derived type annexing integral regions
    type integral_parameters
        real(wp) :: xmin !< Min. boundary first coordinate direction
        real(wp) :: xmax !< Max. boundary first coordinate direction
        real(wp) :: ymin !< Min. boundary second coordinate direction
        real(wp) :: ymax !< Max. boundary second coordinate direction
        real(wp) :: zmin !< Min. boundary third coordinate direction
        real(wp) :: zmax !< Max. boundary third coordinate direction
    end type integral_parameters

    !> Acoustic source parameters
    type acoustic_parameters
        integer :: pulse !< Type of pulse
        integer :: support !< Type of support
        logical :: dipole !< Whether the source is a dipole or monopole
        real(wp), dimension(3) :: loc !< Physical location of acoustic source
        real(wp) :: mag !< Acoustic pulse magnitude
        real(wp) :: length !< Length of planar source (2D/3D)
        real(wp) :: height !< Height of planar source (3D)
        real(wp) :: wavelength !< Wave length of pulse
        real(wp) :: frequency !< Frequency of pulse
        real(wp) :: gauss_sigma_dist !< sigma of Gaussian pulse multiplied by speed of sound
        real(wp) :: gauss_sigma_time !< sigma of Gaussian pulse
        real(wp) :: npulse !< Number of cycles of pulse
        real(wp) :: dir !< Direction of pulse
        real(wp) :: delay !< Time-delay of pulse start
        real(wp) :: foc_length ! < Focal length of transducer
        real(wp) :: aperture ! < Aperture diameter of transducer
        real(wp) :: element_spacing_angle !< Spacing between aperture elements in 2D acoustic array
        real(wp) :: element_polygon_ratio !< Ratio of aperture element diameter to side length of polygon connecting their centers, in 3D acoustic array
        real(wp) :: rotate_angle !< Angle of rotation of the entire circular 3D acoustic array
        real(wp) :: bb_bandwidth !< Bandwidth of each frequency in broadband wave
        real(wp) :: bb_lowest_freq !< The lower frequency bound of broadband wave
        integer :: num_elements !< Number of elements in the acoustic array
        integer :: element_on !< Element in the acoustic array to turn on
        integer :: bb_num_freq !< Number of frequencies in the broadband wave
    end type acoustic_parameters

    !> Acoustic source source_spatial pre-calculated values
    type source_spatial_type
        integer, pointer, dimension(:, :) :: coord => null() !< List of grid points indices with non-zero source_spatial values
        real(wp), pointer, dimension(:) :: val => null() !< List of non-zero source_spatial values
        real(wp), pointer, dimension(:) :: angle => null() !< List of angles with x-axis for mom source term vector
        real(wp), pointer, dimension(:, :) :: xyz_to_r_ratios => null() !< List of [xyz]/r for mom source term vector

    end type source_spatial_type

    !> Ghost Point for Immersed Boundaries
    type ghost_point
        integer, dimension(3) :: loc !< Physical location of the ghost point
        real(wp), dimension(3) :: ip_loc !< Physical location of the image point
        integer, dimension(3) :: ip_grid !< Top left grid point of IP
        real(wp), dimension(2, 2, 2) :: interp_coeffs !< Interpolation Coefficients of image point
        integer :: ib_patch_id !< ID of the IB Patch the ghost point is part of
        logical :: slip
        integer, dimension(3) :: DB
    end type ghost_point

    !> Species parameters
    type species_parameters
        character(LEN=name_len) :: name !< Name of species
    end type species_parameters

    !> Chemistry parameters
    type chemistry_parameters
        character(LEN=name_len) :: cantera_file !< Path to Cantera file

        logical :: diffusion
        logical :: reactions

        !> Method of determining gamma.
        !> gamma_method = 1: Ref. Section 2.3.1 Formulation of doi:10.7907/ZKW8-ES97.
        !> gamma_method = 2: c_p / c_v where c_p, c_v are specific heats.
        integer :: gamma_method
    end type chemistry_parameters

    !> Reference bubble scales of subgrid bubbles
    type bubbles_ref_scales

        !! Primary reference scales of the host fluid
        real(wp) :: rho0        !< [kg/m3] Reference density
        real(wp) :: x0          !< [m] Reference length
        real(wp) :: u0          !< [m/s] Reference velocity
        real(wp) :: p0          !< [N/m2] Reference pressure
        real(wp) :: T0          !< [K] Reference temperature

        !! Bubble reference scales 
        !! Density and temperature scales are assumed to be the same with those of primary scale
        real(wp) :: rhol0       !< [kg/m3] Reference density
        real(wp) :: R0ref       !< [m] Reference bubble radius
        real(wp) :: ub0         !< [m/s] Characteristic bubble velocity
        real(wp) :: p0eq        !< [N/m2] Pressure at equilibrium
        real(wp) :: Tw          !< [K] Bubble wall temperature

        !! If true, rescale bubble variables with bubble reference scales in post_process
        logical :: rescale
        
    end type bubbles_ref_scales

    !> Lagrangian bubble parameters
    type bubbles_lagrange_parameters

        integer :: solver_approach          !< 1: One-way coupling, 2: two-way coupling
        integer :: cluster_type             !< Cluster model to find p_inf
        logical :: pressure_corrector       !< Cell pressure correction term
        integer :: smooth_type              !< Smoothing function. 1: Gaussian, 2:Delta 3x3
        logical :: heatTransfer_model       !< Activate HEAT transfer model at the bubble-liquid interface
        logical :: massTransfer_model       !< Activate MASS transfer model at the bubble-liquid interface
        logical :: write_bubbles            !< Write files to track the bubble evolution each time step
        logical :: write_bubbles_stats      !< Write the maximum and minimum radius of each bubble
        integer :: nBubs_glb                !< Global number of bubbles
        real(wp) :: epsilonb         !< Standard deviation scaling for the gaussian function
        real(wp) :: charwidth        !< Domain virtual depth (z direction, for 2D simulations)
        real(wp) :: valmaxvoid       !< Maximum void fraction permitted
<<<<<<< HEAD
=======
        real(wp) :: c0               !< Reference speed
        real(wp) :: rho0             !< Reference density
        real(wp) :: T0, Thost        !< Reference temperature and host temperature
        real(wp) :: x0               !< Reference length
>>>>>>> 987888c6

    end type bubbles_lagrange_parameters

    !> Max and min number of cells in a direction of each combination of x-,y-, and z-
    type cell_num_bounds
        integer :: mn_max, np_max, mp_max, mnp_max
        integer :: mn_min, np_min, mp_min, mnp_min
    end type cell_num_bounds

    type simplex_noise_params
        logical, dimension(3) :: perturb_vel
        real(wp), dimension(3) :: perturb_vel_freq
        real(wp), dimension(3) :: perturb_vel_scale
        real(wp), dimension(3, 3) :: perturb_vel_offset

        logical, dimension(1:num_fluids_max) :: perturb_dens
        real(wp), dimension(1:num_fluids_max) :: perturb_dens_freq
        real(wp), dimension(1:num_fluids_max) :: perturb_dens_scale
        real(wp), dimension(1:num_fluids_max, 3) :: perturb_dens_offset
    end type

end module m_derived_types
<|MERGE_RESOLUTION|>--- conflicted
+++ resolved
@@ -481,13 +481,10 @@
         real(wp) :: epsilonb         !< Standard deviation scaling for the gaussian function
         real(wp) :: charwidth        !< Domain virtual depth (z direction, for 2D simulations)
         real(wp) :: valmaxvoid       !< Maximum void fraction permitted
-<<<<<<< HEAD
-=======
         real(wp) :: c0               !< Reference speed
         real(wp) :: rho0             !< Reference density
         real(wp) :: T0, Thost        !< Reference temperature and host temperature
         real(wp) :: x0               !< Reference length
->>>>>>> 987888c6
 
     end type bubbles_lagrange_parameters
 
