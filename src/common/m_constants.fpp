--- conflicted
+++ resolved
@@ -10,12 +10,8 @@
 
     real(wp), parameter :: dflt_real = -1.e6_wp                !< Default real value
     real(wp), parameter :: sgm_eps = 1.e-16_wp               !< Segmentation tolerance
-<<<<<<< HEAD
-    real(wp), parameter :: small_alf = 1.e-9_wp                !< Small alf tolerance
-=======
     real(wp), parameter :: Chem_Tolerance = 1.e-16_wp               !< Speed of Sound Tolerance in Chemistry
     real(wp), parameter :: small_alf = 1.e-11_wp                !< Small alf tolerance
->>>>>>> 76d6a5c9
     real(wp), parameter :: pi = 3.141592653589793_wp !< Pi
     real(wp), parameter :: verysmall = 1.e-12_wp              !< Very small number
 
