--- conflicted
+++ resolved
@@ -107,41 +107,25 @@
     subroutine s_infinite_relaxation_k(q_cons_vf) ! ----------------
         type(scalar_field), dimension(sys_size), intent(INOUT) :: q_cons_vf
         real(kind(0.0d0)) :: pS, pSOV, pSSL !< equilibrium pressure for mixture, overheated vapor, and subcooled liquid
-<<<<<<< HEAD
-        real(kind(0.0d0)) :: TS, TSOV, TSSL, TSatOV, TSatSL !< equilibrium temperature for mixture, overheated vapor, and subcooled liquid. Saturation Temperatures at overheated vapor and subcooled liquid
-=======
         real(kind(0.0d0)) :: TS, TSatOV, TSatSL, TSOV, TSSL !< equilibrium temperature for mixture, overheated vapor, and subcooled liquid. Saturation Temperatures at overheated vapor and subcooled liquid
->>>>>>> 5e1a17bd
         real(kind(0.0d0)) :: rhoe, rhoeT, dynE, rhos !< total internal energies (different calculations), kinetic energy, and total entropy
         real(kind(0.0d0)) :: rho, rM, m1, m2 !< total density, total reacting mass, individual reacting masses
         logical :: TR
 
-<<<<<<< HEAD
-        !$acc declare create(pS, pSOV, pSSL, TS, TSOV, TSatOV, TSatSL, TSSL, rhoe, rhoeT, dynE, rhos, rho, rM, m1, m2, TR)
-=======
         !$acc declare create(pS, pSOV, pSSL, TS, TSatOV, TSatSL, TSOV, TSSL, rhoe, rhoeT, dynE, rhos, rho, rM, m1, m2, TR)
->>>>>>> 5e1a17bd
 
         real(kind(0d0)), dimension(num_fluids) :: p_infOV, p_infpT, p_infSL, alpha0k, alphak, m0k, rhok, Tk
 
         !< Generic loop iterators
         integer :: i, j, k, l, w
 
-<<<<<<< HEAD
-        !$acc declare create(p_infOV, p_infpT, p_infSL, alpha0k, alphak, rhok, Tk)
-=======
         !$acc declare create(p_infOV, p_infpT, p_infSL, alpha0k, alphak, m0k, rhok, Tk)
->>>>>>> 5e1a17bd
 
         ! assigning value to the global parameter
         max_iter_pc_ts = 0
 
         ! starting equilibrium solver
-<<<<<<< HEAD
-        !$acc parallel loop collapse(3) gang vector default(present) private(p_infOV, p_infpT, p_infSL, alpha0k, alphak, rhok, Tk, pS, pSOV, pSSL, TS, TSOV, TSatOV, TSatSL, TSSL, rhoe, rhoeT, dynE, rhos, rho, rM, m1, m2, TR)
-=======
         !$acc parallel loop collapse(3) gang vector default(present) private(p_infOV, p_infpT, p_infSL, alpha0k, alphak, m0k, rhok, Tk, pS, pSOV, pSSL, TS, TSatOV, TSatSL, TSOV, TSSL, rhoe, rhoeT, dynE, rhos, rho, rM, m1, m2, TR)
->>>>>>> 5e1a17bd
         do j = 0, m
             do k = 0, n
                 do l = 0, p
@@ -164,14 +148,11 @@
 
                         ! calculating the total internal energy such that the energy-fraction for each of the
                         ! fluids can be proportionally distributed when the sum of the internal energies differs from the
-<<<<<<< HEAD
-=======
 
                         if ( ieee_is_nan( q_cons_vf(i + contxb - 1)%sf(j, k, l) ) ) then
                             print *, 'partial densities', q_cons_vf(i + contxb - 1)%sf(j, k, l)
                         end if
 
->>>>>>> 5e1a17bd
                         if (model_eqns .eq. 3) then
                             rhoeT = rhoeT + q_cons_vf(i + intxb - 1)%sf(j, k, l)
                         end if
@@ -311,13 +292,8 @@
                                             ! returning partial densities to what they were previous to any relaxation scheme
                                             q_cons_vf(i + contxb - 1)%sf(j, k, l) = m0k(i) 
                                         end do 
-<<<<<<< HEAD
-                                        ! ends the execution of this function and returns control to the calling function
-                                        return
-=======
                                         ! cycles the innermost loop to the next iteration
                                         cycle 
->>>>>>> 5e1a17bd
                                     end if
 
                                     w = 2
@@ -330,13 +306,8 @@
                                     ! returning partial densities to what they were for the hyperbolic solver
                                     q_cons_vf(i + contxb - 1)%sf(j, k, l) = m0k(i)
                                 end do
-<<<<<<< HEAD
-                                ! ends the execution of this function and returns control to the calling function
-                                return
-=======
                                 ! cycles the innermost loop to the next iteration
                                 cycle 
->>>>>>> 5e1a17bd
                             end if
                         end if
                         
@@ -489,7 +460,6 @@
                 if (proc_rank == 0) then
 
                     print *, 'ns', ns
-<<<<<<< HEAD
 
                     print *, 'energies (N,O)', rhoe, rhoeT, 'DE', rhoe - rhoeT
 
@@ -505,23 +475,6 @@
                 call s_mpi_abort('Solver for the p-relaxation failed (m_phase_change, s_infinite_p_relaxation_k). &
                 &   pS ~'//pSs//'. ns = '//nss//'. Aborting!')
 
-=======
-
-                    print *, 'energies (N,O)', rhoe, rhoeT, 'DE', rhoe - rhoeT
-
-                    print *, 'fp', 'fpp', fp, fpp
-
-                    call s_tattletale((/0.0d0, 0.0d0/), reshape((/0.0d0, 0.0d0, 0.0d0, 0.0d0/), (/2, 2/)) &
-                                      , j, (/0.0d0, 0.0d0, 0.0d0, 0.0d0/), k, l, rhoeT, ps_inf, pS, (/pS - pO, pS + pO/) &
-                                      , rhoe, q_cons_vf, SUM(Tk)/num_fluids)
-                end if
-
-                call s_real_to_str(pS, pSs)
-                call s_int_to_str(ns, nss)
-                call s_mpi_abort('Solver for the p-relaxation failed (m_phase_change, s_infinite_p_relaxation_k). &
-                &   pS ~'//pSs//'. ns = '//nss//'. Aborting!')
-
->>>>>>> 5e1a17bd
             end if
 #endif
         end do
@@ -614,15 +567,10 @@
                     call s_tattletale((/0.0d0, 0.0d0/), reshape((/0.0d0, 0.0d0, 0.0d0, 0.0d0/), (/2, 2/)) &
                                       , j, (/0.0d0, 0.0d0, 0.0d0, 0.0d0/), k, l, mQ, p_infpT, pS, (/DABS(pS - pO), DABS(pS - pO)/) &
                                       , rhoe, q_cons_vf, TS)
-<<<<<<< HEAD
 
                 end if
-=======
-
-                end if
 
                 print *, '573'
->>>>>>> 5e1a17bd
 
                 call s_real_to_str(rhoe - mQ - minval(p_infpT), Econsts)
                 call s_mpi_abort('Solver for the pT-relaxation solver failed (m_phase_change, s_infinite_pt_relaxation_k) &
@@ -686,8 +634,6 @@
                                       , rhoe, q_cons_vf, TS)
                 end if
 
-<<<<<<< HEAD
-=======
                 print *, 'gp, gpp, hp', gp, gpp, hp
 
                 do i = 1, num_fluids
@@ -698,7 +644,6 @@
 
                 print *, 'parameters', gs_min, cvs, p_infpT
 
->>>>>>> 5e1a17bd
                 call s_real_to_str(pS, pSs)
                 call s_int_to_str(nS, nss)
                 call s_mpi_abort('Solver for the pT-relaxation failed (m_phase_change, s_infinite_pt_relaxation_k). &
