!>
!! @file m_phase_change.fpp
!! @brief Contains module m_phasechange

#:include 'macros.fpp'

!> @brief This module is used to relax the model equations (6-eqn model)
!> towards pressure and temperature (6-eqn to 4-eqn), and (if wanted) Gibbs free
!> energies (6-eqn to 4-eqn) equilibrium through an infinitely fast (algebraic)
!> procedure.
module m_phase_change

#ifndef MFC_POST_PROCESS

    ! Dependencies =============================================================

    use m_derived_types        !< Definitions of the derived types

    use m_helper               !< calling module to convert

    use m_global_parameters    !< Definitions of the global parameters

    use m_mpi_proxy            !< Message passing interface (MPI) module proxy

    use m_variables_conversion !< State variables type conversion procedures

    use ieee_arithmetic

    ! ==========================================================================

    implicit none

    private; public :: s_initialize_phasechange_module, &
 s_relaxation_solver, &
 s_infinite_relaxation_k, &
 s_finalize_relaxation_solver_module

<<<<<<< HEAD
    !> @name Abstract interface for creating function pointers
    !> @{
    abstract interface

        !> @name Abstract subroutine for the infinite relaxation solver
        !> @{
        subroutine s_abstract_relaxation_solver(q_cons_vf) ! -------
            import :: scalar_field, sys_size
            type(scalar_field), dimension(sys_size), intent(INOUT) :: q_cons_vf
        end subroutine
        !> @}

    end interface
    !> @}

=======
>>>>>>> e362dc90
    !> @name Parameters for the first order transition phase change
    !> @{
    integer, parameter :: max_iter = 1d6        !< max # of iterations
    real(kind(0d0)), parameter :: pCr = 4.94d7   !< Critical water pressure
    real(kind(0d0)), parameter :: TCr = 385.05 + 273.15  !< Critical water temperature
    real(kind(0d0)), parameter :: mixM = sgm_eps !< threshold for 'mixture cell'. If Y < mixM, phase change does not happen
    integer, parameter :: lp = 1    !< index for the liquid phase of the reacting fluid
    integer, parameter :: vp = 2    !< index for the vapor phase of the reacting fluid
    !> @}

    !> @name Gibbs free energy phase change parameters
    !> @{
    real(kind(0d0)) :: A, B, C, D
    !> @}

    !$acc declare create(max_iter,pCr,TCr,mixM,lp,vp,A,B,C,D)

contains

    !> This subroutine should dispatch to the correct relaxation solver based
        !!      some parameter. It replaces the procedure pointer, which CCE
        !!      is breaking on.
    subroutine s_relaxation_solver(q_cons_vf)
        type(scalar_field), dimension(sys_size), intent(inout) :: q_cons_vf
        ! This is empty because in current master the procedure pointer
        ! was never assigned
        @:ASSERT(.false., "s_relaxation_solver called but it currently does nothing")
    end subroutine s_relaxation_solver

    !>  The purpose of this subroutine is to initialize the phase change module
        !!      by setting the parameters needed for phase change and
        !!      selecting the phase change module that will be used
        !!      (pT- or pTg-equilibrium)
    subroutine s_initialize_phasechange_module()

        ! variables used in the calculation of the saturation curves for fluids 1 and 2
        A = (gs_min(lp)*cvs(lp) - gs_min(vp)*cvs(vp) &
             + qvps(vp) - qvps(lp))/((gs_min(vp) - 1.0d0)*cvs(vp))

        B = (qvs(lp) - qvs(vp))/((gs_min(vp) - 1.0d0)*cvs(vp))

        C = (gs_min(vp)*cvs(vp) - gs_min(lp)*cvs(lp)) &
            /((gs_min(vp) - 1.0d0)*cvs(vp))

        D = ((gs_min(lp) - 1.0d0)*cvs(lp)) &
            /((gs_min(vp) - 1.0d0)*cvs(vp))

        ! Associating procedural pointer to the subroutine that will be
        ! utilized to calculate the solution to the selected relaxation system
        if (any((/4, 5, 6/) == relax_model)) then
            s_relaxation_solver => s_infinite_relaxation_k
        else
            call s_mpi_abort('relaxation solver was not set!')
        end if

    end subroutine s_initialize_phasechange_module !-------------------------------

    !>  This subroutine is created to activate either the pT- (N fluids) or the
        !!      pTg-equilibrium (2 fluids for g-equilibrium)
        !!      model, also considering mass depletion, depending on the incoming
        !!      state conditions.
        !!  @param q_cons_vf Cell-average conservative variables
    subroutine s_infinite_relaxation_k(q_cons_vf) ! ----------------
        type(scalar_field), dimension(sys_size), intent(INOUT) :: q_cons_vf
        real(kind(0.0d0)) :: pS, pSOV, pSSL !< equilibrium pressure for mixture, overheated vapor, and subcooled liquid
        real(kind(0.0d0)) :: TS, TSatOV, TSatSL, TSOV, TSSL !< equilibrium temperature for mixture, overheated vapor, and subcooled liquid. Saturation Temperatures at overheated vapor and subcooled liquid
        real(kind(0.0d0)) :: rhoe, rhoeT, dynE, rhos !< total internal energies (different calculations), kinetic energy, and total entropy
        real(kind(0.0d0)) :: rho, rM, m1, m2 !< total density, total reacting mass, individual reacting masses
        logical :: TR

        !$acc declare create(pS, pSOV, pSSL, TS, TSatOV, TSatSL, TSOV, TSSL, rhoe, rhoeT, dynE, rhos, rho, rM, m1, m2, TR)

        real(kind(0d0)), dimension(num_fluids) :: p_infOV, p_infpT, p_infSL, alpha0k, alphak, m0k, rhok, Tk

        !< Generic loop iterators
        integer :: i, j, k, l

        !$acc declare create(p_infOV, p_infpT, p_infSL, alpha0k, alphak, m0k, rhok, Tk)

        ! assigning value to the global parameter
        max_iter_pc_ts = 0

        ! starting equilibrium solver
        !$acc parallel loop collapse(3) gang vector default(present) private(p_infOV, p_infpT, p_infSL, alpha0k, alphak, m0k, rhok, Tk, pS, pSOV, pSSL, TS, TSatOV, TSatSL, TSOV, TSSL, rhoe, rhoeT, dynE, rhos, rho, rM, m1, m2, TR)
        do j = 0, m
            do k = 0, n
                do l = 0, p
                    ! trigger for phase change. This will be used for checking many conditions through the code
                    TR = .true.

                    ! computing mixture density, volume fraction, and internal energy, so as saving original variables
                    ! in case phase change is cancelled.
                    rho = 0.0d0; rhoeT = 0.0d0
                    !$acc loop seq
                    do i = 1, num_fluids
                        ! original volume fractions, before any relaxation
                        alpha0k(i) = q_cons_vf(i + advxb - 1)%sf(j, k, l)
                        
                        ! original mass fractions, before any relaxation
                        m0k(i) = q_cons_vf(i + contxb - 1)%sf(j, k, l)
                              
                        ! Mixture density
                        rho = rho + q_cons_vf(i + contxb - 1)%sf(j, k, l)

                        ! calculating the total internal energy such that the energy-fraction for each of the
                        ! fluids can be proportionally distributed when the sum of the internal energies differs from the

                        if ( ieee_is_nan( q_cons_vf(i + contxb - 1)%sf(j, k, l) ) ) then
                            print *, 'partial densities', q_cons_vf(i + contxb - 1)%sf(j, k, l)
                        end if

                        if (model_eqns == 3) then
                            rhoeT = rhoeT + q_cons_vf(i + intxb - 1)%sf(j, k, l)
                        end if
                    end do
                    
                    ! kinetic energy as an auxiliary variable to the calculation of the total internal energy
                    dynE = 0.0d0
                    !$acc loop seq
                    do i = momxb, momxe
                        dynE = dynE + 5.0d-1*q_cons_vf(i)%sf(j, k, l)**2/rho
                    end do

                    ! calculating the internal mixture energy that MUST be preserved throughout pT- and pTg-relaxation procedures
                    ! This calulation is performed as the total energy minus the kinetic one as energy it is preserved at discontinuities
                    rhoe = q_cons_vf(E_idx)%sf(j, k, l) - dynE

                    ! calculating the total reacting mass for the phase change process. By hypothesis, this should not change
                    ! throughout the phase-change process.
                    rM = m0k(lp) + m0k(vp)

                    ! correcting possible negative mass fraction values
                    ! at this time, TR is updated if phase change needs to be stopped
                    call s_correct_partial_densities(2, q_cons_vf, rM, rho, TR, i, j, k, l)

                    if (TR) then
                        ! p-equilibrium, only
                        if (relax_model == 4) then
                            call s_infinite_p_relaxation_k(j, k, l, pS, q_cons_vf, rho, rhoe, rhoeT, Tk)
                        ! pT-equilibrium only
                        elseif (relax_model == 5) then
                            ! for this case, MFL cannot be either 0 or 1, so I chose it to be 2
                            call s_infinite_pt_relaxation_k(j, k, l, 2, pS, p_infpT, q_cons_vf, rhoe, rM, TS)
                            Tk = spread(TS, 1, num_fluids)
                        ! if pT-pTg equilibrium
                        elseif (relax_model == 6) then

                            call s_infinite_pt_relaxation_k(j, k, l, 2, pS, p_infpT, q_cons_vf, rhoe, rM, TS)
                            Tk = spread(TS, 1, num_fluids)

                            ! updating the densities and volume fractions used for thresholds
                            rhok = (pS + ps_inf)/((gs_min - 1)*cvs*Tk)
            
                            !$acc loop seq
                            do i = 1, num_fluids
                                ! new volume fractions, after p- or pT-equilibrium
                                alphak(i) = q_cons_vf(i + contxb - 1)%sf(j, k, l)/rhok(i)
                            end do

                            ! 1 - model activation, 1st order transition (p,T) <= (pCr, TCr)
                            ! if ( ( pS < pCr ) .and. ( pS > 0 ) .and. &
                            if ( ( pS < pCr ) .and. &
                            ! 2.1 Homogeneous pTg-equilibrium criterium
                            ( ( ( pS < 0 ) .and. ( pS + minval(p_infpT) > 0.0 ) ) &
                            .or. &
                            ! 2.2. Heterogeneous pTg-equilibrium.
                            ( (alphak(lp) > palpha_eps) .and. (alphak(vp) > palpha_eps) ) ) &
                            ) then
                            ! then
                                ! PRINT *, 'entering pc module'

                                ! updating m1 and m2 AFTER correcting the partial densities. These values must be
                                ! stored in case the final state is a mixture of fluids
                                m1 = q_cons_vf(lp + contxb - 1)%sf(j, k, l)
                                m2 = q_cons_vf(vp + contxb - 1)%sf(j, k, l)

                                ! checking if fluid is either subcoooled liquid or overheated vapor (NOT metastability)

                                ! overheated vapor
                                ! depleting the mass of liquid and tranferring the total mass to vapor
                                q_cons_vf(lp + contxb - 1)%sf(j, k, l) = mixM*rM
                                q_cons_vf(vp + contxb - 1)%sf(j, k, l) = (1.0d0 - mixM)*rM

                                ! calling pT-equilibrium for overheated vapor, which is MFL = 0
                                call s_infinite_pt_relaxation_k(j, k, l, 0, pSOV, p_infOV, q_cons_vf, rhoe, rM, TSOV)

                                ! calculating Saturation temperature
                                call s_TSat(pSOV, TSatOV, TSOV)

                                PRINT *, 'pSOV, TSat, TSOV', pSOV, TSatOV, TSOV

                                ! subcooled liquid 
                                ! tranferring the total mass to liquid and depleting the mass of vapor
                                q_cons_vf(lp + contxb - 1)%sf(j, k, l) = (1.0d0 - mixM)*rM
                                q_cons_vf(vp + contxb - 1)%sf(j, k, l) = mixM*rM

                                ! calling pT-equilibrium for subcooled liquid, which is MFL = 1                       
                                call s_infinite_pt_relaxation_k(j, k, l, 1, pSSL, p_infSL, q_cons_vf, rhoe, rM, TSSL)

                                ! calculating Saturation temperature
                                call s_TSat(pSSL, TSatSL, TSSL)

                                ! checking the conditions for overheated vapor
                                if (TSOV > TSatOV) then

                                    ! Assigning pressure and temperature
                                    pS = pSOV
                                    TS = TSOV

                                    ! correcting the liquid and vapor partial densities
                                    q_cons_vf(lp + contxb - 1)%sf(j, k, l) = mixM*rM
                                    q_cons_vf(vp + contxb - 1)%sf(j, k, l) = (1.0d0 - mixM)*rM

                                    ! PRINT *, 'OV'

                                ! checking the conditions for subcooled liquid
                                elseif (TSSL < TSatSL) then

                                    ! Assigning pressure and temperature
                                    pS = pSSL
                                    TS = TSSL

                                    ! correcting the liquid and vapor partial densities
                                    q_cons_vf(lp + contxb - 1)%sf(j, k, l) = (1.0d0 - mixM)*rM
                                    q_cons_vf(vp + contxb - 1)%sf(j, k, l) = mixM*rM

                                    ! PRINT *, 'SL'
                                ! if not, allowing phase change (pTg)
                                else
                                    ! returning partial pressures to what they were after the partial density correction 
                                    q_cons_vf(lp + contxb - 1)%sf(j, k, l) = m1
                                    q_cons_vf(vp + contxb - 1)%sf(j, k, l) = m2

                                    ! pTg-equilibrium solver.
                                    ! PRINT *, 'before pTg'
                                    call s_infinite_ptg_relaxation_k(j, k, l, pS, p_infpT, rho, rhoe, rM, q_cons_vf, TR, TS)
                                    ! PRINT *, 'after pTg'

                                    ! if no pTg happens, the solver will return to the hyperbolic state variables
                                    if ( TR .eqv. .false. ) then
                                        !$acc loop seq
                                        do i = 1, num_fluids
                                            ! returning partial densities to what they were previous to any relaxation scheme
                                            q_cons_vf(i + contxb - 1)%sf(j, k, l) = m0k(i) 
                                        end do 
                                        ! cycles the innermost loop to the next iteration
                                        cycle 
                                    end if

                                end if
                                Tk = spread(TS, 1, num_fluids)
                            else
                                !$acc loop seq
                                do i = 1, num_fluids
                                    ! returning partial densities to what they were for the hyperbolic solver
                                    q_cons_vf(i + contxb - 1)%sf(j, k, l) = m0k(i)
                                end do
                                ! cycles the innermost loop to the next iteration
                                cycle 
                            end if
                        end if
                                               
                        ! updating conservative variables through either p- or pT-equilibrium
                        call update_conservative_vars( j, k, l, pS, q_cons_vf, Tk )

                    else
                        !$acc loop seq
                        do i = 1, num_fluids
                            ! returning partial densities to what they were for the hyperbolic solver
                            q_cons_vf(i + contxb - 1)%sf(j, k, l) = m0k(i) 
                        end do
                    end if
                end do
            end do
        end do
    end subroutine s_infinite_relaxation_k ! ----------------

    !>  This auxiliary subroutine is created to activate the pT-equilibrium for N fluids
        !!  @param j generic loop iterator for x direction
        !!  @param k generic loop iterator for y direction
        !!  @param l generic loop iterator for z direction
        !!  @param pS equilibrium pressure at the interface
        !!  @param q_cons_vf Cell-average conservative variables
        !!  @param rhoe mixture energy
    subroutine s_infinite_p_relaxation_k(j, k, l, pS, q_cons_vf, rho, rhoe, rhoeT, Tk)
        !$acc routine seq

        ! initializing variables
        type(scalar_field), dimension(sys_size), intent(IN) :: q_cons_vf
        real(kind(0.0d0)), intent(IN) :: rho, rhoe, rhoeT
        real(kind(0.0d0)), intent(OUT) :: pS
        real(kind(0.0d0)), dimension(num_fluids), intent(OUT) :: Tk
        integer, intent(IN) :: j, k, l

        real(kind(0.0d0)) :: fp, fpp, pO !< variables for the Newton Solver
        real(kind(0.0d0)) :: Econst !< auxiliary variables
        real(kind(0.0d0)), dimension(num_fluids) :: alpha0k, alphak, alpharhoek, alpharhoe0k, rhok
        character(20) :: nss, pSs, Econsts

        integer :: i, ns !< generic loop iterators

        !$acc loop seq
        do i = 1, num_fluids

            ! Re-distributiong internal energy values such that rhoe = rhoeT, eventually.
            ! initial value for internal energy
            if (model_eqns .eq. 3) then
                alpharhoe0k(i) = q_cons_vf(i + intxb - 1)%sf(j, k, l)*rhoe/rhoeT
            else 
                alpharhoe0k(i) = q_cons_vf(i + contxb - 1)%sf(j, k, l)*rhoe/rho
            end if

            alphak(i) = q_cons_vf(i + advxb - 1)%sf(j, k, l)

        end do

        ! final value for internal energy, that will be updated with the iterative procedure
        alpharhoek = alpharhoe0k

        ! calculating initial estimate for pressure in the p-relaxation procedure. I will also use this variable to
        ! iterate over the Newton's solver
        pO = 1.0d0

        ! Maybe improve this condition afterwards. As long as the initial guess is in between -min(gs_min*ps_inf)
        ! and infinity, a solution should be able to be found.
        pS = 1.0d3

        ! starting counter for the Newton solver
        ns = 0

        ! Newton solver for p-equilibrium. 1d6 is arbitrary, and ns <= 1, is to ensure the internal energy correction
        ! happens at least once. This is different than the pT-equilibrium case, in which no energy correction is needed.
        do while (((DABS(pS - pO) > ptgalpha_eps) .and. (DABS((pS - pO)/pO) > ptgalpha_eps/1.0d6)) .or. (ns <= 1))

            ! increasing counter
            ns = ns + 1

            ! updating old pressure
            pO = pS

            ! updating functions used in the Newton's solver
            fp = 0.0d0; fpp = 0.0d0; 
            !$acc loop seq
            do i = 1, num_fluids

                fp = fp + (gs_min(i) - 1.0d0)*(alpharhoek(i) - q_cons_vf(i + contxb - 1)%sf(j, k, l)*qvs(i)) &
                     /(pO + gs_min(i)*ps_inf(i))

                fpp = fpp - (gs_min(i) - 1.0d0)*(alpharhoek(i) - q_cons_vf(i + contxb - 1)%sf(j, k, l)*qvs(i)) &
                      /((pO + gs_min(i)*ps_inf(i))**2)

            end do

            ! updating the relaxed pressure (solution)
            pS = pO + ((1.0d0 - fp)/fpp)/(1.0d0 - (1.0d0 - fp + DABS(1.0d0 - fp))/(2.0d0*fpp*(pO + minval(gs_min*ps_inf))))

            ! Variable to check energy constraint
            Econst = 0.0d0
            !$acc loop seq
            ! updating fluid variables, together with the relaxed pressure, in a loosely coupled procedure
            do i = 1, num_fluids

                ! volume fractions
                alpha0k(i) = alphak(i)

                alphak(i) = (gs_min(i) - 1.0d0)*(alpharhoek(i) - q_cons_vf(i + contxb - 1)%sf(j, k, l)*qvs(i)) &
                            /(pS + gs_min(i)*ps_inf(i))

                ! internal energies
                ! alpharhoek(i) = alpharhoek(i) + 1 / (gs_min(i) - 1) &
                ! * (alphak(i)*(pS + gs_min(i)*ps_inf(i)) - alpha0k(i)*(pO + gs_min(i)*ps_inf(i)))

                alpharhoek(i) = alpharhoe0k(i) - pS*(alphak(i) - q_cons_vf(i + advxb - 1)%sf(j, k, l))

                ! densities
                rhok(i) = q_cons_vf(i + contxb - 1)%sf(j, k, l)/alphak(i)

                ! Variable to check energy constraint
                Econst = Econst + (gs_min(i) - 1.0d0)*(alpharhoek(i) - q_cons_vf(i + contxb - 1)%sf(j, k, l)*qvs(i)) &
                         /(gs_min(i)*ps_inf(i) - minval(ps_inf))

            end do

#ifndef MFC_OpenACC
            ! energy constraint for the p-equilibrium
            if ((minval(ps_inf) > 0) .and. (Econst <= 1.0d0)) then

                call s_real_to_str(Econst, Econsts)
                call s_mpi_abort('Solver for the p-relaxation solver failed (m_phase_change, s_infinite_p_relaxation_k) &
&                   . Please, check energy constraint. Econst ~'//Econsts//'. Aborting!')

                ! checking if pressure is within expected bounds
            elseif ((pS <= -1.0d0*minval(gs_min*ps_inf)) .or. (ieee_is_nan(pS)) .or. (ns > max_iter)) then

                if (proc_rank == 0) then

                    print *, 'ns', ns

                    print *, 'energies (N,O)', rhoe, rhoeT, 'DE', rhoe - rhoeT

                    print *, 'fp', 'fpp', fp, fpp

                    call s_tattletale((/0.0d0, 0.0d0/), reshape((/0.0d0, 0.0d0, 0.0d0, 0.0d0/), (/2, 2/)) &
                                      , j, (/0.0d0, 0.0d0, 0.0d0, 0.0d0/), k, l, rhoeT, ps_inf, pS, (/pS - pO, pS + pO/) &
                                      , rhoe, q_cons_vf, SUM(Tk)/num_fluids)
                end if

                call s_real_to_str(pS, pSs)
                call s_int_to_str(ns, nss)
                call s_mpi_abort('Solver for the p-relaxation failed (m_phase_change, s_infinite_p_relaxation_k). &
                &   pS ~'//pSs//'. ns = '//nss//'. Aborting!')

            end if
#endif
        end do

        ! (NOT common) temperature
        Tk = (pS + ps_inf)/((gs_min - 1)*cvs*rhok)

        ! updating maximum number of iterations
        max_iter_pc_ts = maxval((/max_iter_pc_ts, ns/))
    end subroutine s_infinite_p_relaxation_k ! -----------------------

    !>  This auxiliary subroutine is created to activate the pT-equilibrium for N fluids
        !!  @param j generic loop iterator for x direction
        !!  @param k generic loop iterator for y direction
        !!  @param l generic loop iterator for z direction
        !!  @param MFL flag that tells whether the fluid is pure gas (0), pure liquid (1), or a mixture (2)
        !!  @param pS equilibrium pressure at the interface
        !!  @param p_infpT stiffness for the participating fluids under pT-equilibrium
        !!  @param rM sum of the reacting masses
        !!  @param q_cons_vf Cell-average conservative variables
        !!  @param rhoe mixture energy
        !!  @param TS equilibrium temperature at the interface
<<<<<<< HEAD
    subroutine s_infinite_pt_relaxation_k(j, k, l, MFL, pS, p_infpT, q_cons_vf, rhoe, rM, TS)
=======
    subroutine s_infinite_pt_relaxation_k(j, k, l, MFL, pS, p_infpT, rM, q_cons_vf, rhoe, TS)

#ifdef _CRAYFTN
        !DIR$ INLINEALWAYS s_infinite_pt_relaxation_k
#else
>>>>>>> e362dc90
        !$acc routine seq
#endif

        ! initializing variables
<<<<<<< HEAD
        type(scalar_field), dimension(sys_size), intent(IN) :: q_cons_vf
        real(kind(0.0d0)), intent(OUT) :: pS, TS
        real(kind(0.0d0)), dimension(num_fluids), intent(OUT) :: p_infpT
        real(kind(0.0d0)), intent(IN) :: rhoe, rM
        integer, intent(IN) :: j, k, l, MFL
        integer, dimension(num_fluids) :: ig !< flags to toggle the inclusion of fluids for the pT-equilibrium
=======
        integer, intent(in) :: j, k, l, MFL
        real(kind(0.0d0)), intent(out) :: pS
        real(kind(0.0d0)), dimension(num_fluids), intent(out) :: p_infpT
        real(kind(0.0d0)), intent(in) :: rM
        type(scalar_field), dimension(sys_size), intent(in) :: q_cons_vf
        real(kind(0.0d0)), intent(in) :: rhoe
        real(kind(0.0d0)), intent(out) :: TS

>>>>>>> e362dc90
        real(kind(0.0d0)) :: gp, gpp, hp, pO, mCP, mQ !< variables for the Newton Solver
        character(20) :: nss, pSs, Econsts

        integer :: i, ns !< generic loop iterators

        ! auxiliary variables for the pT-equilibrium solver
        mCP = 0.0d0; mQ = 0.0d0; p_infpT = ps_inf;

        ! these are slowing the computations significantly. Think about a workaround
        ig(1:num_fluids) = 0

        ! Performing tests before initializing the pT-equilibrium
        !$acc loop seq
        do i = 1, num_fluids

            ! check if all alpha(i)*rho(i) are negative. If so, abort
#ifndef MFC_OpenACC
            ! check which indices I will ignore (no need to abort the solver in this case). Adjust this sgm_eps value for mixture cells
            if( ( q_cons_vf( i + contxb - 1 )%sf( j, k, l ) .ge. 0.0D0 ) &
                    .and. ( q_cons_vf( i + contxb - 1 )%sf( j, k, l ) - rM * mixM .le. sgm_eps ) ) then

                ig(i) = i

                PRINT *, ig

                ! this value is rather arbitrary, as I am interested in MINVAL( ps_inf ) for the solver.
                ! This way, I am ensuring this value will not be selected.
                p_infpT(i) = 2 * MAXVAL( ps_inf )

            end if
#endif

            if ( ( bubbles .eqv. .false. ) .or. ( bubbles .and. (i /= num_fluids) ) ) then
                ! sum of the total alpha*rho*cp of the system                
                mCP = mCP + q_cons_vf(i + contxb - 1)%sf(j, k, l)*cvs(i)*gs_min(i)

                ! sum of the total alpha*rho*q of the system
                mQ = mQ + q_cons_vf(i + contxb - 1)%sf(j, k, l)*qvs(i)
            end if
        end do

        ! Checking energy constraint. In the case we are calculating the possibility of having subcooled liquid or
        ! overheated vapor, the energy constraint might not be satisfied, as are hypothetically transferring all the 
        ! mass from one phase to the other. When this is the case, we simply ignore this possibility, set pS = TS = 0,
        ! and discard the hypothesis. The solver can thus move forward.
        if ((rhoe - mQ - minval(p_infpT)) < 0.0d0) then

            if ((MFL == 0) .or. (MFL == 1)) then

                ! Assigning zero values for mass depletion cases
                ! pressure
                pS = 0.0d0

                ! temperature
                TS = 0.0d0

                return
#ifndef MFC_OpenACC
            else
                if (proc_rank == 0) then

                    call s_tattletale((/0.0d0, 0.0d0/), reshape((/0.0d0, 0.0d0, 0.0d0, 0.0d0/), (/2, 2/)) &
                                      , j, (/0.0d0, 0.0d0, 0.0d0, 0.0d0/), k, l, mQ, p_infpT, pS, (/DABS(pS - pO), DABS(pS - pO)/) &
                                      , rhoe, q_cons_vf, TS)

                end if

                call s_real_to_str(rhoe - mQ - minval(p_infpT), Econsts)
                call s_mpi_abort('Solver for the pT-relaxation solver failed (m_phase_change, s_infinite_pt_relaxation_k) &
                &    . Energy constraint~'//Econsts//'. Aborting!')

#endif
            end if
        end if

        ! calculating initial estimate for pressure in the pT-relaxation procedure. I will also use this variable to
        ! iterate over the Newton's solver
        pO = 0.0d0

        ! Maybe improve this condition afterwards. As long as the initial guess is in between -min(ps_inf)
        ! and infinity, a solution should be able to be found.
        pS = 1.0d4

        ! starting counter for the Newton solver
        ns = 0

        ! Newton solver for pT-equilibrium. 1d6 is arbitrary, and ns == 0, to the loop is entered at least once.
        do while (((DABS(pS - pO) > ptgalpha_eps) .and. (DABS((pS - pO)/pO) > ptgalpha_eps/1.0d6)) .or. (ns == 0))

            ! increasing counter
            ns = ns + 1

            ! updating old pressure
            pO = pS

            ! updating functions used in the Newton's solver
            gpp = 0.0d0; gp = 0.0d0; hp = 0.0d0
            !$acc loop seq
            do i = 1, num_fluids

                ! given pS always change, I need ig( i ) and gp to be in here, as it dynamically updates.
                ! Note that I do not need to use p_infpT here, but I will do it for consistency
                if (i /= ig(i)) then

                    gp = gp + (gs_min(i) - 1.0d0)*q_cons_vf(i + contxb - 1)%sf(j, k, l)*cvs(i) &
                        *(rhoe + pO - mQ)/(mCP*(pO + p_infpT(i)))

                    gpp = gpp + (gs_min(i) - 1.0d0)*q_cons_vf(i + contxb - 1)%sf(j, k, l)*cvs(i) &
                        *(p_infpT(i) - rhoe + mQ)/(mCP*(pO + p_infpT(i))**2)

                end if

            end do

            hp = 1.0d0/(rhoe + pO - mQ) + 1.0d0/(pO + minval(p_infpT))

            ! updating common pressure for the newton solver
            pS = pO + ((1.0d0 - gp)/gpp)/(1.0d0 - (1.0d0 - gp + DABS(1.0d0 - gp)) &
                                          /(2.0d0*gpp)*hp)

            ! check if solution is out of bounds (which I believe it won`t happen given the solver is gloabally convergent.
#ifndef MFC_OpenACC
            if ((pS <= -1.0d0*minval(p_infpT)) .or. (ieee_is_nan(pS)) .or. (ns > max_iter)) then
                if (proc_rank == 0) then
                    call s_tattletale((/0.0d0, 0.0d0/), reshape((/0.0d0, 0.0d0, 0.0d0, 0.0d0/), (/2, 2/)) &
                                      , j, (/0.0d0, 0.0d0, 0.0d0, 0.0d0/), k, l, mQ, p_infpT, pS, (/pS - pO, pS + pO/) &
                                      , rhoe, q_cons_vf, TS)
                end if

                call s_real_to_str(pS, pSs)
                call s_int_to_str(nS, nss)
                call s_mpi_abort('Solver for the pT-relaxation failed (m_phase_change, s_infinite_pt_relaxation_k). &
                &   pS ~'//pSs//'. ns = '//nss//'. Aborting!')

            end if
#endif
        end do

        ! common temperature
        TS = (rhoe + pS - mQ)/mCP

        ! updating maximum number of iterations
        max_iter_pc_ts = maxval((/max_iter_pc_ts, ns/))

    end subroutine s_infinite_pt_relaxation_k ! -----------------------

    !>  This auxiliary subroutine is created to activate the pTg-equilibrium for N fluids under pT
        !!      and 2 fluids under pTg-equilibrium. There is a final common p and T during relaxation
        !!  @param j generic loop iterator for x direction
        !!  @param k generic loop iterator for y direction
        !!  @param l generic loop iterator for z direction
        !!  @param pS equilibrium pressure at the interface
        !!  @param p_infpT stiffness for the participating fluids under pT-equilibrium
        !!  @param rhoe mixture energy
        !!  @param q_cons_vf Cell-average conservative variables
        !!  @param TS equilibrium temperature at the interface
    subroutine s_infinite_ptg_relaxation_k(j, k, l, pS, p_infpT, rho, rhoe, rM, q_cons_vf, TR, TS)

#ifdef _CRAYFTN
        !DIR$ INLINEALWAYS s_infinite_ptg_relaxation_k
#else
        !$acc routine seq
#endif

        type(scalar_field), dimension(sys_size), intent(INOUT) :: q_cons_vf
        real(kind(0.0d0)), dimension(num_fluids), intent(IN) :: p_infpT
        real(kind(0.0d0)), intent(INOUT) :: pS, TS, rM
        real(kind(0.0d0)), intent(IN) :: rho, rhoe
        integer, intent(IN) :: j, k, l
        logical, intent(INOUT) :: TR
        real(kind(0.0d0)), dimension(num_fluids) :: p_infpTg
        real(kind(0.0d0)), dimension(2, 2) :: Jac, InvJac, TJac
        real(kind(0.0d0)), dimension(2) :: R2D, DeltamP
        real(kind(0.0d0)), dimension(3) :: Oc
        real(kind(0.0d0)) :: Om, OmI ! underrelaxation factor
        real(kind(0.0d0)) :: mCP, mCPD, mCVGP, mCVGP2, mQ, mQD, m01, m02, pSi, TSat ! auxiliary variables for the pTg-solver
        character(20) :: nss, pSs, Econsts

        !< Generic loop iterators
        integer :: i, ns

        ! checking if homogeneous cavitation is expected. If yes, transfering an amount of mass to the depleted (liquid,
        ! for the moment) phase, and then let the algorithm run. 
        ! checking if homogeneous cavitation is possible

        pSi = pS
        m01 = q_cons_vf(lp + contxb - 1)%sf(j, k, l)
        m02 = q_cons_vf(vp + contxb - 1)%sf(j, k, l)

        ! is the fluid at a metastable state with enough 'energy' for phase change to happen?
        if ((pS < 0.0) .and. (q_cons_vf(lp + contxb - 1)%sf(j, k, l) + q_cons_vf(vp + contxb - 1)%sf(j, k, l) &
                                    > (rhoe - gs_min(lp)*ps_inf(lp)/(gs_min(lp) - 1))/qvs(lp))) then

            ! transfer a bit of mass to the deficient phase, enforce phase0chane
            call s_correct_partial_densities(1, q_cons_vf, rM, rho, TR, i, j, k, l)
            
        ! the metastable state is not enough to sustain phase change
        elseif (pS < 0.0d0) then
            
            ! cancel any phase-change updates.
            TR = .false.

            ! ends the execution of this function and returns control to the calling function
            return

        ! if not homogeneous, then heterogeneous. Thus, setting up an arbitrary initial condition in case the one from
        ! the p(T)-equilibrium solver could lead to numerical issues
        elseif ((pS < 1.0d-1) .and. (pS >= 0.0d0)) then
            ! improve this initial condition
            pS = 1.0d4

        end if

        ! Relaxation factor. This value is rather arbitrary, with a certain level of self adjustment.
        OmI = 1.0d-1
        ! Critical relaxation factors, for variable sub-relaxation
        Oc(1) = OmI; Oc(2) = OmI; Oc(3) = OmI

        R2D(1) = 0.0d0; R2D(2) = 0.0d0
        DeltamP(1) = 0.0d0; DeltamP(2) = 0.0d0
        ! starting counter for the Newton solver
        ns = 0

        ! Newton solver for pTg-equilibrium. 1d6 is arbitrary, and ns == 0, to the loop is entered at least once.
        do while (((DSQRT(R2D(1)**2 + R2D(2)**2) > ptgalpha_eps) &
                   .and. ((DSQRT(R2D(1)**2 + R2D(2)**2)/rhoe) > (ptgalpha_eps/1d6))) &
                  .or. (ns == 0))

            ! Updating counter for the iterative procedure
            ns = ns + 1

            ! Auxiliary variables to help in the calculation of the residue
            mCP = 0.0d0; mCPD = 0.0d0; mCVGP = 0.0d0; mCVGP2 = 0.0d0; mQ = 0.0d0; mQD = 0.0d0
            ! Those must be updated through the iterations, as they either depend on
            ! the partial masses for all fluids, or on the equilibrium pressure
            !$acc loop seq
            do i = 1, num_fluids
                if ( ( bubbles .eqv. .false. ) .or. ( bubbles .and. (i /= num_fluids) ) ) then

                    ! sum of the total alpha*rho*cp of the system
                    mCP = mCP + q_cons_vf(i + contxb - 1)%sf(j, k, l) &
                        *cvs(i)*gs_min(i)

                    ! sum of the total alpha*rho*q of the system
                    mQ = mQ + q_cons_vf(i + contxb - 1)%sf(j, k, l)*qvs(i)

                    ! These auxiliary variables now need to be updated, as the partial densities now
                    ! vary at every iteration.
                    if ((i /= lp) .and. (i /= vp)) then

                        mCVGP = mCVGP + q_cons_vf(i + contxb - 1)%sf(j, k, l) &
                                *cvs(i)*(gs_min(i) - 1)/(pS + ps_inf(i))

                        mCVGP2 = mCVGP2 + q_cons_vf(i + contxb - 1)%sf(j, k, l) &
                                *cvs(i)*(gs_min(i) - 1)/((pS + ps_inf(i))**2)

                        mQD = mQD + q_cons_vf(i + contxb - 1)%sf(j, k, l)*qvs(i)

                        ! sum of the total alpha*rho*cp of the system
                        mCPD = mCPD + q_cons_vf(i + contxb - 1)%sf(j, k, l)*cvs(i) &
                            *gs_min(i)

                    end if
                end if
            end do

            ! Checking pressure and energy criteria for the (pT) solver to find a solution
#ifndef MFC_OpenACC
            if ((pS <= -1.0d0*minval(ps_inf)) .or. ((rhoe - mQ - minval(ps_inf)) < 0.0d0)) then
                if (proc_rank == 0) then
                    call s_tattletale(DeltamP, InvJac, j, Jac, k, l, mQ, ps_inf, pS &
                                      , R2D, rhoe, q_cons_vf, TS)
                end if

                call s_real_to_str(rhoe - mQ - minval(ps_inf), Econsts)
                call s_real_to_str(pS, pSs)
                call s_mpi_abort('Solver for the pTg-relaxation failed (m_phase_change, s_infinite_ptg_relaxation_k). &
                &   pS ~'//pSs//'. Econst = '//Econsts//'. Aborting!')

            end if
#endif
            ! calculating the (2D) Jacobian Matrix used in the solution of the pTg-quilibrium model
            call s_compute_jacobian_matrix(InvJac, j, Jac, k, l, mCPD, mCVGP, mCVGP2, pS, q_cons_vf, TJac)

            ! calculating correction array for Newton's method
            DeltamP = matmul(InvJac, R2D)

            ! checking if the correction in the mass/pressure will lead to negative values for those quantities
            ! If so, adjust the underrelaxation parameter Om

#ifndef MFC_OpenACC
            ! creating criteria for variable underrelaxation factor
            if (q_cons_vf(lp + contxb - 1)%sf(j, k, l) - Om*DeltamP(1) <= 0.0d0) then
                ! if ( DeltamP(1) < 0 ) then
                ! end if
                Oc(1) = q_cons_vf(lp + contxb - 1)%sf(j, k, l)/(2*DeltamP(1))
                ! PRINT *, 'Oc', Oc
                ! PRINT *, 'Om', Om
                ! PRINT *, 'DPM(1)', DeltamP(1)
                ! PRINT *, 'jkl', j,k,l
                ! PRINT *, 'original mass', q_cons_vf(lp + contxb - 1)%sf(j, k, l)
                ! PRINT *, 'mass correction', q_cons_vf(lp + contxb - 1)%sf(j, k, l) - Om*DeltamP(1)
                ! PRINT *, 'proposed mass correction', q_cons_vf(lp + contxb - 1)%sf(j, k, l) - Oc(1)*DeltamP(1)
                ! pause
            elseif (q_cons_vf(lp + contxb - 1)%sf(j, k, l) - OmI*DeltamP(1) > 0.0d0) then
                Oc(1) = OmI
            end if
            if (q_cons_vf(vp + contxb - 1)%sf(j, k, l) + Om*DeltamP(1) <= 0.0d0) then
                Oc(2) = -q_cons_vf(vp + contxb - 1)%sf(j, k, l)/(2*DeltamP(1))
            else if (q_cons_vf(vp + contxb - 1)%sf(j, k, l) + OmI*DeltamP(1) > 0.0d0) then
                Oc(2) = OmI
            end if
            if (pS + minval(ps_inf) - Om*DeltamP(2) <= 0.0d0) then
                ! if ( DeltamP(2) < 0 ) then
                
                ! end if
                Oc(3) = (pS + minval(ps_inf))/(2*DeltamP(2))
                ! PRINT *, 'Oc', Oc
                ! PRINT *, 'Om', Om
                ! PRINT *, 'DPM(2)', DeltamP(2)
                ! PRINT *, 'jkl', j,k,l
                ! PRINT *, 'oriinal pressure', pS
                ! PRINT *, 'pressure correction', pS + minval(ps_inf) - Om*DeltamP(2)
                ! PRINT *, 'propoedpressure correction', pS + minval(ps_inf) - Oc(2)*DeltamP(2)
                ! pause
            elseif (pS + minval(ps_inf) - OmI*DeltamP(2) > 0.0d0) then
                Oc(3) = OmI
            end if
            ! choosing amonst the minimum relaxation maximum to ensure solver will not produce unphysical values
            Om = minval(Oc)
#else
            Om = OmI
#endif
            if (Om < 1E-16) then
                ! PRINT *, 'Om', Om
                ! PRINT *, 'Oc', Oc
                ! PRINT *, 'ns', ns
                ! pause
            end if
            ! updating two reacting 'masses'. Recall that inert 'masses' do not change during the phase change
            ! liquid
            q_cons_vf(lp + contxb - 1)%sf(j, k, l) = q_cons_vf(lp + contxb - 1)%sf(j, k, l) - Om*DeltamP(1)

            ! gas
            q_cons_vf(vp + contxb - 1)%sf(j, k, l) = q_cons_vf(vp + contxb - 1)%sf(j, k, l) + Om*DeltamP(1)

            ! updating pressure
            pS = pS - Om*DeltamP(2)

            if ( ( q_cons_vf(lp + contxb - 1)%sf(j, k, l) < 0 ) .or. ( pS < -1.0d0*minval(ps_inf) ) ) then
                ! PRINT *, 'original mass', q_cons_vf(lp + contxb - 1)%sf(j, k, l) + Om*DeltamP(1)
                ! PRINT *, 'mass', q_cons_vf(lp + contxb - 1)%sf(j, k, l)
                ! PRINT *, 'original vapor', q_cons_vf(vp + contxb - 1)%sf(j, k, l) - Om*DeltamP(1)
                ! PRINT *, 'vapor', q_cons_vf(vp + contxb - 1)%sf(j, k, l)
                ! PRINT *, 'original pS', pS + Om*DeltamP(2)
                ! PRINT *, 'pS', pS
                ! PRINT *, 'Oc', Oc
                ! PRINT *, 'Om', Om
                ! pause
            end if 

            ! calculating residuals, which are (i) the difference between the Gibbs Free energy of the gas and the liquid
            ! and (ii) the energy before and after the phase-change process.
            call s_compute_pTg_residue(j, k, l, mCPD, mCVGP, mQD, q_cons_vf, pS, rhoe, R2D)

            ! checking if the residue returned any NaN values
#ifndef MFC_OpenACC
            if ((ieee_is_nan(R2D(1))) .or. (ieee_is_nan(R2D(2))) .or. (ns > max_iter)) then

                print *, 'homogeneous cavitation criteria', pS + minval(p_infpT)

                print *, 'm01', m01

                print *, 'm1O', q_cons_vf(lp + contxb - 1)%sf(j, k, l) + OmI *DeltamP(1)

                print *, 'm1', q_cons_vf(lp + contxb - 1)%sf(j, k, l)
                
                print *, 'm02', m02

                print *, 'm2O', q_cons_vf(vp + contxb - 1)%sf(j, k, l) - OmI *DeltamP(1)

                print *, 'm2', q_cons_vf(vp + contxb - 1)%sf(j, k, l)

                print *, 'alpha01', q_cons_vf(lp + advxb - 1)%sf(j, k, l)

                print *, 'alpha02', q_cons_vf(vp + advxb - 1)%sf(j, k, l)

                print *, 'Oc', Oc

                print *, 'Om', Om

                print *, 'TVF', q_cons_vf(vp + advxb - 1)%sf(j, k, l) + q_cons_vf(lp + advxb - 1)%sf(j, k, l)

                print *, 'pSi', pSi

                print *, 'pO', pS + Om*DeltamP(2)

                print *, 'pOOmI', pS + OmI*DeltamP(2)

                print *, 'pS', pS

                print *, 'TS', (rhoe + pS - mQ)/mCP

                print *, 'R2D', R2D

                print *, 'DeltamP', DeltamP

                print *, 'jkl', j,k,l

                call s_TSat(pS, TSat, (rhoe + pS - mQ)/mCP)

                PRINT *, 'TSat', TSat 

                call s_int_to_str(ns, nss)
                call s_mpi_abort('Residual for the pTg-relaxation possibly returned NaN values. ns = ' &
                                 //nss//' (m_phase_change, s_infinite_ptg_relaxation_k). Aborting!')

            end if
#endif
        end do

        ! common temperature
        TS = (rhoe + pS - mQ)/mCP

        ! updating maximum number of iterations
        max_iter_pc_ts = maxval((/max_iter_pc_ts, ns/))
    end subroutine s_infinite_ptg_relaxation_k ! -----------------------

    !>  This auxiliary subroutine corrects the partial densities of the REACTING fluids in case one of them is negative
        !!      but their sum is positive. Inert phases are not corrected at this moment
        !!  @param q_cons_vf Cell-average conservative variables
        !!  @param rM sum of the reacting masses
        !!  @param j generic loop iterator for x direction
        !!  @param k generic loop iterator for y direction
        !!  @param l generic loop iterator for z direction
<<<<<<< HEAD
    subroutine s_correct_partial_densities(CT, q_cons_vf, rM, rho, TR, i, j, k, l)
=======
    subroutine s_correct_partial_densities(MCT, q_cons_vf, rM, j, k, l)

#ifdef _CRAYFTN
        !DIR$ INLINEALWAYS s_correct_partial_densities
#else
>>>>>>> e362dc90
        !$acc routine seq
#endif

        !> @name variables for the correction of the reacting partial densities
        !> @{
        type(scalar_field), dimension(sys_size), intent(INOUT) :: q_cons_vf
        real(kind(0.0d0)), intent(INOUT) :: rM
        real(kind(0.0d0)), intent(IN) :: rho
        logical, intent(INOUT) :: TR
        integer, intent(IN) :: CT, j, k, l
        integer :: i
        !> @}

        ! CT = 0: No Mass correction; ! CT = 1: Reacting Mass correction;
        ! CT = 2: crude correction; else: Total Mass correction
        if (CT == 0) then
            !$acc loop seq
            do i = 1, num_fluids
                ! analysis in terms of mass fraction because this is what is needed for the relaxation process. Volume
                ! fraction does not matter
                if (q_cons_vf(i + contxb - 1)%sf(j, k, l)/rho < 0) then
                    ! do not continue relaxation
                    TR = .false.
                end if
            end do
        elseif (CT == 1) then
            if (rM < 0.0d0) then
                ! reacting masses are very negative so as to affect the physics of the problem, so phase change will not be activated
                if ((q_cons_vf(lp + contxb - 1)%sf(j, k, l)/rM < 0*mixM) .or. &
                    (q_cons_vf(vp + contxb - 1)%sf(j, k, l)/rM < 0*mixM)) then
                    
                    ! do not continue relaxation
                    TR = .false.
                ! reacting masses are not as negative so I can disregard them,
                ! expecting no significant changes in the physics of the simulation
                else
                    q_cons_vf(lp + contxb - 1)%sf(j, k, l) = 0*mixM*rM
                    q_cons_vf(vp + contxb - 1)%sf(j, k, l) = 0*mixM*rM

                    ! continue relaxation
                    TR = .true.
                end if
            ! correcting the partial densities of the reacting fluids. In case liquid is negative
            elseif (q_cons_vf(lp + contxb - 1)%sf(j, k, l)/rM < 0*mixM) then

                q_cons_vf(lp + contxb - 1)%sf(j, k, l) = 0*mixM*rM
                q_cons_vf(vp + contxb - 1)%sf(j, k, l) = (1.0d0 - 0*mixM)*rM
                
                ! continue relaxation
                TR = .true.

            ! correcting the partial densities of the reacting fluids. In case vapor is negative
            elseif (q_cons_vf(vp + contxb - 1)%sf(j, k, l)/rM < 0*mixM) then

                q_cons_vf(lp + contxb - 1)%sf(j, k, l) = (1.0d0 - 0*mixM)*rM
                q_cons_vf(vp + contxb - 1)%sf(j, k, l) = 0*mixM*rM

                ! continue relaxation
                TR = .true.

            end if
        elseif (CT == 2) then
            do i = 1, num_fluids
                if (q_cons_vf(i + advxb - 1)%sf(j, k, l) < 0 .or. &
                    q_cons_vf(i + contxb - 1)%sf(j, k, l)  < 0 ) then
                    q_cons_vf(i + advxb - 1)%sf(j, k, l) = 0.0
                    q_cons_vf(i + contxb - 1)%sf(j, k, l) = 0.0
                    if (model_eqns .eq. 3) then
                        q_cons_vf(i + intxb - 1)%sf(j, k, l) = 0.0
                    end if 
                end if
            end do
            ! continue relaxation
            TR = .true.
        else
            !$acc loop seq
            do i = 1, num_fluids
                if ((q_cons_vf(i + contxb - 1)%sf(j, k, l)/rho) < mixM) then
                    q_cons_vf(i + contxb - 1)%sf(j, k, l) = mixM*rho
                end if
            end do
            ! continue relaxation
            TR = .true.
        end if

        rM = q_cons_vf(lp + contxb - 1)%sf(j, k, l) + q_cons_vf(vp + contxb - 1)%sf(j, k, l)

    end subroutine s_correct_partial_densities

    !>  This auxiliary subroutine calculates the 2 x 2 Jacobian and, its inverse and transpose
        !!      to be used in the pTg-equilibirium procedure
        !!  @param InvJac Inverse of the Jacobian Matrix
        !!  @param j generic loop iterator for x direction
        !!  @param Jac Jacobian Matrix
        !!  @param k generic loop iterator for y direction
        !!  @param l generic loop iterator for z direction
        !!  @param mCPD  sum of the total alpha*rho*cp
        !!  @param mCVGP auxiliary variable for the calculation of the matrices: alpha*rho*cv*(g-1)/press
        !!  @param mCVGP2 auxiliary variable for the calculation of the matrices: alpha*rho*cv*(g-1)/press^2
        !!  @param pS equilibrium pressure at the interface
        !!  @param q_cons_vf Cell-average conservative variables
        !!  @param TJac Transpose of the Jacobian Matrix
    subroutine s_compute_jacobian_matrix(InvJac, j, Jac, k, l, mCPD, mCVGP, mCVGP2, pS, q_cons_vf, TJac)

#ifdef _CRAYFTN
        !DIR$ INLINEALWAYS s_compute_jacobian_matrix
#else
        !$acc routine seq
#endif

        type(scalar_field), dimension(sys_size), intent(IN) :: q_cons_vf
        real(kind(0.0d0)), intent(IN) :: pS, mCPD, mCVGP, mCVGP2
        integer, intent(IN) :: j, k, l
        real(kind(0.0d0)), dimension(2, 2), intent(OUT) :: Jac, InvJac, TJac
        real(kind(0.0d0)) :: ml, mT, TS, dFdT, dTdm, dTdp ! mass of the reacting fluid, total reacting mass, and auxiliary variables

        ! mass of the reacting liquid
        ml = q_cons_vf(lp + contxb - 1)%sf(j, k, l)

        ! mass of the two participating fluids
        mT = q_cons_vf(lp + contxb - 1)%sf(j, k, l) &
             + q_cons_vf(vp + contxb - 1)%sf(j, k, l)

        TS = 1/(mT*cvs(vp)*(gs_min(vp) - 1)/(pS + ps_inf(vp)) &
                + ml*(cvs(lp)*(gs_min(lp) - 1)/(pS + ps_inf(lp)) &
                      - cvs(vp)*(gs_min(vp) - 1)/(pS + ps_inf(vp))) &
                + mCVGP)

        dFdT = &
            -(cvs(lp)*gs_min(lp) - cvs(vp)*gs_min(vp))*DLOG(TS) &
            - (qvps(lp) - qvps(vp)) &
            + cvs(lp)*(gs_min(lp) - 1)*DLOG(pS + ps_inf(lp)) &
            - cvs(vp)*(gs_min(vp) - 1)*DLOG(pS + ps_inf(vp))

        dTdm = -(cvs(lp)*(gs_min(lp) - 1)/(pS + ps_inf(lp)) &
                 - cvs(vp)*(gs_min(vp) - 1)/(pS + ps_inf(vp)))*TS**2

        dTdp = (mT*cvs(vp)*(gs_min(vp) - 1)/(pS + ps_inf(vp))**2 &
                + ml*(cvs(lp)*(gs_min(lp) - 1)/(pS + ps_inf(lp))**2 &
                      - cvs(vp)*(gs_min(vp) - 1)/(pS + ps_inf(vp))**2) &
                + mCVGP2)*TS**2

        ! F = (F1,F2) is the function whose roots we are looking for
        ! x = (m1, p) are the independent variables. m1 = mass of the first participant fluid, p = pressure
        ! F1 = 0 is the Gibbs free energy quality
        ! F2 = 0 is the enforcement of the thermodynamic (total - kinectic) energy
        ! dF1dm
        Jac(1, 1) = dFdT*dTdm

        ! dF1dp
        Jac(1, 2) = dFdT*dTdp + TS &
                    *(cvs(lp)*(gs_min(lp) - 1)/(pS + ps_inf(lp)) &
                      - cvs(vp)*(gs_min(vp) - 1)/(pS + ps_inf(vp)))

        ! dF2dm
        Jac(2, 1) = (qvs(vp) - qvs(lp) &
                     + (cvs(vp)*gs_min(vp) - cvs(lp)*gs_min(lp)) &
                     /(ml*(cvs(lp)*(gs_min(lp) - 1)/(pS + ps_inf(lp)) &
                           - cvs(vp)*(gs_min(vp) - 1)/(pS + ps_inf(vp))) &
                       + mT*cvs(vp)*(gs_min(vp) - 1)/(pS + ps_inf(vp)) + mCVGP) &
                     - (ml*(cvs(vp)*gs_min(vp) - cvs(lp)*gs_min(lp)) &
                        - mT*cvs(vp)*gs_min(vp) - mCPD) &
                     *(cvs(lp)*(gs_min(lp) - 1)/(pS + ps_inf(lp)) &
                       - cvs(vp)*(gs_min(vp) - 1)/(pS + ps_inf(vp))) &
                     /((ml*(cvs(lp)*(gs_min(lp) - 1)/(pS + ps_inf(lp)) &
                            - cvs(vp)*(gs_min(vp) - 1)/(pS + ps_inf(vp))) &
                        + mT*cvs(vp)*(gs_min(vp) - 1)/(pS + ps_inf(vp)) + mCVGP)**2))/1
        ! dF2dp
        Jac(2, 2) = (1 + (ml*(cvs(vp)*gs_min(vp) - cvs(lp)*gs_min(lp)) &
                          - mT*cvs(vp)*gs_min(vp) - mCPD) &
                     *(ml*(cvs(lp)*(gs_min(lp) - 1)/(pS + ps_inf(lp))**2 &
                           - cvs(vp)*(gs_min(vp) - 1)/(pS + ps_inf(vp))**2) &
                       + mT*cvs(vp)*(gs_min(vp) - 1)/(pS + ps_inf(vp))**2 + mCVGP2) &
                     /(ml*(cvs(lp)*(gs_min(lp) - 1)/(pS + ps_inf(lp)) &
                           - cvs(vp)*(gs_min(vp) - 1)/(pS + ps_inf(vp))) &
                       + mT*cvs(vp)*(gs_min(vp) - 1)/(pS + ps_inf(vp)) + mCVGP)**2)/1

        ! intermediate elements of J^{-1}
        InvJac(1, 1) = Jac(2, 2)
        InvJac(1, 2) = -1.0d0*Jac(1, 2)
        InvJac(2, 1) = -1.0d0*Jac(2, 1)
        InvJac(2, 2) = Jac(1, 1)

        ! elements of J^{T}
        TJac(1, 1) = Jac(1, 1)
        TJac(1, 2) = Jac(2, 1)
        TJac(2, 1) = Jac(1, 2)
        TJac(2, 2) = Jac(2, 2)

        ! dividing by det(J)
        InvJac = InvJac/(Jac(1, 1)*Jac(2, 2) - Jac(1, 2)*Jac(2, 1))

    end subroutine s_compute_jacobian_matrix

    !>  This auxiliary subroutine computes the residue of the pTg-equilibrium procedure
        !!  @param j generic loop iterator for x direction
        !!  @param k generic loop iterator for y direction
        !!  @param l generic loop iterator for z direction
        !!  @param mCPD  sum of the total alpha*rho*cp
        !!  @param mCVGP auxiliary variable for the calculation of the matrices: alpha*rho*cv*(g-1)/press
        !!  @param mQD sum of the total alpha*rho*qv
        !!  @param q_cons_vf Cell-average conservative variables
        !!  @param pS equilibrium pressure at the interface
        !!  @param rhoe mixture energy
        !!  @param R2D (2D) residue array
    subroutine s_compute_pTg_residue(j, k, l, mCPD, mCVGP, mQD, q_cons_vf, pS, rhoe, R2D)

#ifdef _CRAYFTN
        !DIR$ INLINEALWAYS s_compute_pTg_residue
#else
        !$acc routine seq
#endif

        type(scalar_field), dimension(sys_size), intent(IN) :: q_cons_vf
        real(kind(0.0d0)), intent(IN) :: pS, rhoe, mCPD, mCVGP, mQD
        integer, intent(IN) :: j, k, l
        real(kind(0.0d0)), dimension(2), intent(OUT) :: R2D
        real(kind(0.0d0)) :: ml, mT, TS !< mass of the reacting liquid, total reacting mass, equilibrium temperature

        ! mass of the reacting liquid
        ml = q_cons_vf(lp + contxb - 1)%sf(j, k, l)

        ! mass of the two participating fluids
        mT = q_cons_vf(lp + contxb - 1)%sf(j, k, l) &
             + q_cons_vf(vp + contxb - 1)%sf(j, k, l)

        ! relaxed temperature
        TS = 1/(mT*cvs(vp)*(gs_min(vp) - 1)/(pS + ps_inf(vp)) &
                + ml*(cvs(lp)*(gs_min(lp) - 1)/(pS + ps_inf(lp)) &
                      - cvs(vp)*(gs_min(vp) - 1)/(pS + ps_inf(vp))) &
                + mCVGP)

        ! Gibbs Free Energy Equality condition (DG)
        R2D(1) = TS*((cvs(lp)*gs_min(lp) - cvs(vp)*gs_min(vp)) &
                     *(1 - DLOG(TS)) - (qvps(lp) - qvps(vp)) &
                     + cvs(lp)*(gs_min(lp) - 1)*DLOG(pS + ps_inf(lp)) &
                     - cvs(vp)*(gs_min(vp) - 1)*DLOG(pS + ps_inf(vp))) &
                 + qvs(lp) - qvs(vp)

        ! Constant Energy Process condition (DE)
        R2D(2) = (rhoe + pS &
                  + ml*(qvs(vp) - qvs(lp)) - mT*qvs(vp) - mQD &
                  + (ml*(gs_min(vp)*cvs(vp) - gs_min(lp)*cvs(lp)) &
                     - mT*gs_min(vp)*cvs(vp) - mCPD) * TS ) / 1

    end subroutine s_compute_pTg_residue

    ! SUBROUTINE CREATED TO TELL ME WHERE THE ERROR IN THE PT- AND PTG-EQUILIBRIUM SOLVERS IS
    subroutine s_tattletale(DeltamP, InvJac, j, Jac, k, l, mQ, p_infA, pS, R2D, rhoe, q_cons_vf, TS) ! ----------------

        type(scalar_field), dimension(sys_size), intent(IN) :: q_cons_vf
        real(kind(0.0d0)), dimension(2, 2), intent(IN) :: Jac, InvJac
        real(kind(0.0d0)), dimension(num_fluids), intent(IN) :: p_infA
        real(kind(0.0d0)), dimension(2), intent(IN) :: R2D, DeltamP
        real(kind(0.0d0)), intent(IN) :: pS, TS
        real(kind(0.0d0)), intent(IN) :: rhoe, mQ
        integer, intent(IN) :: j, k, l
        real(kind(0.0d0)) :: rho
        !< Generic loop iterator
        integer :: i

        print *, 'j, k, l', j, k, l

        print *, 'rhoe', rhoe

        print *, 'mQ', mQ

        print *, 'Energy constrain', (rhoe - mQ - minval(p_infA))

        print *, 'R2D', R2D

        print *, 'l2(R2D)', DSQRT(R2D(1)**2 + R2D(2)**2)

        print *, 'DeltamP', DeltamP

        print *, 'pS', pS

        print *, '-min(ps_inf)', -minval(p_infA)

        print *, 'TS', TS

        do i = 1, num_fluids

            rho = rho + q_cons_vf(i + contxb - 1)%sf(j, k, l)

        end do

        print *, 'rho', rho

        do i = 1, num_fluids

            print *, 'i', i

            print *, 'alpha_i', q_cons_vf(i + advxb - 1)%sf(j, k, l)

            print *, 'alpha_rho_i', q_cons_vf(i + contxb - 1)%sf(j, k, l)

            print *, 'mq_i', q_cons_vf(i + contxb - 1)%sf(j, k, l)*qvs(i)

            if (model_eqns == 3) then
                print *, 'internal energies', q_cons_vf(i + intxb - 1)%sf(j, k, l)
            end if

            print *, 'Y_i', q_cons_vf(i + contxb - 1)%sf(j, k, l)/rho

        end do

        print *, 'J', Jac, 'J-1', InvJac

    end subroutine s_tattletale

    ! Newton Solver for the finding the Saturation temperature TSat for a given saturation pressure
    subroutine s_TSat(pSat, TSat, TSIn)

#ifdef _CRAYFTN
        !DIR$ INLINEALWAYS s_TSat
#else
        !$acc routine seq
#endif

        real(kind(0.0d0)), intent(OUT) :: TSat
        real(kind(0.0d0)), intent(IN) :: pSat, TSIn
        real(kind(0.0d0)) :: dFdT, FT, Om !< auxiliary variables
        character(20) :: nss, pSatS, TSatS

        ! Generic loop iterators
        integer :: ns

        ! in case of fluid under tension (p - p_inf > 0, T > 0), or, when subcooled liquid/overheated vapor cannot be
        ! phisically sustained (p = 0, T = 0)
        if ((pSat .le. 0.0d0) .and. (TSIn .ge. 0.0d0)) then

            ! assigning Saturation temperature
            TSat = 0.0d0

        else

            ! calculating initial estimate for temperature in the TSat procedure. I will also use this variable to
            ! iterate over the Newton's solver
            TSat = TSIn

            ! underrelaxation factor
            Om = 1d-1
            ! starting counter for the Newton solver
            ns = 0

            ! Newton solver for finding the saturation temperature as function of pressure. ns == 0, so the loop is
            ! entered at least once.
            do while ((DABS(FT) > ptgalpha_eps) .or. (ns == 0))

                ! Updating counter for the iterative procedure
                ns = ns + 1

                ! calculating residual
                ! FT = A + B / TSat + C * DLOG( TSat ) + D * DLOG( ( pSat + ps_inf( lp ) ) ) - DLOG( pSat + ps_inf( vp ) )
                
                FT = TSat*((cvs(lp)*gs_min(lp) - cvs(vp)*gs_min(vp)) &
                           *(1 - DLOG(TSat)) - (qvps(lp) - qvps(vp)) &
                           + cvs(lp)*(gs_min(lp) - 1)*DLOG(pSat + ps_inf(lp)) &
                           - cvs(vp)*(gs_min(vp) - 1)*DLOG(pSat + ps_inf(vp))) &
                     + qvs(lp) - qvs(vp)

                ! calculating the jacobian
                ! dFdT = - B / ( TSat ** 2) + C / TSat

                dFdT = &
                    -(cvs(lp)*gs_min(lp) - cvs(vp)*gs_min(vp))*DLOG(TSat) &
                    - (qvps(lp) - qvps(vp)) &
                    + cvs(lp)*(gs_min(lp) - 1)*DLOG(pSat + ps_inf(lp)) &
                    - cvs(vp)*(gs_min(vp) - 1)*DLOG(pSat + ps_inf(vp))

                ! updating saturation temperature
                TSat = TSat - Om*FT/dFdT

#ifndef MFC_OpenACC
                ! Checking if TSat returns a NaN
                if ((ieee_is_nan(TSat)) .or. (ns > max_iter)) then

                    PRINT *, 'FT', FT
                    PRINT *, 'TSat, pSat', TSat, pSat

                    call s_int_to_str(ns, nss)
                    call s_real_to_str(TSat, TSatS)
                    call s_real_to_str(pSat, pSatS)
                    call s_mpi_abort('TSat = '//TSatS//', pSat = '// pSatS //' (by assumption of first order transition). &
&                     ns = '//nss//'. m_phase_change, s_TSat. Aborting!')

                end if
#endif
            end do

        end if

        ! PRINT *, 'ps_inf', ps_inf( lp ), ps_inf( vp )

        ! PRINT *, 'ABCD', A, B, C, D
        ! PRINT *, 'FT', FT
        ! PRINT *, 'TSat, pSat', TSat, pSat
    end subroutine s_TSat

    subroutine update_conservative_vars( j, k, l, pS, q_cons_vf, Tk )
        
        !$acc routine seq
        type(scalar_field), dimension(sys_size), intent(INOUT) :: q_cons_vf
        real(kind(0.0d0)), intent(IN) :: pS
        real(kind(0.0d0)), dimension(num_fluids), intent(IN) :: Tk
        integer, intent(IN) :: j, k, l
        real(kind(0d0)), dimension(num_fluids) :: sk, hk, gk, ek, rhok
        integer :: i

        ! Calculations AFTER then intended equilibrium
        ! entropy
        sk = cvs*DLOG((Tk**gs_min)/((pS + ps_inf)**(gs_min - 1.0d0))) + qvps

        ! enthalpy
        hk = gs_min*cvs*Tk + qvs

        ! Gibbs-free energy
        gk = hk - Tk*sk

        ! densities
        rhok = (pS + ps_inf)/((gs_min - 1)*cvs*Tk)

        ! internal energy
        ek = (pS + gs_min*ps_inf)/(pS + ps_inf)*cvs*Tk + qvs

        ! calculating volume fractions, internal energies, and total entropy
        ! rhos = 0.0d0
        !$acc loop seq
        do i = 1, num_fluids

            if ( ( bubbles .eqv. .false. ) .or. ( bubbles .and. (i /= num_fluids) ) ) then
                ! volume fractions
                q_cons_vf(i + advxb - 1)%sf(j, k, l) = q_cons_vf(i + contxb - 1)%sf(j, k, l)/rhok(i)

                ! alpha*rho*e
                if (model_eqns == 3) then
                    q_cons_vf(i + intxb - 1)%sf(j, k, l) = q_cons_vf(i + contxb - 1)%sf(j, k, l)*ek(i)
                end if

                ! Total entropy
                ! rhos = rhos + q_cons_vf(i + contxb - 1)%sf(j, k, l)*sk(i)
            end if

        end do
        
    end subroutine update_conservative_vars

    subroutine s_real_to_str(rl, res)
        character(len=*) :: res
        real(kind(0.0d0)), intent(IN) :: rl
        write (res, '(F10.4)') rl
        res = trim(res)
    end subroutine s_real_to_str

    !>  This subroutine finalizes the phase change module
    subroutine s_finalize_relaxation_solver_module()

        s_relaxation_solver => null()

    end subroutine s_finalize_relaxation_solver_module

#endif
end module m_phase_change<|MERGE_RESOLUTION|>--- conflicted
+++ resolved
@@ -35,24 +35,6 @@
  s_infinite_relaxation_k, &
  s_finalize_relaxation_solver_module
 
-<<<<<<< HEAD
-    !> @name Abstract interface for creating function pointers
-    !> @{
-    abstract interface
-
-        !> @name Abstract subroutine for the infinite relaxation solver
-        !> @{
-        subroutine s_abstract_relaxation_solver(q_cons_vf) ! -------
-            import :: scalar_field, sys_size
-            type(scalar_field), dimension(sys_size), intent(INOUT) :: q_cons_vf
-        end subroutine
-        !> @}
-
-    end interface
-    !> @}
-
-=======
->>>>>>> e362dc90
     !> @name Parameters for the first order transition phase change
     !> @{
     integer, parameter :: max_iter = 1d6        !< max # of iterations
@@ -487,36 +469,21 @@
         !!  @param q_cons_vf Cell-average conservative variables
         !!  @param rhoe mixture energy
         !!  @param TS equilibrium temperature at the interface
-<<<<<<< HEAD
-    subroutine s_infinite_pt_relaxation_k(j, k, l, MFL, pS, p_infpT, q_cons_vf, rhoe, rM, TS)
-=======
-    subroutine s_infinite_pt_relaxation_k(j, k, l, MFL, pS, p_infpT, rM, q_cons_vf, rhoe, TS)
+    subroutine subroutine s_infinite_pt_relaxation_k(j, k, l, MFL, pS, p_infpT, q_cons_vf, rhoe, rM, TS)
 
 #ifdef _CRAYFTN
         !DIR$ INLINEALWAYS s_infinite_pt_relaxation_k
 #else
->>>>>>> e362dc90
         !$acc routine seq
 #endif
 
         ! initializing variables
-<<<<<<< HEAD
-        type(scalar_field), dimension(sys_size), intent(IN) :: q_cons_vf
-        real(kind(0.0d0)), intent(OUT) :: pS, TS
-        real(kind(0.0d0)), dimension(num_fluids), intent(OUT) :: p_infpT
-        real(kind(0.0d0)), intent(IN) :: rhoe, rM
-        integer, intent(IN) :: j, k, l, MFL
+        type(scalar_field), dimension(sys_size), intent(in) :: q_cons_vf
+        real(kind(0.0d0)), intent(out) :: pS, TS
+        real(kind(0.0d0)), dimension(num_fluids), intent(out) :: p_infpT
+        real(kind(0.0d0)), intent(in) :: rhoe, rM
+        integer, intent(in) :: j, k, l, MFL
         integer, dimension(num_fluids) :: ig !< flags to toggle the inclusion of fluids for the pT-equilibrium
-=======
-        integer, intent(in) :: j, k, l, MFL
-        real(kind(0.0d0)), intent(out) :: pS
-        real(kind(0.0d0)), dimension(num_fluids), intent(out) :: p_infpT
-        real(kind(0.0d0)), intent(in) :: rM
-        type(scalar_field), dimension(sys_size), intent(in) :: q_cons_vf
-        real(kind(0.0d0)), intent(in) :: rhoe
-        real(kind(0.0d0)), intent(out) :: TS
-
->>>>>>> e362dc90
         real(kind(0.0d0)) :: gp, gpp, hp, pO, mCP, mQ !< variables for the Newton Solver
         character(20) :: nss, pSs, Econsts
 
@@ -952,15 +919,11 @@
         !!  @param j generic loop iterator for x direction
         !!  @param k generic loop iterator for y direction
         !!  @param l generic loop iterator for z direction
-<<<<<<< HEAD
     subroutine s_correct_partial_densities(CT, q_cons_vf, rM, rho, TR, i, j, k, l)
-=======
-    subroutine s_correct_partial_densities(MCT, q_cons_vf, rM, j, k, l)
 
 #ifdef _CRAYFTN
         !DIR$ INLINEALWAYS s_correct_partial_densities
 #else
->>>>>>> e362dc90
         !$acc routine seq
 #endif
 
