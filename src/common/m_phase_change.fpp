!> energies (6-eqn to 4-eqn) equilibrium through an infinitely fast (algebraic)
!> procedure.

#:include 'macros.fpp'

module m_phase_change

#ifndef MFC_POST_PROCESS

    use m_derived_types        !< Definitions of the derived types

    use m_helper               !< calling module to convert

    use m_global_parameters    !< Definitions of the global parameters

    use m_mpi_proxy            !< Message passing interface (MPI) module proxy

    use m_variables_conversion !< State variables type conversion procedures

    use ieee_arithmetic

    use m_helper_basic         !< Functions to compare floating point numbers

    implicit none

    private; public :: s_initialize_phasechange_module, &
 s_infinite_relaxation_k

    !> @name Parameters for the first order transition phase change
    !> @{
    integer, parameter :: max_iter = 1e4_wp             !< max # of iterations
    real(wp), parameter :: pCr = 4.94e7_wp              !< Critical water pressure
    real(wp), parameter :: TCr = 385.05_wp + 273.15_wp  !< Critical water temperature
    real(wp), parameter :: mixM = sgm_eps               !< threshold for 'mixture cell'. If Y < mixM, phase change does not happen
    integer, parameter :: lp = 1                        !< index for the liquid phase of the reacting fluid
    integer, parameter :: vp = 2                        !< index for the vapor phase of the reacting fluid
    !> @}

    !> @name Gibbs free energy phase change parameters
    !> @{
    real(wp) :: A, B, C, D
    !> @}

    $:GPU_DECLARE(create='[A,B,C,D]')

contains

    !>  The purpose of this subroutine is to initialize the phase change module
        !!      by setting the parameters needed for phase change and
        !!      selecting the phase change module that will be used
        !!      (pT- or pTg-equilibrium)
    impure subroutine s_initialize_phasechange_module
        ! variables used in the calculation of the saturation curves for fluids 1 and 2
        A = (gs_min(lp)*cvs(lp) - gs_min(vp)*cvs(vp) + qvps(vp) - qvps(lp)) &
            /((gs_min(vp) - 1.0_wp)*cvs(vp))

        B = (qvs(lp) - qvs(vp))/((gs_min(vp) - 1.0_wp)*cvs(vp))

        C = (gs_min(vp)*cvs(vp) - gs_min(lp)*cvs(lp)) &
            /((gs_min(vp) - 1.0_wp)*cvs(vp))

        D = ((gs_min(lp) - 1.0_wp)*cvs(lp)) &
            /((gs_min(vp) - 1.0_wp)*cvs(vp))

    end subroutine s_initialize_phasechange_module

    !>  This subroutine is created to activate either the pT- (N fluids) or the
        !!      pTg-equilibrium (2 fluids for g-equilibrium)
        !!      model, also considering mass depletion, depending on the incoming
        !!      state conditions.
        !!  @param q_cons_vf Cell-average conservative variables
    subroutine s_infinite_relaxation_k(q_cons_vf)

        type(scalar_field), dimension(sys_size), intent(inout) :: q_cons_vf
        real(wp) :: pS, pSOV, pSSL !< equilibrium pressure for mixture, overheated vapor, and subcooled liquid
        real(wp) :: TS, TSatOV, TSatSL, TSOV, TSSL !< equilibrium temperature for mixture, overheated vapor, and subcooled liquid. Saturation Temperatures at overheated vapor and subcooled liquid
        real(wp) :: rhoe, dynE !< total internal energies (different calculations), kinetic energy, and total entropy
        real(wp) :: rho, rM, m1, m2 !< total density, total reacting mass, individual reacting masses
        logical :: TR

        $:GPU_DECLARE(create='[pS,pSOV,pSSL,TS,TSatOV,TSatSL,TSOV,TSSL]')
        $:GPU_DECLARE(create='[rhoe,dynE,rho,rM,m1,m2,TR]')

        real(wp), dimension(num_fluids) :: p_infOV, p_infpT, p_infSL, alphak, me0k, m0k, rhok, Tk
        $:GPU_DECLARE(create='[p_infOV,p_infpT,p_infSL,alphak,me0k,m0k,rhok,Tk]')

        !< Generic loop iterators
        integer :: i, j, k, l

<<<<<<< HEAD
        ! assigning value to the global parameter
        max_iter_pc_ts = 0

        ! starting equilibrium solver
        #:call GPU_PARALLEL_LOOP(collapse=3, private='[pS,pSOV,pSSL,TS,TSatOV,TSatSL,TSOV,TSSL,rhoe,rhoeT,dynE,rho,rM,m1,m2,TR,p_infOV,p_infpT,p_infSL,alphak,me0k,m0k,rhok,Tk]')
        do j = 0, m
            do k = 0, n
                do l = 0, p
                    ! trigger for phase change. This will be used for checking many conditions through the code
                    TR = .true.

                    $:GPU_LOOP(parallelism='[seq]')
                    do i = 1, num_fluids
                        ! initial volume fraction
                        alphak(i) = q_cons_vf(i + advxb - 1)%sf(j, k, l)

                        ! initial partial density
                        m0k(i) = q_cons_vf(i + contxb - 1)%sf(j, k, l)

                        ! calculating the total internal energy such that the energy-fraction for each of the
                        ! fluids can be proportionally distributed when the sum of the internal energies differs from
                        ! either approach
                        if (model_eqns == 3) then
                            ! initial volume fraction
                            me0k(i) = q_cons_vf(i + intxb - 1)%sf(j, k, l)
                        end if
                    end do

                    if ( count( ieee_is_nan( m0k ) ) == num_fluids ) then
                      TR = .false.  
                    end if

                    call s_correct_partial_densities(2, alphak, me0k, m0k, rM, rho, TR, i, j, k, l)

                    ! kinetic energy as an auxiliary variable to the calculation of the total internal energy
                    dynE = 0.0_wp
                    $:GPU_LOOP(parallelism='[seq]')
                    do i = momxb, momxe
                        dynE = dynE + 5.0e-1_wp*q_cons_vf(i)%sf(j, k, l)**2 / max(rho, sgm_eps)
                    end do

                    ! calculating the internal mixture energy that MUST be preserved throughout pT- and pTg-relaxation procedures
                    ! This calulation is performed as the total energy minus the kinetic one as energy it is preserved at discontinuities
                    rhoe = q_cons_vf(E_idx)%sf(j, k, l) - dynE

                    ! if phase change is still necessary
                    if (TR) then
                        select case (relax_model)
                        case (1) ! (old) p-equilibrium
                            call s_old_infinite_p_relaxation_k(j, k, l, alphak, me0k, m0k, pS, rhoe, Tk)                            
                        case (4) ! p-equilibrium
                            call s_infinite_p_relaxation_k(j, k, l, alphak, me0k, m0k, pS, rhoe, rM, Tk)
                        case (5) ! pT-equilibrium
                            ! for this case, MFL cannot be either 0 or 1, so I chose it to be 2
                            call s_infinite_pt_relaxation_k(j, k, l, m0k, 2, pS, p_infpT, rhoe, rM, TS)
                            Tk = spread(TS, 1, num_fluids)
                        case (6) ! pT-pTg equilibrium
                            ! pT-equilibrium as rhe initial condition
                            call s_infinite_pt_relaxation_k(j, k, l, m0k, 2, pS, p_infpT, rhoe, rM, TS)
                            Tk = spread(TS, 1, num_fluids)

                            ! updating the densities and volume fractions used for thresholds
                            rhok = (pS + ps_inf)/((gs_min - 1)*cvs*Tk)
            
                            ! new volume fractions, after partial densities and p- or pT-equilibrium
                            alphak = m0k / rhok

                            ! 1 - model activation, 1st order transition (p,T) <= (pCr, TCr)
                            if ( ( pS < pCr ) .and. &
                            ! 2.1 Homogeneous pTg-equilibrium criterium
                            ( ( ( pS < 0 ) .and. ( pS + minval(p_infpT) > 0.0_wp ) ) &
                            .or. &
                            ! 2.2. Heterogeneous pTg-equilibrium.
                            ( (alphak(lp) > palpha_eps) .and. (alphak(vp) > palpha_eps) ) ) &
                            ) then
                                ! updating m1 and m2 AFTER correcting the partial densities. These values are 
                                ! stored to be retrieved in case the final state is a mixture of fluids
                                m1 = m0k(lp) ; m2 = m0k(vp)

                                ! checking if fluid is either subcoooled liquid or overheated vapor (NOT metastability)

                                ! overheated vapor
                                ! depleting the mass of liquid and tranferring the total mass to vapor
                                m0k(lp) = mixM*rM ; m0k(vp) = (1.0_wp - mixM)*rM

                                ! calling pT-equilibrium for overheated vapor, which is MFL = 0
                                call s_infinite_pt_relaxation_k(j, k, l, m0k, 0, pSOV, p_infOV, rhoe, rM, TSOV)

                                ! calculating Saturation temperature
                                call s_TSat(pSOV, TSatOV, TSOV)

                                ! subcooled liquid 
                                ! tranferring the total mass to liquid and depleting the mass of vapor
                                m0k(lp) = (1.0_wp - mixM)*rM ; m0k(vp) = mixM*rM

                                ! calling pT-equilibrium for subcooled liquid, which is MFL = 1                       
                                call s_infinite_pt_relaxation_k(j, k, l, m0k, 1, pSSL, p_infSL, rhoe, rM, TSSL)

                                ! calculating Saturation temperature
                                call s_TSat(pSSL, TSatSL, TSSL)

                                ! checking the conditions for overheated vapor
                                if (TSOV > TSatOV) then

                                    ! Assigning pressure and temperature
                                    pS = pSOV ; TS = TSOV

                                    ! correcting the liquid and vapor partial densities
                                    m0k(lp) = mixM*rM ; m0k(vp) = (1.0_wp - mixM)*rM

                                ! checking the conditions for subcooled liquid
                                elseif (TSSL < TSatSL) then

                                    ! Assigning pressure and temperature
                                    pS = pSSL ; TS = TSSL

                                    ! correcting the liquid and vapor partial densities
                                    m0k(lp) = (1.0_wp - mixM)*rM ; m0k(vp) = mixM*rM

                                ! if not, mixture of fluids. Starting phase change (pTg)
                                else
                                    ! returning partial pressures to what they were after the partial density correction 
                                    m0k(lp) = m1 ; m0k(vp) = m2

                                    ! pTg-relaxation
                                    call s_infinite_ptg_relaxation_k(j, k, l, alphak, me0k, m0k, pS, p_infpT, rho, rhoe, rM, TR, TS)
                                    ! if no pTg happens, the solver will return to the hyperbolic state variables
                                    if ( TR .eqv. .false. ) then
                                        $:GPU_LOOP(parallelism='[seq]')
                                        do i = 1, num_fluids
                                            ! returning partial densities to what they were previous to any relaxation scheme.
                                            m0k(i) = q_cons_vf(i + contxb - 1)%sf(j, k, l)
                                        end do 
                                        ! cycles the innermost loop to the next iteration
                                        cycle 
                                    end if
                                end if
                                Tk = spread(TS, 1, num_fluids)
                            else
                                $:GPU_LOOP(parallelism='[seq]')
                                do i = 1, num_fluids
                                    ! returning partial densities to what they were previous to any relaxation scheme.
                                    m0k(i) = q_cons_vf(i + contxb - 1)%sf(j, k, l)
                                end do
                                ! cycles the innermost loop to the next iteration
                                cycle 
                            end if
                        end select
                    else
                        $:GPU_LOOP(parallelism='[seq]')
                        do i = 1, num_fluids
                            ! returning partial densities to what they were previous to any relaxation scheme.
                            m0k(i) = q_cons_vf(i + contxb - 1)%sf(j, k, l)
                        end do
                    end if
                    ! updating conservative variables after the any relaxation procedures
                    call update_conservative_vars( j, k, l, m0k, pS, q_cons_vf, Tk )
                      if (q_cons_vf(i)%sf(j, k, l) .lt. 0.0_wp ) then
                        ! returning partial densities to what they were previous to any relaxation scheme.
                        print *, i, q_cons_vf(i)%sf(j, k, l)
                      end if 
                end do
            end do
        end do
        #:endcall GPU_PARALLEL_LOOP
    end subroutine s_infinite_relaxation_k ! ----------------

    !>  This auxiliary subroutine is created to activate the pT-equilibrium for N fluids
        !!  @param j generic loop iterator for x direction
        !!  @param k generic loop iterator for y direction
        !!  @param l generic loop iterator for z direction
        !!  @param pS equilibrium pressure at the interface
        !!  @param q_cons_vf Cell-average conservative variables
        !!  @param rhoe mixture energy
    impure subroutine s_infinite_p_relaxation_k(j, k, l, alpha0k, me0k, m0k, pS, rhoe, rM, Tk)
        !$acc routine seq

        ! initializing variables
        real(wp), intent(in) :: rhoe, rM
        real(wp), intent(out) :: pS
        real(wp), dimension(num_fluids), intent(out) :: Tk
        real(wp), dimension(num_fluids), intent(in)  :: alpha0k, me0k, m0k
        integer, intent(in) :: j, k, l

        real(wp) :: fp, fpp, pO !< variables for the Newton Solver
        real(wp) :: Econst, Om, TS !< auxiliary variables
        real(wp), dimension(num_fluids) :: alphak, mek, meik
        character(20) :: nss, pSs, Econsts
        integer, dimension(num_fluids) :: iFix, iAuxSP, iAuxZP !< auxiliary index for choosing appropiate values for conditional sums
        real(wp), dimension(3) :: Oc
        integer, dimension(:), allocatable :: iSP, iZP
        
        integer :: mF !< multiplying factor for the tolerance of the solver
        integer :: i, na, ns, nsL !< generic loop iterators

        ! indices for all the fluids/phases
        iFix = (/ (i, i=1,num_fluids) /) 

        ! indices for zero-mass phases (negligible amount of partial density). Fluids with negative partial densities should 
        ! not be present at this point, since they have already been corrected at the first call of s_correct_partial_densities
        iAuxZP = iFix ; iAuxZP( pack( iFix, .not. ( ( m0k - rM * mixM <= sgm_eps ) .and. ( m0k >= 0.0_wp ) ) ) ) = 0
        iZP = pack(iAuxZP, iAuxZP /= 0)

        ! indices for phases that have a significant partial density
        iAuxSP = iFix ; iAuxSP( pack( iFix, ( ( m0k - rM * mixM <= sgm_eps ) .and. ( m0k >= 0.0_wp ) ) ) ) = 0
        iSP = pack(iAuxSP, iAuxSP /= 0)

        ! Re-distributing the initial internal energies such that rhoe = rhoe6E. This step might be unecessary in the future
        meik = me0k * rhoe / sum(me0k)

        ! initial conditions for starting the solver. For pressure, as long as the initial guess
        ! is in (-min(gs_min*ps_inf), +infty), a solution should be found.
        pS = (rhoe - sum( m0k(iSP) * qvs(iSP) ) - sum( alpha0k(iSP) * pi_infs(iSP) ) ) / sum( alpha0k(iSP) * gammas(iSP) ) 

        ! internal energies - first estimate
        mek = meik * ( 1 + ptgalpha_eps )
        
        ! volume fractions - first estimate
        alphak = alpha0k * ( 1 + ptgalpha_eps ) / sum( alpha0k * ( 1 + ptgalpha_eps ) )

        ! counter for the outer loop
        nsL = 0

        ! Relaxation factor. Although this is not needed for Newton Solver for finding p, it seems to be needed to update
        ! the internal energies after finding pS.
        Om = under_relax

        do while ( ( ( abs( sum( mek(iSP) ) - rhoe ) > ptgalpha_eps ) .and. ( abs( ( sum( mek(iSP) ) - rhoe ) / rhoe ) > ptgalpha_eps ) ) .or.  ( nSL == 0 ) )
            ! increasing counter
            nsL = nsL + 1

            ! Variable to check the energy constraint before initializing the p-relaxation procedure. This ensures
            ! global convergence will be estabilished
            Econst = sum( (gs_min(iSP) - 1.0_wp) * ( mek(iSP) - m0k(iSP) * qvs(iSP) ) / ( gs_min(iSP) * ps_inf(iSP) - minval( ps_inf(iSP) ) ) )

#ifndef MFC_OpenACC
            ! energy constraint for the p-equilibrium
            if ((minval( ps_inf(iSP) ) > 0) .and. (Econst <= 1.0_wp) .or. (nsL > max_iter)) then

              call s_whistleblower((/ 0.0_wp,  0.0_wp/), (/ (/1/fpp, 0.0_wp/), (/0.0_wp, 0.0_wp/) /), j &
                                , (/ (/fpp, 0.0_wp/), (/0.0_wp, 0.0_wp/) /), k, l, m0k, nsL, ps_inf &
                                , pS, (/ sum( mek ) - rhoe, 0.0_wp/), rhoe, alphak * (pS + ps_inf) / ( (gs_min - 1.0_wp) * m0k * cvs ))

              call s_real_to_str(Econst, Econsts)
              call s_mpi_abort('Solver for the p-relaxation solver failed (m_phase_change, s_infinite_p_relaxation_k) &
&                   . Please, check energy constraint. Econst ~'//Econsts//'. Aborting!')
            end if           
#endif

            ! if the energy constraint is satisfied, we start the newton solver counter, and the multiplier
            ns = 0 ; mF = 1

            ! Newton solver for p-equilibrium. ns <= 1, is to ensure the internal energy correction happens at least once.
            ! in the loosely coupled algorithm. This is different than the pT-equilibrium case, in which no energy correction is needed.
            ! A solution is found when f(p) = 1
            fp = 0.0_wp
            do while ( ( ( abs(fp - 1.0_wp) > mF * ptgalpha_eps ) ) .or. ( ns <= 1 ) )
                ! increasing counter
                ns = ns + 1

                ! updating old pressure
                pO = pS

                ! updating functions used in the Newton's solver. f(p)
                fp = sum( ( gs_min(iSP) - 1.0_wp ) * ( mek(iSP) - m0k(iSP) * qvs(iSP) ) / ( pO + gs_min(iSP) * ps_inf(iSP) ) )

                ! updating functions used in the Newton's solver. f'(p)
                fpp = sum( -1.0_wp * ( gs_min(iSP) - 1.0_wp ) * ( mek(iSP) - m0k(iSP) * qvs(iSP) ) / ( ( pO + gs_min(iSP) * ps_inf(iSP) ) ** 2 ) )

                ! updating the relaxed pressure
                pS = pO + ( ( 1.0_wp - fp ) / fpp ) / ( 1.0_wp - ( 1.0_wp - fp + abs( 1.0_wp - fp ) ) / ( 2.0_wp * fpp * ( pO + minval( gs_min(iSP) * ps_inf(iSP) ) ) ) )

                ! updating the underelaxation parameters.
                ! First restriction
                if ( any( pS + gs_min(iSP) * ps_inf(iSP) > 0 ) ) then
                  Oc(1) = minval( ( meik(iSP) - m0k(iSP) * qvs(iSP) ) / ( pS * ( alphak(iSP) - alpha0k(iSP) ) ) ) / 2
                end if

                ! second restriction
                if ( any( pS + gs_min(iSP) * ps_inf(iSP) < 0 ) ) then
                  Oc(2) = maxval( ( meik(iSP) - m0k(iSP) * qvs(iSP) ) / ( pS * ( alphak(iSP) - alpha0k(iSP) ) ) ) / 1
                end if

                ! updating internal energies. An underrelaxation factor is needed due to the closure for mek
                if ( ( Om >= minval( (meik(iSP) - m0k(iSP) * qvs(iSP) ) / ( pS * (alphak(iSP) - alpha0k(iSP)) ) ) ) & 
                .and. ( minval( (meik(iSP) - m0k(iSP) * qvs(iSP) ) / ( pS * (alphak(iSP) - alpha0k(iSP)) ) ) > 0 ) ) then
                  Om =  minval( (meik(iSP) - m0k(iSP) * qvs(iSP) ) / ( pS * (alphak(iSP) - alpha0k(iSP)) ) ) / 2
                else
                  Om = under_relax
                end if

                ! updating phase variables, together with the relaxed pressure, in a loosely coupled procedure
                ! internal energies
                mek(iSP) = meik(iSP) - Om * pS * ( alphak(iSP) - alpha0k(iSP) )

                ! volume fractions
                alphak(iSP) = ( gs_min(iSP) - 1.0_wp ) * ( mek(iSP) - m0k(iSP) * qvs(iSP) ) / ( pS + gs_min(iSP) * ps_inf(iSP) )

                ! checking if pS is within expected bounds
                if ( ((pS <= -1.0_wp*minval( gs_min(iSP) * ps_inf(iSP) ) ) .or. (ieee_is_nan(pS))) .and. ( ns <= max_iter ) ) then

                  ! In case the newton-Raphson procedure for pS makes it <= -1.0_wp*minval(gs_min*ps_inf) due to the
                  ! estimates for the fluid internal energies, restart the pressure so that the solver can continue.
                  ! keep an eye on this, as it has not been tested
                  ! print *, 'pS', pS
                  print *, 'iSP', iSP
                  print *, 'm0k', m0k
                  print *, 'alpha0k', alpha0k
                  print *, 'alphak', alphak
                  print *, 'mek(iSP) - m0k(iSP) * qvs(iSP)', mek(iSP) - m0k(iSP) * qvs(iSP)
                  print *, 'pO + gs_min(iSP) * ps_inf(iSP)', pO + gs_min(iSP) * ps_inf(iSP)

                  print *, 'Om', Om
                  print *, 'Om Crit', ( mek(iSP) - m0k(iSP) * qvs(iSP) ) / ( pS * (alphak(iSP) - alpha0k(iSP)) )

                  ! print *, 'mek', mek 
                  ! print *, 'me0k', me0k 
                  ! print *, 'meik', meik 
                  ! print *, 'rhoe', rhoe
                  
                  ! print *, 'fp', fp
                  ! print *, 'fpp', fpp

                  pS = (rhoe - sum( m0k(iSP) * qvs(iSP) ) - sum( alpha0k(iSP) * pi_infs(iSP) ) ) / sum( alpha0k(iSP) * gammas(iSP) ) 

                  print *, 'pS restarted due to unphysical values pressures during the Newton solver. ns = ', ns, 'Continuing...'

                else if (ns > max_iter) then
                  
                    ! restarting solver by increasing the tolerance. This is completely ad hoc. Keep an eye on it
                    if ( (abs(fp - 1.0_wp) < 10 * mF * ptgalpha_eps) .and. (abs(fp - 1.0_wp) > mF * ptgalpha_eps) ) then

                      ns = 0 ; mF = mF + 1

                      print *, 'ptgalpha_eps increased from ', (mF - 1) * ptgalpha_eps, ' to ', mF * ptgalpha_eps, &
                      '. Newton solver restarted'
                    
                    else

                      call s_whistleblower((/ 0.0_wp,  0.0_wp/), (/ (/1/fpp, 0.0_wp/), (/0.0_wp, 0.0_wp/) /), j &
                                        , (/ (/fpp, 0.0_wp/), (/0.0_wp, 0.0_wp/) /), k, l, m0k, ns, ps_inf &
                                        , pS, (/fp - 1.0_wp, 0.0_wp/), rhoe, alphak * (pS + ps_inf) / ( (gs_min - 1.0_wp) * m0k * cvs ) )

                      call s_real_to_str(pS, pSs)
                      call s_int_to_str(ns, nss)
                      call s_mpi_abort('Solver for the p-relaxation failed (m_phase_change, s_infinite_p_relaxation_k). &
                      &   pS ~'//pSs//'. ns = '//nss//'. Aborting!')
                    end if
                end if
            end do
        end do

        ! (NOT common) temperatures
        Tk(iSP) = alphak(iSP) * (pS + ps_inf(iSP)) / ( (gs_min(iSP) - 1.0_wp) * m0k(iSP) * cvs(iSP) )

        ! correcting nonphysical temperatures due to alphak/m0k = 0/0 division. Note that the state for these fluids
        ! need not be determined, as alpha = alpharho = alpharhoe = 0 (state components for the q array). They cannot only
        ! be either 0 or NaN for the sake of the algorithm
        Tk(iZP) = (pS + ps_inf(iZP)) / ( (gs_min(iZP) - 1.0_wp) * cvs(iZP) )

        ! updating maximum number of iterations
        max_iter_pc_ts = maxval((/max_iter_pc_ts, ns/))
        
    end subroutine s_infinite_p_relaxation_k ! -----------------------

    impure subroutine s_old_infinite_p_relaxation_k(j, k, l, alpha0k, me0k, m0k, pS, rhoe, Tk)
        ! Description: The purpose of this procedure is to infinitely relax
        !              the pressures from the internal-energy equations to a
        !              unique pressure, from which the corresponding volume
        !              fraction of each phase are recomputed. For conservation
        !              purpose, this pressure is finally corrected using the
        !              mixture-total-energy equation.

        ! make sure to clean all p_relaxation codes, removing unnecessary variables. It would be goo0d not to have q_cons_vf as an input variable anywhere

        ! Relaxed pressure, initial partial pressures, function f(p) and its partial
        ! derivative df(p), isentropic partial density, sum of volume fractions,
        ! mixture density, dynamic pressure, surface energy, specific heat ratio
        ! function, liquid stiffness function (two variations of the last two
        ! initializing variables
        real(wp), intent(in) :: rhoe
        real(wp), intent(out) :: pS
        real(wp), dimension(num_fluids), intent(out) :: Tk
        real(wp), dimension(num_fluids), intent(in) :: alpha0k, me0k, m0k

        integer, intent(in) :: j, k, l

        real(wp) :: fp, fpp, mQ, pO !< variables for the Newton Solver
        real(wp), dimension(num_fluids) :: alphak, mek, mk, pk, rhok, num, den, drhodp
        integer, dimension(num_fluids) :: iVar, iFix !< auxiliary index for choosing appropiate values for conditional sums
        character(20) :: nss, pSs
        !> @}

        integer :: i, ns !< generic loop iterators
        
        iFix = (/ (i, i=1,num_fluids) /)

        ! initializing the partial energies, volume fractions, and masses
        alphak = alpha0k ; mek = me0k ; mk = m0k

        ! Numerical correction of the volume fractions, partial densities, and internal energies
        if (mpp_lim) then
          ! auxiliry variable to avoid do loops. Correting only variables for fluids whose alpha < 0 OR m < 0
          iVar = iFix ; iVar( pack( iFix, ( alpha0k >= 0 ) .and. ( m0k >= 0 ) ) ) = 0
          
          ! if alpha < 0 or m < 0, set everything to 0
          mk( pack( iVar, iVar /= 0 ) ) = 0.0_wp
          mek( pack( iVar, iVar /= 0 ) ) = 0.0_wp
          alphak( pack( iVar, iVar /= 0 ) ) = 0.0_wp
          ! if alpha > 1, set it to 1
          alphak( pack( iFix, alpha0k > 1.0_wp ) ) = 1.0_wp

          ! renormalize alpha
          alphak = alphak / sum(alphak)           
        end if

        ! Initial state
        pk = 0.0_wp
        
        ! auxiliry variable to avoid do loops. Disregarding variables when alpha <= sgm_eps
        iVar = iFix ; iVar( pack( iFix, alphak <= sgm_eps ) ) = 0

        pk( pack( iVar, iVar /= 0 ) ) = ( ( mek( pack( iVar, iVar /= 0 ) ) &
        - mk( pack( iVar, iVar /= 0 ) ) * qvs( pack( iVar, iVar /= 0 ) ) ) /      &
        alphak( pack( iVar, iVar /= 0 ) ) - pi_infs( pack( iVar, iVar /= 0 ) ) ) &
        / fluid_pp( pack( iVar, iVar /= 0 ) )%gamma               

        ! auxiliry variable to avoid do loops. Disregarding pressures that are not physical
        iVar = iFix ; iVar( pack( iFix, .not. ( pk < -(1.0_wp - ptgalpha_eps)*ps_inf + ptgalpha_eps ) ) ) = 0
=======
        ! starting equilibrium solver
        $:GPU_PARALLEL_LOOP(collapse=3, private='[j,k,l,p_infOV, p_infpT, p_infSL, sk, hk, gk, ek, rhok,pS, pSOV, pSSL, TS, TSOV, TSatOV, TSatSL, TSSL, rhoe, dynE, rhos, rho, rM, m1, m2, MCT, TvF]')
        do j = 0, m
            do k = 0, n
                do l = 0, p

                    rho = 0.0_wp; TvF = 0.0_wp
                    $:GPU_LOOP(parallelism='[seq]')
                    do i = 1, num_fluids

                        ! Mixture density
                        rho = rho + q_cons_vf(i + contxb - 1)%sf(j, k, l)

                        ! Total Volume Fraction
                        TvF = TvF + q_cons_vf(i + advxb - 1)%sf(j, k, l)

                    end do

                    ! calculating the total reacting mass for the phase change process. By hypothesis, this should not change
                    ! throughout the phase-change process.
                    rM = q_cons_vf(lp + contxb - 1)%sf(j, k, l) + q_cons_vf(vp + contxb - 1)%sf(j, k, l)

                    ! correcting negative (reacting) mass fraction values in case they happen
                    call s_correct_partial_densities(MCT, q_cons_vf, rM, j, k, l)

                    ! fixing m1 and m2 AFTER correcting the partial densities. Note that these values must be stored for the phase
                    ! change process that will happen a posteriori
                    m1 = q_cons_vf(lp + contxb - 1)%sf(j, k, l)

                    m2 = q_cons_vf(vp + contxb - 1)%sf(j, k, l)

                    ! kinetic energy as an auxiliary variable to the calculation of the total internal energy
                    dynE = 0.0_wp
                    $:GPU_LOOP(parallelism='[seq]')
                    do i = momxb, momxe

                        dynE = dynE + 5.0e-1_wp*q_cons_vf(i)%sf(j, k, l)**2/rho

                    end do

                    ! calculating the total energy that MUST be preserved throughout the pT- and pTg-relaxation procedures
                    ! at each of the cells. The internal energy is calculated as the total energy minus the kinetic
                    ! energy to preserved its value at sharp interfaces
                    rhoe = q_cons_vf(E_idx)%sf(j, k, l) - dynE

                    ! Calling pT-equilibrium for either finishing phase-change module, or as an IC for the pTg-equilibrium
                    ! for this case, MFL cannot be either 0 or 1, so I chose it to be 2
                    call s_infinite_pt_relaxation_k(j, k, l, 2, pS, p_infpT, q_cons_vf, rhoe, TS)

                    ! check if pTg-equilibrium is required
                    ! NOTE that NOTHING else needs to be updated OTHER than the individual partial densities
                    ! given the outputs from the pT- and pTg-equilibrium solvers are just p and one of the partial masses
                    ! (pTg- case)
                    if ((relax_model == 6) .and. ((q_cons_vf(lp + contxb - 1)%sf(j, k, l) > mixM*rM) &
                                                  .and. (q_cons_vf(vp + contxb - 1)%sf(j, k, l) > mixM*rM)) &
                        .and. (pS < pCr) .and. (TS < TCr)) then

                        ! Checking if phase change is needed, by checking whether the final solution is either subcoooled
                        ! liquid or overheated vapor.

                        ! overheated vapor case
                        ! depleting the mass of liquid
                        q_cons_vf(lp + contxb - 1)%sf(j, k, l) = mixM*rM

                        ! transferring the total mass to vapor
                        q_cons_vf(vp + contxb - 1)%sf(j, k, l) = (1.0_wp - mixM)*rM

                        ! calling pT-equilibrium for overheated vapor, which is MFL = 0
                        call s_infinite_pt_relaxation_k(j, k, l, 0, pSOV, p_infOV, q_cons_vf, rhoe, TSOV)

                        ! calculating Saturation temperature
                        call s_TSat(pSOV, TSatOV, TSOV)

                        ! subcooled liquid case
                        ! transferring the total mass to liquid
                        q_cons_vf(lp + contxb - 1)%sf(j, k, l) = (1.0_wp - mixM)*rM

                        ! depleting the mass of vapor
                        q_cons_vf(vp + contxb - 1)%sf(j, k, l) = mixM*rM

                        ! calling pT-equilibrium for subcooled liquid, which is MFL = 1
                        call s_infinite_pt_relaxation_k(j, k, l, 1, pSSL, p_infSL, q_cons_vf, rhoe, TSSL)

                        ! calculating Saturation temperature
                        call s_TSat(pSSL, TSatSL, TSSL)

                        ! checking the conditions for overheated vapor and subcooled liquide
                        if (TSOV > TSatOV) then

                            ! Assigning pressure
                            pS = pSOV

                            ! Assigning Temperature
                            TS = TSOV

                            ! correcting the liquid partial density
                            q_cons_vf(lp + contxb - 1)%sf(j, k, l) = mixM*rM

                            ! correcting the vapor partial density
                            q_cons_vf(vp + contxb - 1)%sf(j, k, l) = (1.0_wp - mixM)*rM

                        elseif (TSSL < TSatSL) then

                            ! Assigning pressure
                            pS = pSSL

                            ! Assigning Temperature
                            TS = TSSL

                            ! correcting the liquid partial density
                            q_cons_vf(lp + contxb - 1)%sf(j, k, l) = (1.0_wp - mixM)*rM

                            ! correcting the vapor partial density
                            q_cons_vf(vp + contxb - 1)%sf(j, k, l) = mixM*rM

                        else

                            ! returning partial pressures to what they were from the homogeneous solver
                            ! liquid
                            q_cons_vf(lp + contxb - 1)%sf(j, k, l) = m1

                            ! vapor
                            q_cons_vf(vp + contxb - 1)%sf(j, k, l) = m2

                            ! calling the pTg-equilibrium solver
                            call s_infinite_ptg_relaxation_k(j, k, l, pS, p_infpT, rhoe, q_cons_vf, TS)
>>>>>>> 22af239c

        pk( pack( iVar, iVar /= 0 ) ) = -(1.0_wp - ptgalpha_eps)*ps_inf( pack( iVar, iVar /= 0 ) ) &
        + ptgalpha_eps

<<<<<<< HEAD
        ! initial guess for the relaxed pressure
        pS = sum( alphak * pk )

        ! Iterative process for relaxed pressure determination
        ns    = 0
        fp    = 2.0_wp * ptgalpha_eps
        fpp   = 2.0_wp * ptgalpha_eps

        ! Note that a solution is found when f(p) = 1
        ! keep an eye on this
        do while ( abs( fp ) > ptgalpha_eps .or. ( ns == 0 ) )
            
            ! setting old pressure
            pO = pS

            ! Newton-Raphson method
            ! Physical pressure?
            if ( pO < minval(-(1.0_wp - ptgalpha_eps)*ps_inf + ptgalpha_eps) ) then
              pO = minval(-(1.0_wp - ptgalpha_eps)*ps_inf + ptgalpha_eps)
            end if

            ! calulating fp and fpp. Disregarding fluids for alpha < sgm_eps
            iVar = iFix ; iVar( pack( iFix, alphak <= sgm_eps ) ) = 0
            
            num       = gs_min * (pO + ps_inf)
            den       = num + pk - pO
            
            rhok = 0.0_wp  
            rhok( pack( iVar, iVar /= 0 ) ) = mk( pack( iVar, iVar /= 0 ) ) &
            / alphak( pack( iVar, iVar /= 0 ) ) * num( pack( iVar, iVar /= 0 ) ) &
            / den( pack( iVar, iVar /= 0 ) )

            drhodp = 0.0_wp
            drhodp( pack( iVar, iVar /= 0 ) ) = mk( pack( iVar, iVar /= 0 ) ) &
            / alphak( pack( iVar, iVar /= 0 ) ) * gs_min( pack( iVar, iVar /= 0 ) ) &
            * ( pk( pack( iVar, iVar /= 0 ) ) + ps_inf( pack( iVar, iVar /= 0 ) ) ) &
            / ( den( pack( iVar, iVar /= 0 ) ) ** 2 )

            fp        = sum( mk( pack( iVar, iVar /= 0 ) ) / rhok( pack( iVar, iVar /= 0 ) ) ) - 1.0_wp
            fpp       = sum( - mk( pack( iVar, iVar /= 0 ) ) * drhodp( pack( iVar, iVar /= 0 ) ) &
            / ( rhok( pack( iVar, iVar /= 0 ) ) **2 ) )
            
            ! updating pressure
            pS = pO - fp / fpp

            ! Convergence?
            ns = ns + 1
#ifndef MFC_OpenACC
                ! energy constraint for the p-equilibrium
                ! checking if pressure is within expected bounds
                if ((pS <= -1.0_wp*minval(gs_min*ps_inf)) .or. (ieee_is_nan(pS)) .or. (ns > max_iter)) then

                  call s_whistleblower((/ -fp/fpp,  0.0_wp/), (/ (/1/fpp, 0.0_wp/), (/0.0_wp, 0.0_wp/) /), j &
                                    , (/ (/fpp, 0.0_wp/), (/0.0_wp, 0.0_wp/) /), k, l, m0k, ns, ps_inf &
                                    , pS, (/fp, 0.0_wp/), rhoe, Tk)

                  call s_real_to_str(pS, pSs)
                  call s_int_to_str(ns, nss)
                  call s_mpi_abort('Solver for the Old p-relaxation failed (m_phase_change, s_old_infinite_p_relaxation_k). &
                  &   pS ~'//pSs//'. ns = '//nss//'. Aborting!')
                end if
#endif
        end do

        ! Cell update of the volume fraction - this is not needed to be outputed, as it will be later fixed by a more general subroutine
        alphak( pack( iFix, alphak > sgm_eps ) ) = &
                mk( pack( iFix, alphak > sgm_eps ) ) / rhok( pack( iFix, alphak > sgm_eps ) )

        ! Mixture-total-energy correction ==================================

        ! The mixture-total-energy correction of the mixture pressure P is not necessary here
        ! because the primitive variables are directly recovered later on by the conservative
        ! variables (see s_convert_conservative_to_primitive_variables called in s_compute_rhs).
        ! However, the internal-energy equations should be reset with the corresponding mixture
        ! pressure from the correction. This step is carried out below.
        pS = (rhoe - sum( alphak * pi_infs ) - sum( mk * qvs ) ) / sum( alphak * gammas )

        ! (NOT common) temperature
        Tk = (pS + ps_inf)/((gs_min - 1)*cvs*rhok)

        ! updating maximum number of iterations
        max_iter_pc_ts = maxval((/max_iter_pc_ts, ns/))
=======
                    end if

                    ! Calculations AFTER equilibrium

                    ! entropy
                    sk(1:num_fluids) = cvs(1:num_fluids)*log((TS**gs_min(1:num_fluids)) &
                                                             /((pS + ps_inf(1:num_fluids))**(gs_min(1:num_fluids) - 1.0_wp))) + qvps(1:num_fluids)

                    ! enthalpy
                    hk(1:num_fluids) = gs_min(1:num_fluids)*cvs(1:num_fluids)*TS &
                                       + qvs(1:num_fluids)

                    ! Gibbs-free energy
                    gk(1:num_fluids) = hk(1:num_fluids) - TS*sk(1:num_fluids)

                    ! densities
                    rhok(1:num_fluids) = (pS + ps_inf(1:num_fluids)) &
                                         /((gs_min(1:num_fluids) - 1)*cvs(1:num_fluids)*TS)

                    ! internal energy
                    ek(1:num_fluids) = (pS + gs_min(1:num_fluids) &
                                        *ps_inf(1:num_fluids))/(pS + ps_inf(1:num_fluids)) &
                                       *cvs(1:num_fluids)*TS + qvs(1:num_fluids)

                    ! calculating volume fractions, internal energies, and total entropy
                    rhos = 0.0_wp
                    $:GPU_LOOP(parallelism='[seq]')
                    do i = 1, num_fluids

                        ! volume fractions
                        q_cons_vf(i + advxb - 1)%sf(j, k, l) = q_cons_vf(i + contxb - 1)%sf(j, k, l)/rhok(i)

                        ! alpha*rho*e
                        q_cons_vf(i + intxb - 1)%sf(j, k, l) = q_cons_vf(i + contxb - 1)%sf(j, k, l)*ek(i)

                        ! Total entropy
                        rhos = rhos + q_cons_vf(i + contxb - 1)%sf(j, k, l)*sk(i)

                    end do
                end do
            end do
        end do
        $:END_GPU_PARALLEL_LOOP()
>>>>>>> 22af239c

    end subroutine s_old_infinite_p_relaxation_k ! -----------------------

    !>  This auxiliary subroutine is created to activate the pT-equilibrium for N fluids
        !!  @param j generic loop iterator for x direction
        !!  @param k generic loop iterator for y direction
        !!  @param l generic loop iterator for z direction
        !!  @param MFL flag that tells whether the fluid is gas (0), liquid (1), or a mixture (2)
        !!  @param pS equilibrium pressure at the interface
        !!  @param p_infpT stiffness for the participating fluids under pT-equilibrium
        !!  @param rM sum of the reacting masses
        !!  @param q_cons_vf Cell-average conservative variables
        !!  @param rhoe mixture energy
        !!  @param TS equilibrium temperature at the interface
    subroutine s_infinite_pt_relaxation_k(j, k, l, m0k, MFL, pS, p_infpT, rhoe, rM, TS)

        $:GPU_ROUTINE(function_name='s_infinite_pt_relaxation_k', &
            & parallelism='[seq]', cray_inline=True)

        ! initializing variables
        real(wp), intent(out) :: pS, TS
        real(wp), dimension(num_fluids), intent(out) :: p_infpT
        real(wp), intent(in) :: rhoe, rM
        real(wp), intent(in), dimension(num_fluids) :: m0k
        integer, intent(in) :: j, k, l, MFL
        integer, dimension(num_fluids) :: iFix, iAuxSP, iAuxZP !< auxiliary index for choosing appropiate values for conditional sums
        integer, dimension(:), allocatable :: iSP, iZP
        real(wp) :: gp, gpp, hp, pO, mCP, mQ !< variables for the Newton Solver
        character(20) :: nss, pSs, Econsts

        integer :: i, ns !< generic loop iterators

        ! auxiliary variables for the pT-equilibrium solver
        p_infpT = ps_inf

        ! indices for all the fluids/phases
        iFix = (/ (i, i=1,num_fluids) /) 

        ! indices for zero-mass phases (negligible amount of partial density). Fluids with negative partial densities should 
        ! not be present at this point, since they have already been corrected at the first call of s_correct_partial_densities
        iAuxZP = iFix ; iAuxZP( pack( iFix, .not. ( ( m0k - rM * mixM <= sgm_eps ) .and. ( m0k >= 0.0_wp ) ) ) ) = 0
        iZP = pack(iAuxZP, iAuxZP /= 0)

        ! indices for phases that have a significant partial density
        iAuxSP = iFix ; iAuxSP( pack( iFix, ( ( m0k - rM * mixM <= sgm_eps ) .and. ( m0k >= 0.0_wp ) ) ) ) = 0
        iSP = pack(iAuxSP, iAuxSP /= 0)

        ! this value is rather arbitrary, as I am interested in MINVAL( ps_inf ) for the solver.
        ! This way, I am ensuring this value will not be selected.
        p_infpT(iZP) = 2 * maxval( ps_inf )
        
        ! if ( ( bubbles_euler .eqv. .false. ) .or. ( bubbles_euler .and. (i /= num_fluids) ) ) then
          ! sum of the total alpha*rho*cp of the system
          mCP = sum( m0k * cvs * gs_min )

          ! sum of the total alpha*rho*q of the system
          mQ = sum( m0k * qvs )
        ! end if

        ! Checking energy constraint. In the case we are calculating the possibility of having subcooled liquid or
        ! overheated vapor, the energy constraint might not be satisfied, as are hypothetically transferring all the 
        ! mass from one phase to the other. When this is the case, we simply ignore this possibility, set pS = TS = 0,
        ! and discard the hypothesis. The solver can thus move forward.
        if ((rhoe - mQ - minval(ps_inf(iSP))) < 0.0_wp) then

            if ( any((/ 0, 1 /) == MFL ) ) then

                ! Assigning zero values for mass depletion cases
                ! pressure and temperature
                pS = 0.0_wp ; TS = 0.0_wp

                return
#ifndef MFC_OpenACC
            else
                call s_whistleblower((/ 0.0_wp,  0.0_wp/), (/ (/0.0_wp, 0.0_wp/), (/0.0_wp, 0.0_wp/) /), j &
                                  , (/ (/0.0_wp, 0.0_wp/), (/0.0_wp, 0.0_wp/) /), k, l, m0k, ns, ps_inf &
                                  , 0.0_wp, (/0.0_wp, 0.0_wp/), rhoe, spread(0.0_wp, 1, num_fluids))                                      

                call s_real_to_str(rhoe - mQ - minval(ps_inf(iSP)), Econsts)
                call s_mpi_abort('Solver for the pT-relaxation solver failed (m_phase_change, s_infinite_pt_relaxation_k) &
                &    . Energy constraint~'//Econsts//'. Aborting!')

#endif
            end if
        end if

        ! Maybe improve this condition afterwards. As long as the initial guess is in between -min(ps_inf)
        ! and infinity, a solution should be able to be found.
        pS = 1.0e4_wp

        ! starting counter for the Newton solver
        ns = 0

        ! arbitrary value for g(p), used for the newton solver
        gp = 0.0_wp

        ! Newton solver for pT-equilibrium. gdi = 0.0_wp is arbitrary, and ns == 0, to the loop is entered at least once.
        ! Note that a solution is found when gp(p) = 1
        do while ( ( ( abs( gp - 1.0_wp ) > ptgalpha_eps ) ) .or. ( ns == 0 ) )

            ! increasing counter
            ns = ns + 1

            ! updating old pressure
            pO = pS

            ! updating functions used in the Newton's solver
            gp = sum( ( gs_min(iSP) - 1.0_wp ) * m0k(iSP) * cvs(iSP) * ( rhoe + pO - mQ ) / ( mCP * ( pO + ps_inf(iSP) ) ) )

            gpp = sum( ( gs_min(iSP) - 1.0_wp ) * m0k(iSP) * cvs(iSP) * ( ps_inf(iSP) - rhoe + mQ ) / ( mCP * ( pO + ps_inf(iSP) ) **2 ) )

            hp = 1.0_wp/(rhoe + pO - mQ) + 1.0_wp/(pO + minval(ps_inf(iSP)))

            ! updating common pressure for the newton solver
            pS = pO + ((1.0_wp - gp) / gpp) / (1.0_wp - (1.0_wp - gp + abs(1.0_wp - gp)) / (2.0_wp*gpp)*hp)

            ! common temperature
            TS = (rhoe + pS - mQ) / mCP

            ! check if solution is out of bounds (which I believe it won`t happen given the solver is gloabally convergent.
#ifndef MFC_OpenACC
            if ((pS <= -1.0_wp*minval(ps_inf(iSP))) .or. (ieee_is_nan(pS)) .or. (ns > max_iter)) then

              call s_whistleblower((/0.0_wp, 0.0_wp/), (/ (/1/gpp, 0.0_wp/), (/0.0_wp, 0.0_wp/) /), j &
                                , (/ (/gpp, 0.0_wp/), (/0.0_wp, 0.0_wp/) /), k, l, m0k, ns, ps_inf &
                                , pS, (/abs( gp - 1.0_wp ), 0.0_wp/), rhoe, spread(TS, 1, num_fluids))

              call s_real_to_str(pS, pSs); call s_int_to_str(nS, nss)
              call s_mpi_abort('Solver for the pT-relaxation failed (m_phase_change, s_infinite_pt_relaxation_k). &
              &   pS ~'//pSs//'. ns = '//nss//'. Aborting!')
            end if
#endif
        end do

        ! updating maximum number of iterations
        max_iter_pc_ts = maxval((/max_iter_pc_ts, ns/))
        
    end subroutine s_infinite_pt_relaxation_k ! -----------------------

    !>  This auxiliary subroutine is created to activate the pTg-equilibrium for N fluids under pT
        !!      and 2 fluids under pTg-equilibrium. There is a final common p and T during relaxation
        !!  @param j generic loop iterator for x direction
        !!  @param k generic loop iterator for y direction
        !!  @param l generic loop iterator for z direction
        !!  @param pS equilibrium pressure at the interface
        !!  @param p_infpT stiffness for the participating fluids under pT-equilibrium
        !!  @param rhoe mixture energy
        !!  @param q_cons_vf Cell-average conservative variables
        !!  @param TS equilibrium temperature at the interface
    subroutine s_infinite_ptg_relaxation_k(j, k, l, alphak, me0k, m0k, pS, p_infpT, rho, rhoe, rM, TR, TS)

        $:GPU_ROUTINE(function_name='s_infinite_ptg_relaxation_k', &
            & parallelism='[seq]', cray_inline=True)

        real(wp), dimension(num_fluids), intent(inout) :: alphak, me0k, m0k
        real(wp), dimension(num_fluids), intent(in) :: p_infpT
        real(wp), intent(inout) :: pS, TS, rM
        real(wp), intent(in) :: rhoe
        integer, intent(in) :: j, k, l
        logical, intent(inout) :: TR
        real(wp), dimension(num_fluids) :: p_infpTg, hk, gk, sk
        real(wp), dimension(2, 2) :: Jac, InvJac, TJac
        real(wp), dimension(2) :: R2D, DeltamP
        real(wp), dimension(3) :: Oc
        real(wp) :: Om ! underrelaxation factor
        real(wp) :: maxg, mCP, mCPD, mCVGP, mCVGP2, mQ, mQD, rho, TSat ! auxiliary variables for the pTg-solver
        character(20) :: nss, pSs, Econsts, R2D1s, R2D2s 

        !< Generic loop iterators
        integer :: i, ns

        ! assigning the relexant pi_infs based on the previous pT-equilibrium
        p_infpTg = p_infpT

        ! checking if homogeneous cavitation is expected. If yes, transfering a small amount of mass to the depleted
        ! phase, and then let the algorithm run.
        
        ! is the fluid at a metastable state with enough 'energy' for phase change to happen?
        if ((pS < -1.47e5_wp) .and. (rM > (rhoe - gs_min(lp)*ps_inf(lp)/(gs_min(lp) - 1.0e-1_wp))/qvs(lp))) then

            ! transfer a bit of mass to the deficient phase, enforce phase change
            call s_correct_partial_densities(1, alphak, me0k, m0k, rM, rho, TR, i, j, k, l)

            ! The following changes do not have a strong physicial rationale. So keep an eye on them,
            ! as they might be a weakness of the solver

            ! reestabilish the fluid parameters that are now important for the phase change
            p_infpTg(lp) = ps_inf(lp) ; p_infpTg(vp) = ps_inf(vp)

            ! give an arbitrary value 'positive' value for the pressure as,
            ! since now both vapor and liquid exist pS > -min(pi_inf) for the 
            ! solver to converge (at least) within the pR-relaxation context
            pS = 1.0e4_wp

        ! the metastable state is not enough to sustain phase change
        elseif (pS < 0.0_wp) then
            
            ! cancel any phase-change updates.
            TR = .false.

            ! ends the execution of this function and returns control to the calling function
            return

        ! if not homogeneous, then heterogeneous. Thus, setting up an arbitrary initial condition in case the one from
        ! the p(T)-equilibrium solver could lead to numerical issues
        elseif ((pS < 1.e-1_wp) .and. (pS >= 0.0_wp)) then
            ! improve this initial condition
            pS = 1.0e4_wp
        end if

        ! Relaxation factor. This value is initially user-defined, with a certain level of self adjustment.
        Oc = under_relax;

        R2D = 0.0_wp ; DeltamP = 0.0_wp;
        ! starting counter for the Newton solver
        ns = 0

        ! (initial) common temperature
        TS = (rhoe + pS - mQ)/mCP

        ! entropy
        sk = cvs*log((TS**gs_min)/((pS + ps_inf)**(gs_min - 1.0_wp))) + qvps

        ! enthalpy
        hk = gs_min*cvs*TS + qvs

        ! Gibbs-free energy.
        gk = hk - TS*sk

        ! maximum Gibbs Free Energy for the reacting phase, used as a relative criterion for the solver
        maxg = maxval([gk(lp),gk(vp)])

        ! Newton solver for pTg-equilibrium. 1d6 is arbitrary, and ns == 0, to the loop is entered at least once.
        do while ( ( ( norm2(R2D) > ptgalpha_eps ) .and. ( norm2( R2D*(/maxg,rhoe/) ) / norm2( (/maxg,rhoe/) ) > ptgalpha_eps ) ) &
          .or. ( ns == 0 ) )

            ! Updating counter for the iterative procedure
            ns = ns + 1

            ! Auxiliary variables to help in the calculation of the residue
            ! Those must be updated through the iterations, as they either depend on
            ! the partial masses for all fluids, or on the equilibrium pressure

            ! sum of the total alpha*rho*cp of the system
            mCP = sum( m0k * cvs * gs_min )

            ! mCP - the contribution from the reacting phases
            mCPD = mCP - m0k(lp) * cvs(lp) * gs_min(lp) &
                       - m0k(vp) * cvs(vp) * gs_min(vp)

            ! sum of the total alpha*rho*q of the system
            mQ = sum( m0k * qvs )

            ! mQ - the contribution from the reacting phases
            mQD = mQ - m0k(lp) * qvs(lp) &
                     - m0k(vp) * qvs(vp)

            ! mCVG - the contribution from the reacting phases
            mCVGP = sum( m0k * cvs * ( gs_min - 1 ) / ( pS + ps_inf ) ) &
                  - m0k(lp) * cvs(lp) * ( gs_min(lp) - 1 ) / ( pS + ps_inf(lp) ) &
                  - m0k(vp) * cvs(vp) * ( gs_min(vp) - 1 ) / ( pS + ps_inf(vp) )
              
            ! mCVG2 - the contribution from the reacting phases
            mCVGP2 = sum( m0k * cvs * ( gs_min - 1 ) / ( ( pS + ps_inf ) ** 2 ) ) &
                  - m0k(lp) * cvs(lp) * ( gs_min(lp) - 1 ) / ( ( pS + ps_inf(lp) ) ** 2 ) &
                  - m0k(vp) * cvs(vp) * ( gs_min(vp) - 1 ) / ( ( pS + ps_inf(vp) ) ** 2 )

            ! calculating the (2D) Jacobian Matrix used in the solution of the pTg-quilibrium model
            call s_compute_jacobian_matrix(InvJac, j, Jac, k, l, m0k, mCPD, mCVGP, mCVGP2, pS, rM, TJac)

            ! calculating correction array for Newton's method
            DeltamP = matmul(InvJac, R2D)

            ! checking if the correction in the mass/pressure will lead to negative values for those quantities
            ! If so, adjust the underrelaxation parameter Om
#ifndef MFC_OpenACC
            ! creating criteria for variable underrelaxation factor
            if (m0k(lp) - Om*DeltamP(1) <= 0.0_wp) then
                Oc(1) = m0k(lp)/(2*DeltamP(1))
            else
                Oc(1) = under_relax
            end if
            if (m0k(vp) + Om*DeltamP(1) <= 0.0_wp) then
                Oc(2) = -m0k(vp)/(2*DeltamP(1))
            else
                Oc(2) = under_relax
            end if
            if (pS + minval(p_infpTg) - Om*DeltamP(2) <= 0.0_wp) then
                Oc(3) = (pS + minval(p_infpTg))/(2*DeltamP(2))
            else
                Oc(3) = under_relax
            end if
            ! choosing amonst the minimum relaxation maximum to ensure solver will not produce unphysical values
            Om = minval(Oc)
#else
            Om = under_relax
#endif
            ! updating two reacting 'masses'. Recall that inert 'masses' do not change during the phase change
            ! liquid
            m0k(lp) = m0k(lp) - Om*DeltamP(1)

            ! gas
            m0k(vp) = m0k(vp) + Om*DeltamP(1)

            ! updating pressure
            pS = pS - Om*DeltamP(2)

            ! calculating residuals, which are (i) the difference between the Gibbs Free energy of the gas and the liquid
            ! and (ii) the energy before and after the phase-change process.
            call s_compute_pTg_residual(j, k, l, m0k, mCPD, mCVGP, mQD, pS, rhoe, rM, R2D)

          ! updating common temperature
          TS = (rhoe + pS - mQ)/mCP

          ! entropy
          sk = cvs*log((TS**gs_min)/((pS + ps_inf)**(gs_min - 1.0_wp))) + qvps

          ! enthalpy
          hk = gs_min*cvs*TS + qvs

          ! Gibbs-free energy
          gk = hk - TS*sk

          ! maximum Gibbs Free Energy for the reacting phase, used as a relative criterion for the solver
          maxg = maxval([gk(lp),gk(vp)])

                      ! checking if the residue returned any NaN values
#ifndef MFC_OpenACC
          if (ieee_is_nan(norm2(R2D)) .or. (ns > max_iter)) then

            call s_whistleblower(DeltamP, InvJac, j, Jac, k, l, m0k, ns, p_infpTg &
                                , pS, R2D, rhoe, spread(TS, 1, num_fluids))
            
            call s_real_to_str(R2D(1), R2D1s) ; call s_real_to_str(R2D(2), R2D2s)
            call s_real_to_str(rhoe - mQ - minval(p_infpTg), Econsts)
            call s_int_to_str(ns, nss); call s_real_to_str(pS, pSs)
            call s_mpi_abort('Solver for the pTg-relaxation failed (m_phase_change, s_infinite_ptg_relaxation_k). &
            &. ns = ' //nss//', R2D(1) = '//R2D1s//', R2D(2) = '//R2D2s//'. pS ~'//pSs//' &
            . Econst = '//Econsts//'. Aborting!')
          end if
#endif
        end do

        ! updating maximum number of iterations
        max_iter_pc_ts = maxval((/max_iter_pc_ts, ns/))

    end subroutine s_infinite_ptg_relaxation_k ! -----------------------

    !>  This auxiliary subroutine corrects the partial densities of the REACTING fluids in case one of them is negative
        !!      but their sum is positive. Inert phases are not corrected at this moment
        !!  @param q_cons_vf Cell-average conservative variables
        !!  @param rM sum of the reacting masses
        !!  @param j generic loop iterator for x direction
        !!  @param k generic loop iterator for y direction
        !!  @param l generic loop iterator for z direction
    subroutine s_correct_partial_densities(CT, alpha0k, me0k, m0k, rM, rho, TR, i, j, k, l)
        $:GPU_ROUTINE(function_name='s_correct_partial_densities', &
            & parallelism='[seq]', cray_inline=True)

        !> @name variables for the correction of the reacting partial densities
        !> @{
        real(wp), dimension(num_fluids), intent(inout) :: alpha0k, me0k, m0k
        real(wp), intent(out) :: rM, rho
        logical, intent(inout) :: TR
        integer, intent(in) :: CT, j, k, l
        integer, dimension(num_fluids) :: iFix, iAuxZP !< auxiliary index for choosing appropiate values for conditional sums
        integer, dimension(:), allocatable :: iZP
        integer :: i
        !> @}

        iFix = (/ (i, i=1,num_fluids) /)
        iAuxZP = iFix

        ! Mixture density
        rho = sum(m0k)

        ! calculating the total reacting mass for the phase change process. By hypothesis, this should not change
        ! throughout the phase-change process. In ANY HYPOTHESIS, UNLESS correcting them artifically
        rM = m0k(lp) + m0k(vp)

        ! CT = 0: No Mass correction; ! CT = 1: Reacting Mass correction;
        ! CT = 2: crude correction; else: Total Mass correction
        if (CT == 0) then
          if ( sum( pack(m0k, m0k < rho * mixM ) ) /= 0 ) then
            TR = .false.
          end if
        elseif (CT == 1) then
            if (rM < 0.0_wp) then
                ! reacting masses are very negative so as to affect the physics of the problem, so phase change will not be activated
                if ( any( (/ m0k(lp), m0k(vp) /) < rM * mixM ) ) then
                    ! do not continue relaxation
                    TR = .false.
                    ! reacting masses are not as negative so I can disregard them,
                    ! expecting no significant changes in the physics of the simulation
                else
                    m0k(lp) = mixM*rM ; m0k(vp) = mixM*rM

                    ! continue relaxation
                    TR = .true.
                end if
            ! correcting the partial densities of the reacting fluids. In case liquid is negative
            elseif (m0k(lp) < rM * mixM) then

                m0k(lp) = mixM*rM ; m0k(vp) = (1.0_wp - mixM)*rM
                
                ! continue relaxation
                TR = .true.

            ! correcting the partial densities of the reacting fluids. In case vapor is negative
            elseif (m0k(vp) < rM * mixM) then

                m0k(lp) = (1.0_wp - mixM)*rM ; m0k(vp) = mixM*rM

                ! continue relaxation
                TR = .true.

            end if
        elseif (CT == 2) then
            ! zero phase indices. Auxiliary variable to avoid do loops - use Morgan's Law
            if ( any((/ 1, 4 /) == relax_model ) ) then
                ! this iAuxZP is only valid when we use either the old or new p-relaxations, as they are only
                ! used with the 6-equation model. Note that they test the phisical validity of the initial conditions
                iAuxZP( pack( iFix, ( alpha0k > 0 ) .and. ( m0k > 0 ) .and. ( me0k > m0k * qvs ) ) ) = 0
            else
                ! this is used for either pT- or pTg-relaxation, as regardless of the equation model, the phasic internal
                ! energies are not important
                iAuxZP( pack( iFix, ( alpha0k > 0 ) .and. ( m0k > 0 ) ) ) = 0
            end if
            iZP = pack(iAuxZP, iAuxZP /= 0)

            ! if either the volume fraction or the partial density is negative, make them positive
            alpha0k(iZP) = 0.0_wp
            ! the greastes value of alpha0k must be one
            alpha0k( pack( iFix, alpha0k > 1.0_wp ) ) = 1.0_wp
            
            m0k(iZP) = 0.0_wp
            ! renormalizing all variables of interest based on the volume fraction
            ! so everything is adjusted accordingly

            if (model_eqns == 3) then
              me0k(iZP) = 0.0_wp
              ! me0k = me0k / sum(alpha0k)
            end if

            ! this one must be the last correction as, from this point on, sum(alpha0k) == 1
            ! and the other variables would not benefit from the proportional adjustment
            alpha0k = alpha0k / sum(alpha0k)
            
            ! continue relaxation
            TR = .true.
        else
            ! if there are any insignificant values, make them significant 
            m0k( pack( iFix, m0k < rho * mixM ) ) = rho * mixM

            ! continue relaxation
            TR = .true.
        end if

        ! Mixture density
        rho = sum(m0k)

        ! calculating the total reacting mass for the phase change process.
        rM = m0k(lp) + m0k(vp)

    end subroutine s_correct_partial_densities

    !>  This auxiliary subroutine calculates the 2 x 2 Jacobian and, its inverse and transpose
        !!      to be used in the pTg-equilibirium procedure
        !!  @param InvJac Inverse of the Jacobian Matrix
        !!  @param j generic loop iterator for x direction
        !!  @param Jac Jacobian Matrix
        !!  @param k generic loop iterator for y direction
        !!  @param l generic loop iterator for z direction
        !!  @param mCPD  sum of the total alpha*rho*cp
        !!  @param mCVGP auxiliary variable for the calculation of the matrices: alpha*rho*cv*(g-1)/press
        !!  @param mCVGP2 auxiliary variable for the calculation of the matrices: alpha*rho*cv*(g-1)/press^2
        !!  @param pS equilibrium pressure at the interface
        !!  @param q_cons_vf Cell-average conservative variables
        !!  @param TJac Transpose of the Jacobian Matrix
    subroutine s_compute_jacobian_matrix(InvJac, j, Jac, k, l, m0k, mCPD, mCVGP, mCVGP2, pS, rM, TJac)
        $:GPU_ROUTINE(function_name='s_compute_jacobian_matrix', &
            & parallelism='[seq]', cray_inline=True)

        real(wp), dimension(num_fluids), intent(in) :: m0k
        real(wp), intent(in) :: pS, mCPD, mCVGP, mCVGP2, rM
        integer, intent(in) :: j, k, l
        real(wp), dimension(2, 2), intent(out) :: Jac, InvJac, TJac
        real(wp) :: TS, dFdT, dTdm, dTdp ! mass of the reacting fluid, total reacting mass, and auxiliary variables

        TS = 1/(rM*cvs(vp)*(gs_min(vp) - 1)/(pS + ps_inf(vp)) &
                + m0k(lp)*(cvs(lp)*(gs_min(lp) - 1)/(pS + ps_inf(lp)) &
                      - cvs(vp)*(gs_min(vp) - 1)/(pS + ps_inf(vp))) &
                + mCVGP)

        dFdT = &
            -(cvs(lp)*gs_min(lp) - cvs(vp)*gs_min(vp))*log(TS) &
            - (qvps(lp) - qvps(vp)) &
            + cvs(lp)*(gs_min(lp) - 1)*log(pS + ps_inf(lp)) &
            - cvs(vp)*(gs_min(vp) - 1)*log(pS + ps_inf(vp))

        dTdm = -(cvs(lp)*(gs_min(lp) - 1)/(pS + ps_inf(lp)) &
               - cvs(vp)*(gs_min(vp) - 1)/(pS + ps_inf(vp)))*TS**2

        dTdp = (rM*cvs(vp)*(gs_min(vp) - 1)/(pS + ps_inf(vp))**2 &
                + m0k(lp)*(cvs(lp)*(gs_min(lp) - 1)/(pS + ps_inf(lp))**2 &
                         - cvs(vp)*(gs_min(vp) - 1)/(pS + ps_inf(vp))**2) &
                + mCVGP2)*TS**2

        ! F = (F1,F2) is the function whose roots we are looking for
        ! x = (m1, p) are the independent variables. m1 = mass of the first participant fluid, p = pressure
        ! F1 = 0 is the Gibbs free energy quality
        ! F2 = 0 is the enforcement of the thermodynamic (total - kinectic) energy
        ! dF1dm
        Jac(1, 1) = dFdT*dTdm

        ! dF1dp
        Jac(1, 2) = dFdT*dTdp + TS &
                    *(cvs(lp)*(gs_min(lp) - 1)/(pS + ps_inf(lp)) &
                    - cvs(vp)*(gs_min(vp) - 1)/(pS + ps_inf(vp)))

        ! dF2dm
        Jac(2, 1) = (qvs(vp) - qvs(lp) &
                     + (cvs(vp)*gs_min(vp) - cvs(lp)*gs_min(lp)) &
                     /(m0k(lp)*(cvs(lp)*(gs_min(lp) - 1)/(pS + ps_inf(lp)) &
                           - cvs(vp)*(gs_min(vp) - 1)/(pS + ps_inf(vp))) &
                       + rM*cvs(vp)*(gs_min(vp) - 1)/(pS + ps_inf(vp)) + mCVGP) &
                     - (m0k(lp)*(cvs(vp)*gs_min(vp) - cvs(lp)*gs_min(lp)) &
                        - rM*cvs(vp)*gs_min(vp) - mCPD) &
                     *(cvs(lp)*(gs_min(lp) - 1)/(pS + ps_inf(lp)) &
                       - cvs(vp)*(gs_min(vp) - 1)/(pS + ps_inf(vp))) &
                     /((m0k(lp)*(cvs(lp)*(gs_min(lp) - 1)/(pS + ps_inf(lp)) &
                            - cvs(vp)*(gs_min(vp) - 1)/(pS + ps_inf(vp))) &
                        + rM*cvs(vp)*(gs_min(vp) - 1)/(pS + ps_inf(vp)) + mCVGP)**2))/1
        ! dF2dp
        Jac(2, 2) = (1 + (m0k(lp)*(cvs(vp)*gs_min(vp) - cvs(lp)*gs_min(lp)) &
                          - rM*cvs(vp)*gs_min(vp) - mCPD) &
                     *(m0k(lp)*(cvs(lp)*(gs_min(lp) - 1)/(pS + ps_inf(lp))**2 &
                           - cvs(vp)*(gs_min(vp) - 1)/(pS + ps_inf(vp))**2) &
                       + rM*cvs(vp)*(gs_min(vp) - 1)/(pS + ps_inf(vp))**2 + mCVGP2) &
                     /(m0k(lp)*(cvs(lp)*(gs_min(lp) - 1)/(pS + ps_inf(lp)) &
                           - cvs(vp)*(gs_min(vp) - 1)/(pS + ps_inf(vp))) &
                       + rM*cvs(vp)*(gs_min(vp) - 1)/(pS + ps_inf(vp)) + mCVGP)**2)/1

        ! intermediate elements of J^{-1}
        InvJac(1, 1) = Jac(2, 2)
        InvJac(1, 2) = -1.0_wp*Jac(1, 2)
        InvJac(2, 1) = -1.0_wp*Jac(2, 1)
        InvJac(2, 2) = Jac(1, 1)

        ! elements of J^{T}
        TJac(1, 1) = Jac(1, 1)
        TJac(1, 2) = Jac(2, 1)
        TJac(2, 1) = Jac(1, 2)
        TJac(2, 2) = Jac(2, 2)

        ! dividing by det(J)
        InvJac = InvJac/(Jac(1, 1)*Jac(2, 2) - Jac(1, 2)*Jac(2, 1))

    end subroutine s_compute_jacobian_matrix

    !>  This auxiliary subroutine computes the residue of the pTg-equilibrium procedure
        !!  @param j generic loop iterator for x direction
        !!  @param k generic loop iterator for y direction
        !!  @param l generic loop iterator for z direction
        !!  @param mCPD  sum of the total alpha*rho*cp
        !!  @param mCVGP auxiliary variable for the calculation of the matrices: alpha*rho*cv*(g-1)/press
        !!  @param mQD sum of the total alpha*rho*qv
        !!  @param q_cons_vf Cell-average conservative variables
        !!  @param pS equilibrium pressure at the interface
        !!  @param rhoe mixture energy
        !!  @param R2D (2D) residue array
    subroutine s_compute_pTg_residual(j, k, l, m0k, mCPD, mCVGP, mQD, pS, rhoe, rM, R2D)
        $:GPU_ROUTINE(function_name='s_compute_pTg_residual', &
            & parallelism='[seq]', cray_inline=True)

        real(wp), dimension(num_fluids), intent(in) :: m0k
        real(wp), intent(in) :: pS, rhoe, mCPD, mCVGP, mQD, rM
        integer, intent(in) :: j, k, l
        real(wp), dimension(2), intent(out) :: R2D
        real(wp) :: TS !< mass of the reacting liquid, total reacting mass, equilibrium temperature

        ! relaxed temperature
        TS = 1/(rM*cvs(vp)*(gs_min(vp) - 1)/(pS + ps_inf(vp)) &
                + m0k(lp)*(cvs(lp)*(gs_min(lp) - 1)/(pS + ps_inf(lp)) &
                      - cvs(vp)*(gs_min(vp) - 1)/(pS + ps_inf(vp))) &
                + mCVGP)

        ! Gibbs Free Energy Equality condition (DG)
        R2D(1) = TS*((cvs(lp)*gs_min(lp) - cvs(vp)*gs_min(vp)) &
                     *(1 - log(TS)) - (qvps(lp) - qvps(vp)) &
                     + cvs(lp)*(gs_min(lp) - 1)*log(pS + ps_inf(lp)) &
                     - cvs(vp)*(gs_min(vp) - 1)*log(pS + ps_inf(vp))) &
                 + qvs(lp) - qvs(vp)

        ! Constant Energy Process condition (DE)
        R2D(2) = (rhoe + pS &
                  + m0k(lp)*(qvs(vp) - qvs(lp)) - rM*qvs(vp) - mQD &
                  + (m0k(lp)*(gs_min(vp)*cvs(vp) - gs_min(lp)*cvs(lp)) &
                  - rM*gs_min(vp)*cvs(vp) - mCPD) * TS ) / 1

    end subroutine s_compute_pTg_residual

    ! SUBROUTINE CREATED TO TELL ME WHERE THE ERROR IN THE PT- AND PTG-EQUILIBRIUM SOLVERS IS
    impure subroutine s_whistleblower(DeltamP, InvJac, j, Jac, k, l, mk, ns, p_inf, pS, R2D, rhoe, Tk) ! ----------------

        real(wp), dimension(2, 2), intent(in) :: Jac, InvJac
        real(wp), dimension(num_fluids), intent(in) :: mk, p_inf, Tk
        real(wp), dimension(2), intent(in) :: R2D, DeltamP
        real(wp), intent(in) :: pS, rhoe
        integer, intent(in) :: j, k, l, ns
        real(wp), dimension(num_fluids) :: ek, hk, gk, sk, rhok
        real(wp) :: maxg, rho
        !< Generic loop iterator
        integer :: i

        ! auxiliary calculations
        ! Thermodynamic state
        ! entropy
        sk = cvs*log((Tk**gs_min)/((pS + ps_inf)**(gs_min - 1.0_wp))) + qvps

        ! enthalpy
        hk = gs_min*cvs*Tk + qvs

        ! Gibbs-free energy
        gk = hk - Tk*sk

        ! maximum Gibbs Free Energy for the reacting phase, used as a relative criterion for the solver
        maxg = maxval([gk(lp),gk(vp)])

        ! densities
        rhok = (pS + ps_inf)/((gs_min - 1)*cvs*Tk)

        ! internal energy
        ek = (pS + gs_min*ps_inf)/(pS + ps_inf)*cvs*Tk + qvs

        !! printing output !!
        print *, 'cell at which the error happened'

        print *, '[x,y,z]_index', j, k, l

        !! per fluid quantities !!
        print *, 'per fluid quantities'

        print *, 'mk', mk

        print *, 'rhok', rhok

        print *, 'alphak', mk / rhok

        if (model_eqns == 3) then
            print *, 'mek', mk * ek
        end if

        print *, 'mqk', mk * qvs

        print *, 'Yk', mk / sum(mk)

        print *, 'Tk', Tk

        print *, 'ps_inf', ps_inf

        !! global quantities !!
        print *, 'global quantities'

        print *, 'mQ', sum(mk * qvs)

        print *, 'pS', pS

        print *, 'rho', sum(mk)

        print *, 'rhoe', rhoe
        
        if (model_eqns == 3) then
            print *, 'rhoe6E', sum( mk * ek )
            print *, 'abs( rhoe - rhoe6E )', abs( rhoe - sum( mk * ek ) )
        end if

        print *, 'expected TS', (rhoe + pS - sum(mk * qvs)) / sum(mk * cvs * gs_min) 

        !! Solver quantities !!
        print *, 'solver quantities'

        print *, 'ns', ns

        print *, 'l2(R2D)', norm2(R2D)

        if ( any( (/ 1, 4 /) == relax_model ) ) then
          print *, 'l2(R2Dr)', norm2(R2D)/abs(rhoe)
          print *, 'Energy constrain', sum( (gs_min - 1.0_wp)*(mk*ek - mk*qvs) / (gs_min*p_inf - minval(p_inf)) )
        else 
          print *, 'l2(R2Dr)', norm2(R2D*(/maxg,rhoe/))/norm2((/maxg,rhoe/)) 
          print *, 'Energy constrain', (rhoe - sum(mk * qvs) - minval(p_inf))
        end if

        print *, 'DeltamP', DeltamP

        print *, '-min(ps_inf)', -minval(p_inf)

        print *, 'J', Jac, 'J-1', InvJac

    end subroutine s_whistleblower

        !>  This auxiliary subroutine finds the Saturation temperature for a given
        !!      saturation pressure through a newton solver
        !!  @param pSat Saturation Pressure
        !!  @param TSat Saturation Temperature
        !!  @param TSIn equilibrium Temperature
    subroutine s_TSat(pSat, TSat, TSIn)
        $:GPU_ROUTINE(function_name='s_TSat',parallelism='[seq]', &
            & cray_inline=True)

        real(wp), intent(out) :: TSat
        real(wp), intent(in) :: pSat, TSIn
        real(wp) :: dFdT, FT, Om !< auxiliary variables
        character(20) :: nss, pSatS, TSatS

        ! Generic loop iterators
        integer :: ns

        ! in case of fluid under tension (p - p_inf > 0, T > 0), or, when subcooled liquid/overheated vapor cannot be
        ! phisically sustained (p = 0, T = 0)
        if ((pSat <= 0.0_wp) .and. (TSIn >= 0.0_wp)) then

            ! assigning Saturation temperature
            TSat = 0.0_wp

        else

            ! calculating initial estimate for temperature in the TSat procedure. I will also use this variable to
            ! iterate over the Newton's solver
            TSat = TSIn

            ! underrelaxation factor
            Om = under_relax
            ! starting counter for the Newton solver
            ns = 0

            ! Newton solver for finding the saturation temperature as function of pressure. ns == 0, so the loop is
            ! entered at least once.
            do while ( ( abs(FT) > ptgalpha_eps ) .or. ( ns == 0 ) )

                ! Updating counter for the iterative procedure
                ns = ns + 1

                ! calculating residual
                ! FT = A + B / TSat + C * log( TSat ) + D * log( ( pSat + ps_inf( lp ) ) ) - log( pSat + ps_inf( vp ) )
                
                FT = TSat*((cvs(lp)*gs_min(lp) - cvs(vp)*gs_min(vp)) &
                           *(1 - log(TSat)) - (qvps(lp) - qvps(vp)) &
                           + cvs(lp)*(gs_min(lp) - 1)*log(pSat + ps_inf(lp)) &
                           - cvs(vp)*(gs_min(vp) - 1)*log(pSat + ps_inf(vp))) &
                     + qvs(lp) - qvs(vp)

                ! calculating the jacobian
                ! dFdT = - B / ( TSat ** 2) + C / TSat

                dFdT = &
                    -(cvs(lp)*gs_min(lp) - cvs(vp)*gs_min(vp))*log(TSat) &
                    - (qvps(lp) - qvps(vp)) &
                    + cvs(lp)*(gs_min(lp) - 1)*log(pSat + ps_inf(lp)) &
                    - cvs(vp)*(gs_min(vp) - 1)*log(pSat + ps_inf(vp))

                ! updating saturation temperature
                TSat = TSat - Om*FT/dFdT

#ifndef MFC_OpenACC
                ! Checking if TSat returns a NaN
                if ((ieee_is_nan(TSat)) .or. (ns > max_iter)) then

                    call s_int_to_str(ns, nss)
                    call s_real_to_str(TSat, TSatS)
                    call s_real_to_str(pSat, pSatS)
                    call s_mpi_abort('TSat = '//TSatS//', pSat = '// pSatS //' (by assumption of first order transition). &
                    & ns = '//nss//'. m_phase_change, s_TSat. Aborting!')

                end if
#endif
            end do

        end if

    end subroutine s_TSat

    subroutine update_conservative_vars(j, k, l, m0k, pS, q_cons_vf, Tk )
        
        !$acc routine seq
        type(scalar_field), dimension(sys_size), intent(inout) :: q_cons_vf
        real(wp), intent(in) :: pS
        real(wp), dimension(num_fluids), intent(in) :: m0k, Tk
        integer, intent(in) :: j, k, l
        real(wp), dimension(num_fluids) :: sk, hk, gk, ek, rhok
        integer :: i

        ! Thermodynamic state calculations
        ! entropy
        sk = cvs*log((Tk**gs_min)/((pS + ps_inf)**(gs_min - 1.0_wp))) + qvps

        ! enthalpy
        hk = gs_min*cvs*Tk + qvs

        ! Gibbs-free energy
        gk = hk - Tk*sk

        ! densities
        rhok = (pS + ps_inf)/((gs_min - 1)*cvs*Tk)

        ! internal energy
        ek = (pS + gs_min*ps_inf)/(pS + ps_inf)*cvs*Tk + qvs

        ! assigning volume fractions, internal energies, and total entropy
        $:GPU_LOOP(parallelism='[seq]')
        do i = 1, num_fluids
      
          ! mass factions. Note that, at most, only liquid and vapor masses should change
          q_cons_vf(i + contxb - 1)%sf(j, k, l) = m0k(i)

          ! volume fractions
          q_cons_vf(i + advxb - 1)%sf(j, k, l) = m0k(i)/rhok(i)

          ! alpha*rho*e
          if (model_eqns == 3) then
              q_cons_vf(i + intxb - 1)%sf(j, k, l) = m0k(i)*ek(i)
          end if

        end do
    end subroutine update_conservative_vars

    subroutine s_real_to_str(rl, res)
        real(wp), intent(in) :: rl
        character(len=*), intent(out) :: res
        write (res, '(F10.4)') rl
        res = trim(res)
    end subroutine s_real_to_str

#endif
end module m_phase_change<|MERGE_RESOLUTION|>--- conflicted
+++ resolved
@@ -87,12 +87,11 @@
         !< Generic loop iterators
         integer :: i, j, k, l
 
-<<<<<<< HEAD
         ! assigning value to the global parameter
         max_iter_pc_ts = 0
 
         ! starting equilibrium solver
-        #:call GPU_PARALLEL_LOOP(collapse=3, private='[pS,pSOV,pSSL,TS,TSatOV,TSatSL,TSOV,TSSL,rhoe,rhoeT,dynE,rho,rM,m1,m2,TR,p_infOV,p_infpT,p_infSL,alphak,me0k,m0k,rhok,Tk]')
+        $:GPU_PARALLEL_LOOP(collapse=3, private='[pS,pSOV,pSSL,TS,TSatOV,TSatSL,TSOV,TSSL,rhoe,rhoeT,dynE,rho,rM,m1,m2,TR,p_infOV,p_infpT,p_infSL,alphak,me0k,m0k,rhok,Tk]')
         do j = 0, m
             do k = 0, n
                 do l = 0, p
@@ -252,7 +251,7 @@
                 end do
             end do
         end do
-        #:endcall GPU_PARALLEL_LOOP
+        $:END_GPU_PARALLEL_LOOP()
     end subroutine s_infinite_relaxation_k ! ----------------
 
     !>  This auxiliary subroutine is created to activate the pT-equilibrium for N fluids
@@ -517,139 +516,10 @@
 
         ! auxiliry variable to avoid do loops. Disregarding pressures that are not physical
         iVar = iFix ; iVar( pack( iFix, .not. ( pk < -(1.0_wp - ptgalpha_eps)*ps_inf + ptgalpha_eps ) ) ) = 0
-=======
-        ! starting equilibrium solver
-        $:GPU_PARALLEL_LOOP(collapse=3, private='[j,k,l,p_infOV, p_infpT, p_infSL, sk, hk, gk, ek, rhok,pS, pSOV, pSSL, TS, TSOV, TSatOV, TSatSL, TSSL, rhoe, dynE, rhos, rho, rM, m1, m2, MCT, TvF]')
-        do j = 0, m
-            do k = 0, n
-                do l = 0, p
-
-                    rho = 0.0_wp; TvF = 0.0_wp
-                    $:GPU_LOOP(parallelism='[seq]')
-                    do i = 1, num_fluids
-
-                        ! Mixture density
-                        rho = rho + q_cons_vf(i + contxb - 1)%sf(j, k, l)
-
-                        ! Total Volume Fraction
-                        TvF = TvF + q_cons_vf(i + advxb - 1)%sf(j, k, l)
-
-                    end do
-
-                    ! calculating the total reacting mass for the phase change process. By hypothesis, this should not change
-                    ! throughout the phase-change process.
-                    rM = q_cons_vf(lp + contxb - 1)%sf(j, k, l) + q_cons_vf(vp + contxb - 1)%sf(j, k, l)
-
-                    ! correcting negative (reacting) mass fraction values in case they happen
-                    call s_correct_partial_densities(MCT, q_cons_vf, rM, j, k, l)
-
-                    ! fixing m1 and m2 AFTER correcting the partial densities. Note that these values must be stored for the phase
-                    ! change process that will happen a posteriori
-                    m1 = q_cons_vf(lp + contxb - 1)%sf(j, k, l)
-
-                    m2 = q_cons_vf(vp + contxb - 1)%sf(j, k, l)
-
-                    ! kinetic energy as an auxiliary variable to the calculation of the total internal energy
-                    dynE = 0.0_wp
-                    $:GPU_LOOP(parallelism='[seq]')
-                    do i = momxb, momxe
-
-                        dynE = dynE + 5.0e-1_wp*q_cons_vf(i)%sf(j, k, l)**2/rho
-
-                    end do
-
-                    ! calculating the total energy that MUST be preserved throughout the pT- and pTg-relaxation procedures
-                    ! at each of the cells. The internal energy is calculated as the total energy minus the kinetic
-                    ! energy to preserved its value at sharp interfaces
-                    rhoe = q_cons_vf(E_idx)%sf(j, k, l) - dynE
-
-                    ! Calling pT-equilibrium for either finishing phase-change module, or as an IC for the pTg-equilibrium
-                    ! for this case, MFL cannot be either 0 or 1, so I chose it to be 2
-                    call s_infinite_pt_relaxation_k(j, k, l, 2, pS, p_infpT, q_cons_vf, rhoe, TS)
-
-                    ! check if pTg-equilibrium is required
-                    ! NOTE that NOTHING else needs to be updated OTHER than the individual partial densities
-                    ! given the outputs from the pT- and pTg-equilibrium solvers are just p and one of the partial masses
-                    ! (pTg- case)
-                    if ((relax_model == 6) .and. ((q_cons_vf(lp + contxb - 1)%sf(j, k, l) > mixM*rM) &
-                                                  .and. (q_cons_vf(vp + contxb - 1)%sf(j, k, l) > mixM*rM)) &
-                        .and. (pS < pCr) .and. (TS < TCr)) then
-
-                        ! Checking if phase change is needed, by checking whether the final solution is either subcoooled
-                        ! liquid or overheated vapor.
-
-                        ! overheated vapor case
-                        ! depleting the mass of liquid
-                        q_cons_vf(lp + contxb - 1)%sf(j, k, l) = mixM*rM
-
-                        ! transferring the total mass to vapor
-                        q_cons_vf(vp + contxb - 1)%sf(j, k, l) = (1.0_wp - mixM)*rM
-
-                        ! calling pT-equilibrium for overheated vapor, which is MFL = 0
-                        call s_infinite_pt_relaxation_k(j, k, l, 0, pSOV, p_infOV, q_cons_vf, rhoe, TSOV)
-
-                        ! calculating Saturation temperature
-                        call s_TSat(pSOV, TSatOV, TSOV)
-
-                        ! subcooled liquid case
-                        ! transferring the total mass to liquid
-                        q_cons_vf(lp + contxb - 1)%sf(j, k, l) = (1.0_wp - mixM)*rM
-
-                        ! depleting the mass of vapor
-                        q_cons_vf(vp + contxb - 1)%sf(j, k, l) = mixM*rM
-
-                        ! calling pT-equilibrium for subcooled liquid, which is MFL = 1
-                        call s_infinite_pt_relaxation_k(j, k, l, 1, pSSL, p_infSL, q_cons_vf, rhoe, TSSL)
-
-                        ! calculating Saturation temperature
-                        call s_TSat(pSSL, TSatSL, TSSL)
-
-                        ! checking the conditions for overheated vapor and subcooled liquide
-                        if (TSOV > TSatOV) then
-
-                            ! Assigning pressure
-                            pS = pSOV
-
-                            ! Assigning Temperature
-                            TS = TSOV
-
-                            ! correcting the liquid partial density
-                            q_cons_vf(lp + contxb - 1)%sf(j, k, l) = mixM*rM
-
-                            ! correcting the vapor partial density
-                            q_cons_vf(vp + contxb - 1)%sf(j, k, l) = (1.0_wp - mixM)*rM
-
-                        elseif (TSSL < TSatSL) then
-
-                            ! Assigning pressure
-                            pS = pSSL
-
-                            ! Assigning Temperature
-                            TS = TSSL
-
-                            ! correcting the liquid partial density
-                            q_cons_vf(lp + contxb - 1)%sf(j, k, l) = (1.0_wp - mixM)*rM
-
-                            ! correcting the vapor partial density
-                            q_cons_vf(vp + contxb - 1)%sf(j, k, l) = mixM*rM
-
-                        else
-
-                            ! returning partial pressures to what they were from the homogeneous solver
-                            ! liquid
-                            q_cons_vf(lp + contxb - 1)%sf(j, k, l) = m1
-
-                            ! vapor
-                            q_cons_vf(vp + contxb - 1)%sf(j, k, l) = m2
-
-                            ! calling the pTg-equilibrium solver
-                            call s_infinite_ptg_relaxation_k(j, k, l, pS, p_infpT, rhoe, q_cons_vf, TS)
->>>>>>> 22af239c
 
         pk( pack( iVar, iVar /= 0 ) ) = -(1.0_wp - ptgalpha_eps)*ps_inf( pack( iVar, iVar /= 0 ) ) &
         + ptgalpha_eps
 
-<<<<<<< HEAD
         ! initial guess for the relaxed pressure
         pS = sum( alphak * pk )
 
@@ -732,51 +602,6 @@
 
         ! updating maximum number of iterations
         max_iter_pc_ts = maxval((/max_iter_pc_ts, ns/))
-=======
-                    end if
-
-                    ! Calculations AFTER equilibrium
-
-                    ! entropy
-                    sk(1:num_fluids) = cvs(1:num_fluids)*log((TS**gs_min(1:num_fluids)) &
-                                                             /((pS + ps_inf(1:num_fluids))**(gs_min(1:num_fluids) - 1.0_wp))) + qvps(1:num_fluids)
-
-                    ! enthalpy
-                    hk(1:num_fluids) = gs_min(1:num_fluids)*cvs(1:num_fluids)*TS &
-                                       + qvs(1:num_fluids)
-
-                    ! Gibbs-free energy
-                    gk(1:num_fluids) = hk(1:num_fluids) - TS*sk(1:num_fluids)
-
-                    ! densities
-                    rhok(1:num_fluids) = (pS + ps_inf(1:num_fluids)) &
-                                         /((gs_min(1:num_fluids) - 1)*cvs(1:num_fluids)*TS)
-
-                    ! internal energy
-                    ek(1:num_fluids) = (pS + gs_min(1:num_fluids) &
-                                        *ps_inf(1:num_fluids))/(pS + ps_inf(1:num_fluids)) &
-                                       *cvs(1:num_fluids)*TS + qvs(1:num_fluids)
-
-                    ! calculating volume fractions, internal energies, and total entropy
-                    rhos = 0.0_wp
-                    $:GPU_LOOP(parallelism='[seq]')
-                    do i = 1, num_fluids
-
-                        ! volume fractions
-                        q_cons_vf(i + advxb - 1)%sf(j, k, l) = q_cons_vf(i + contxb - 1)%sf(j, k, l)/rhok(i)
-
-                        ! alpha*rho*e
-                        q_cons_vf(i + intxb - 1)%sf(j, k, l) = q_cons_vf(i + contxb - 1)%sf(j, k, l)*ek(i)
-
-                        ! Total entropy
-                        rhos = rhos + q_cons_vf(i + contxb - 1)%sf(j, k, l)*sk(i)
-
-                    end do
-                end do
-            end do
-        end do
-        $:END_GPU_PARALLEL_LOOP()
->>>>>>> 22af239c
 
     end subroutine s_old_infinite_p_relaxation_k ! -----------------------
 
