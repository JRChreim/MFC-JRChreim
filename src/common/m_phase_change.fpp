!> energies (6-eqn to 4-eqn) equilibrium through an infinitely fast (algebraic)
!> procedure.

#:include 'macros.fpp'

module m_phase_change

#ifndef MFC_POST_PROCESS

    use m_derived_types        !< Definitions of the derived types

    use m_helper               !< calling module to convert

    use m_global_parameters    !< Definitions of the global parameters

    use m_mpi_proxy            !< Message passing interface (MPI) module proxy

    use m_variables_conversion !< State variables type conversion procedures

    use ieee_arithmetic

    implicit none

    private; public :: s_initialize_phasechange_module, &
 s_infinite_relaxation_k

    !> @name Parameters for the first order transition phase change
    !> @{
<<<<<<< HEAD
    integer, parameter :: max_iter = 1d6        !< max # of iterations
    real(kind(0d0)), parameter :: pCr = 4.94d7   !< Critical water pressure
    real(kind(0d0)), parameter :: TCr = 385.05 + 273.15  !< Critical water temperature
    real(kind(0d0)), parameter :: mixM = sgm_eps !< threshold for 'mixture cell'. If Y < mixM, phase change does not happen
=======
    integer, parameter :: max_iter = 1e8_wp        !< max # of iterations
    real(wp), parameter :: pCr = 4.94e7_wp   !< Critical water pressure
    real(wp), parameter :: TCr = 385.05_wp + 273.15_wp  !< Critical water temperature
    real(wp), parameter :: mixM = 1.0e-8_wp !< threshold for 'mixture cell'. If Y < mixM, phase change does not happen
>>>>>>> bae121f7
    integer, parameter :: lp = 1    !< index for the liquid phase of the reacting fluid
    integer, parameter :: vp = 2    !< index for the vapor phase of the reacting fluid
    !> @}

    !> @name Gibbs free energy phase change parameters
    !> @{
    real(wp) :: A, B, C, D
    !> @}

    !$acc declare create(max_iter,pCr,TCr,mixM,lp,vp,A,B,C,D)

contains

    !>  The purpose of this subroutine is to initialize the phase change module
        !!      by setting the parameters needed for phase change and
        !!      selecting the phase change module that will be used
        !!      (pT- or pTg-equilibrium)
    subroutine s_initialize_phasechange_module()

        ! variables used in the calculation of the saturation curves for fluids 1 and 2
        A = (gs_min(lp)*cvs(lp) - gs_min(vp)*cvs(vp) &
             + qvps(vp) - qvps(lp))/((gs_min(vp) - 1.0_wp)*cvs(vp))

        B = (qvs(lp) - qvs(vp))/((gs_min(vp) - 1.0_wp)*cvs(vp))

        C = (gs_min(vp)*cvs(vp) - gs_min(lp)*cvs(lp)) &
            /((gs_min(vp) - 1.0_wp)*cvs(vp))

        D = ((gs_min(lp) - 1.0_wp)*cvs(lp)) &
            /((gs_min(vp) - 1.0_wp)*cvs(vp))

        ! Associating procedural pointer to the subroutine that will be
        ! utilized to calculate the solution to the selected relaxation system
        if ( .not. any((/4, 5, 6/) == relax_model)) then
            call s_mpi_abort('relaxation solver was not set!')
        end if

    end subroutine s_initialize_phasechange_module !-------------------------------

    !>  This subroutine is created to activate either the pT- (N fluids) or the
        !!      pTg-equilibrium (2 fluids for g-equilibrium)
        !!      model, also considering mass depletion, depending on the incoming
        !!      state conditions.
        !!  @param q_cons_vf Cell-average conservative variables
<<<<<<< HEAD
    subroutine s_infinite_relaxation_k(q_cons_vf) ! ----------------
        type(scalar_field), dimension(sys_size), intent(INOUT) :: q_cons_vf
        real(kind(0.0d0)) :: pS, pSOV, pSSL !< equilibrium pressure for mixture, overheated vapor, and subcooled liquid
        real(kind(0.0d0)) :: TS, TSatOV, TSatSL, TSOV, TSSL !< equilibrium temperature for mixture, overheated vapor, and subcooled liquid. Saturation Temperatures at overheated vapor and subcooled liquid
        real(kind(0.0d0)) :: rhoe, rhoeT, dynE, rhos !< total internal energies (different calculations), kinetic energy, and total entropy
        real(kind(0.0d0)) :: rho, rM, m1, m2 !< total density, total reacting mass, individual reacting masses
        logical :: TR
=======
    subroutine s_infinite_relaxation_k(q_cons_vf)

        type(scalar_field), dimension(sys_size), intent(inout) :: q_cons_vf
        real(wp) :: pS, pSOV, pSSL !< equilibrium pressure for mixture, overheated vapor, and subcooled liquid
        real(wp) :: TS, TSOV, TSSL, TSatOV, TSatSL !< equilibrium temperature for mixture, overheated vapor, and subcooled liquid. Saturation Temperatures at overheated vapor and subcooled liquid
        real(wp) :: rhoe, dynE, rhos !< total internal energy, kinetic energy, and total entropy
        real(wp) :: rho, rM, m1, m2, MCT !< total density, total reacting mass, individual reacting masses
        real(wp) :: TvF !< total volume fraction
>>>>>>> bae121f7

        !$acc declare create(pS, pSOV, pSSL, TS, TSatOV, TSatSL, TSOV, TSSL, rhoe, rhoeT, dynE, rhos, rho, rM, m1, m2, TR)

<<<<<<< HEAD
        real(kind(0d0)), dimension(num_fluids) :: p_infOV, p_infpT, p_infSL, alpha0k, alphak, m0k, rhok, Tk
=======
        real(wp), dimension(num_fluids) :: p_infOV, p_infpT, p_infSL, sk, hk, gk, ek, rhok
>>>>>>> bae121f7

        !< Generic loop iterators
        integer :: i, j, k, l

        !$acc declare create(p_infOV, p_infpT, p_infSL, alpha0k, alphak, m0k, rhok, Tk)

        ! assigning value to the global parameter
        max_iter_pc_ts = 0

        ! starting equilibrium solver
        !$acc parallel loop collapse(3) gang vector default(present) private(p_infOV, p_infpT, p_infSL, alpha0k, alphak, m0k, rhok, Tk, pS, pSOV, pSSL, TS, TSatOV, TSatSL, TSOV, TSSL, rhoe, rhoeT, dynE, rhos, rho, rM, m1, m2, TR)
        do j = 0, m
            do k = 0, n
                do l = 0, p
                    ! trigger for phase change. This will be used for checking many conditions through the code
                    TR = .true.

<<<<<<< HEAD
                    ! computing mixture density, volume fraction, and internal energy, so as saving original variables
                    ! in case phase change is cancelled.
                    rho = 0.0d0; rhoeT = 0.0d0
=======
                    rho = 0.0_wp; TvF = 0.0_wp
>>>>>>> bae121f7
                    !$acc loop seq
                    do i = 1, num_fluids
                        ! original volume fractions, before any relaxation
                        alpha0k(i) = q_cons_vf(i + advxb - 1)%sf(j, k, l)
                        
                        ! original mass fractions, before any relaxation
                        m0k(i) = q_cons_vf(i + contxb - 1)%sf(j, k, l)
                              
                        ! Mixture density
                        rho = rho + q_cons_vf(i + contxb - 1)%sf(j, k, l)

<<<<<<< HEAD
                        ! calculating the total internal energy such that the energy-fraction for each of the
                        ! fluids can be proportionally distributed when the sum of the internal energies differs from the
=======
                        ! Total Volume Fraction
                        TvF = TvF + q_cons_vf(i + advxb - 1)%sf(j, k, l)

                    end do

                    ! calculating the total reacting mass for the phase change process. By hypothesis, this should not change
                    ! throughout the phase-change process.
                    rM = q_cons_vf(lp + contxb - 1)%sf(j, k, l) + q_cons_vf(vp + contxb - 1)%sf(j, k, l)

                    ! correcting negative (reacting) mass fraction values in case they happen
                    call s_correct_partial_densities(MCT, q_cons_vf, rM, j, k, l)

                    ! fixing m1 and m2 AFTER correcting the partial densities. Note that these values must be stored for the phase
                    ! change process that will happen a posteriori
                    m1 = q_cons_vf(lp + contxb - 1)%sf(j, k, l)
>>>>>>> bae121f7

                        if ( ieee_is_nan( q_cons_vf(i + contxb - 1)%sf(j, k, l) ) ) then
                            print *, 'partial densities', q_cons_vf(i + contxb - 1)%sf(j, k, l)
                        end if

                        if (model_eqns == 3) then
                            rhoeT = rhoeT + q_cons_vf(i + intxb - 1)%sf(j, k, l)
                        end if
                    end do
                    
                    ! kinetic energy as an auxiliary variable to the calculation of the total internal energy
                    dynE = 0.0_wp
                    !$acc loop seq
                    do i = momxb, momxe
<<<<<<< HEAD
                        dynE = dynE + 5.0d-1*q_cons_vf(i)%sf(j, k, l)**2/rho
=======

                        dynE = dynE + 5.0e-1_wp*q_cons_vf(i)%sf(j, k, l)**2/rho

>>>>>>> bae121f7
                    end do

                    ! calculating the internal mixture energy that MUST be preserved throughout pT- and pTg-relaxation procedures
                    ! This calulation is performed as the total energy minus the kinetic one as energy it is preserved at discontinuities
                    rhoe = q_cons_vf(E_idx)%sf(j, k, l) - dynE

                    ! calculating the total reacting mass for the phase change process. By hypothesis, this should not change
                    ! throughout the phase-change process.
                    rM = m0k(lp) + m0k(vp)

                    ! correcting possible negative mass fraction values
                    ! at this time, TR is updated if phase change needs to be stopped
                    call s_correct_partial_densities(2, q_cons_vf, rM, rho, TR, i, j, k, l)

                    if (TR) then
                        ! p-equilibrium, only
                        if (relax_model == 4) then
                            call s_infinite_p_relaxation_k(j, k, l, pS, q_cons_vf, rho, rhoe, rhoeT, Tk)
                        ! pT-equilibrium only
                        elseif (relax_model == 5) then
                            ! for this case, MFL cannot be either 0 or 1, so I chose it to be 2
                            call s_infinite_pt_relaxation_k(j, k, l, 2, pS, p_infpT, q_cons_vf, rhoe, rM, TS)
                            Tk = spread(TS, 1, num_fluids)
                        ! if pT-pTg equilibrium
                        elseif (relax_model == 6) then

                            call s_infinite_pt_relaxation_k(j, k, l, 2, pS, p_infpT, q_cons_vf, rhoe, rM, TS)
                            Tk = spread(TS, 1, num_fluids)

                            ! updating the densities and volume fractions used for thresholds
                            rhok = (pS + ps_inf)/((gs_min - 1)*cvs*Tk)
            
                            !$acc loop seq
                            do i = 1, num_fluids
                                ! new volume fractions, after p- or pT-equilibrium
                                alphak(i) = q_cons_vf(i + contxb - 1)%sf(j, k, l)/rhok(i)
                            end do

                            ! 1 - model activation, 1st order transition (p,T) <= (pCr, TCr)
                            ! if ( ( pS < pCr ) .and. ( pS > 0 ) .and. &
                            if ( ( pS < pCr ) .and. &
                            ! 2.1 Homogeneous pTg-equilibrium criterium
                            ( ( ( pS < 0 ) .and. ( pS + minval(p_infpT) > 0.0 ) ) &
                            .or. &
                            ! 2.2. Heterogeneous pTg-equilibrium.
                            ( (alphak(lp) > palpha_eps) .and. (alphak(vp) > palpha_eps) ) ) &
                            ) then
                            ! then
                                ! PRINT *, 'entering pc module'

                                ! updating m1 and m2 AFTER correcting the partial densities. These values must be
                                ! stored in case the final state is a mixture of fluids
                                m1 = q_cons_vf(lp + contxb - 1)%sf(j, k, l)
                                m2 = q_cons_vf(vp + contxb - 1)%sf(j, k, l)

                                ! checking if fluid is either subcoooled liquid or overheated vapor (NOT metastability)

                                ! overheated vapor
                                ! depleting the mass of liquid and tranferring the total mass to vapor
                                q_cons_vf(lp + contxb - 1)%sf(j, k, l) = mixM*rM
                                q_cons_vf(vp + contxb - 1)%sf(j, k, l) = (1.0d0 - mixM)*rM

                                ! calling pT-equilibrium for overheated vapor, which is MFL = 0
                                call s_infinite_pt_relaxation_k(j, k, l, 0, pSOV, p_infOV, q_cons_vf, rhoe, rM, TSOV)

                                ! calculating Saturation temperature
                                call s_TSat(pSOV, TSatOV, TSOV)

                                ! PRINT *, 'pSOV, TSat, TSOV', pSOV, TSatOV, TSOV

                                ! subcooled liquid 
                                ! tranferring the total mass to liquid and depleting the mass of vapor
                                q_cons_vf(lp + contxb - 1)%sf(j, k, l) = (1.0d0 - mixM)*rM
                                q_cons_vf(vp + contxb - 1)%sf(j, k, l) = mixM*rM

                                ! calling pT-equilibrium for subcooled liquid, which is MFL = 1                       
                                call s_infinite_pt_relaxation_k(j, k, l, 1, pSSL, p_infSL, q_cons_vf, rhoe, rM, TSSL)

                                ! calculating Saturation temperature
                                call s_TSat(pSSL, TSatSL, TSSL)

                                ! checking the conditions for overheated vapor
                                if (TSOV > TSatOV) then

                                    ! Assigning pressure and temperature
                                    pS = pSOV
                                    TS = TSOV

                                    ! correcting the liquid and vapor partial densities
                                    q_cons_vf(lp + contxb - 1)%sf(j, k, l) = mixM*rM
                                    q_cons_vf(vp + contxb - 1)%sf(j, k, l) = (1.0d0 - mixM)*rM

                                    ! PRINT *, 'OV'

                                ! checking the conditions for subcooled liquid
                                elseif (TSSL < TSatSL) then

                                    ! Assigning pressure and temperature
                                    pS = pSSL
                                    TS = TSSL

                                    ! correcting the liquid and vapor partial densities
                                    q_cons_vf(lp + contxb - 1)%sf(j, k, l) = (1.0d0 - mixM)*rM
                                    q_cons_vf(vp + contxb - 1)%sf(j, k, l) = mixM*rM

                                    ! PRINT *, 'SL'
                                ! if not, allowing phase change (pTg)
                                else
                                    ! returning partial pressures to what they were after the partial density correction 
                                    q_cons_vf(lp + contxb - 1)%sf(j, k, l) = m1
                                    q_cons_vf(vp + contxb - 1)%sf(j, k, l) = m2

                                    ! pTg-equilibrium solver.
                                    ! PRINT *, 'before pTg'
                                    call s_infinite_ptg_relaxation_k(j, k, l, pS, p_infpT, rho, rhoe, rM, q_cons_vf, TR, TS)
                                    ! PRINT *, 'after pTg'

                                    ! if no pTg happens, the solver will return to the hyperbolic state variables
                                    if ( TR .eqv. .false. ) then
                                        !$acc loop seq
                                        do i = 1, num_fluids
                                            ! returning partial densities to what they were previous to any relaxation scheme
                                            q_cons_vf(i + contxb - 1)%sf(j, k, l) = m0k(i) 
                                        end do 
                                        ! cycles the innermost loop to the next iteration
                                        cycle 
                                    end if

                                end if
                                Tk = spread(TS, 1, num_fluids)
                            else
                                !$acc loop seq
                                do i = 1, num_fluids
                                    ! returning partial densities to what they were for the hyperbolic solver
                                    q_cons_vf(i + contxb - 1)%sf(j, k, l) = m0k(i)
                                end do
                                ! cycles the innermost loop to the next iteration
                                cycle 
                            end if
                        end if
                                               
                        ! updating conservative variables through either p- or pT-equilibrium
                        call update_conservative_vars( j, k, l, pS, q_cons_vf, Tk )

                    else
                        !$acc loop seq
                        do i = 1, num_fluids
                            ! returning partial densities to what they were for the hyperbolic solver
                            q_cons_vf(i + contxb - 1)%sf(j, k, l) = m0k(i) 
                        end do
                    end if
                end do
            end do
        end do
    end subroutine s_infinite_relaxation_k ! ----------------

    !>  This auxiliary subroutine is created to activate the pT-equilibrium for N fluids
        !!  @param j generic loop iterator for x direction
        !!  @param k generic loop iterator for y direction
        !!  @param l generic loop iterator for z direction
        !!  @param pS equilibrium pressure at the interface
        !!  @param q_cons_vf Cell-average conservative variables
        !!  @param rhoe mixture energy
    subroutine s_infinite_p_relaxation_k(j, k, l, pS, q_cons_vf, rho, rhoe, rhoeT, Tk)
        !$acc routine seq

        ! initializing variables
        type(scalar_field), dimension(sys_size), intent(IN) :: q_cons_vf
        real(kind(0.0d0)), intent(IN) :: rho, rhoe, rhoeT
        real(kind(0.0d0)), intent(OUT) :: pS
        real(kind(0.0d0)), dimension(num_fluids), intent(OUT) :: Tk
        integer, intent(IN) :: j, k, l

        real(kind(0.0d0)) :: fp, fpp, pO !< variables for the Newton Solver
        real(kind(0.0d0)) :: Econst !< auxiliary variables
        real(kind(0.0d0)), dimension(num_fluids) :: alpha0k, alphak, alpharhoek, alpharhoe0k, rhok
        character(20) :: nss, pSs, Econsts

        integer :: i, ns !< generic loop iterators

<<<<<<< HEAD
        !$acc loop seq
        do i = 1, num_fluids
=======
                        ! tranferring the total mass to vapor
                        q_cons_vf(vp + contxb - 1)%sf(j, k, l) = (1.0_wp - mixM)*rM
>>>>>>> bae121f7

            ! Re-distributiong internal energy values such that rhoe = rhoeT, eventually.
            ! initial value for internal energy
            if (model_eqns .eq. 3) then
                alpharhoe0k(i) = q_cons_vf(i + intxb - 1)%sf(j, k, l)*rhoe/rhoeT
            else 
                alpharhoe0k(i) = q_cons_vf(i + contxb - 1)%sf(j, k, l)*rhoe/rho
            end if

            alphak(i) = q_cons_vf(i + advxb - 1)%sf(j, k, l)

<<<<<<< HEAD
        end do
=======
                        ! subcooled liquid case
                        ! tranferring the total mass to liquid
                        q_cons_vf(lp + contxb - 1)%sf(j, k, l) = (1.0_wp - mixM)*rM
>>>>>>> bae121f7

        ! final value for internal energy, that will be updated with the iterative procedure
        alpharhoek = alpharhoe0k

        ! calculating initial estimate for pressure in the p-relaxation procedure. I will also use this variable to
        ! iterate over the Newton's solver
        pO = 1.0d0

        ! Maybe improve this condition afterwards. As long as the initial guess is in between -min(gs_min*ps_inf)
        ! and infinity, a solution should be able to be found.
        pS = 1.0d3

        ! starting counter for the Newton solver
        ns = 0

        ! Newton solver for p-equilibrium. 1d6 is arbitrary, and ns <= 1, is to ensure the internal energy correction
        ! happens at least once. This is different than the pT-equilibrium case, in which no energy correction is needed.
        do while (((DABS(pS - pO) > ptgalpha_eps) .and. (DABS((pS - pO)/pO) > ptgalpha_eps/1.0d6)) .or. (ns <= 1))

            ! increasing counter
            ns = ns + 1

            ! updating old pressure
            pO = pS

<<<<<<< HEAD
            ! updating functions used in the Newton's solver
            fp = 0.0d0; fpp = 0.0d0; 
            !$acc loop seq
            do i = 1, num_fluids
=======
                            ! correcting the vapor partial density
                            q_cons_vf(vp + contxb - 1)%sf(j, k, l) = (1.0_wp - mixM)*rM
>>>>>>> bae121f7

                fp = fp + (gs_min(i) - 1.0d0)*(alpharhoek(i) - q_cons_vf(i + contxb - 1)%sf(j, k, l)*qvs(i)) &
                     /(pO + gs_min(i)*ps_inf(i))

                fpp = fpp - (gs_min(i) - 1.0d0)*(alpharhoek(i) - q_cons_vf(i + contxb - 1)%sf(j, k, l)*qvs(i)) &
                      /((pO + gs_min(i)*ps_inf(i))**2)

            end do

<<<<<<< HEAD
            ! updating the relaxed pressure (solution)
            pS = pO + ((1.0d0 - fp)/fpp)/(1.0d0 - (1.0d0 - fp + DABS(1.0d0 - fp))/(2.0d0*fpp*(pO + minval(gs_min*ps_inf))))
=======
                            ! correcting the liquid partial density
                            q_cons_vf(lp + contxb - 1)%sf(j, k, l) = (1.0_wp - mixM)*rM
>>>>>>> bae121f7

            ! Variable to check energy constraint
            Econst = 0.0d0
            !$acc loop seq
            ! updating fluid variables, together with the relaxed pressure, in a loosely coupled procedure
            do i = 1, num_fluids

                ! volume fractions
                alpha0k(i) = alphak(i)

                alphak(i) = (gs_min(i) - 1.0d0)*(alpharhoek(i) - q_cons_vf(i + contxb - 1)%sf(j, k, l)*qvs(i)) &
                            /(pS + gs_min(i)*ps_inf(i))

                ! internal energies
                ! alpharhoek(i) = alpharhoek(i) + 1 / (gs_min(i) - 1) &
                ! * (alphak(i)*(pS + gs_min(i)*ps_inf(i)) - alpha0k(i)*(pO + gs_min(i)*ps_inf(i)))

                alpharhoek(i) = alpharhoe0k(i) - pS*(alphak(i) - q_cons_vf(i + advxb - 1)%sf(j, k, l))

                ! densities
                rhok(i) = q_cons_vf(i + contxb - 1)%sf(j, k, l)/alphak(i)

                ! Variable to check energy constraint
                Econst = Econst + (gs_min(i) - 1.0d0)*(alpharhoek(i) - q_cons_vf(i + contxb - 1)%sf(j, k, l)*qvs(i)) &
                         /(gs_min(i)*ps_inf(i) - minval(ps_inf))

            end do

<<<<<<< HEAD
#ifndef MFC_OpenACC
            ! energy constraint for the p-equilibrium
            if ((minval(ps_inf) > 0) .and. (Econst <= 1.0d0)) then
=======
                    ! entropy
                    sk(1:num_fluids) = cvs(1:num_fluids)*log((TS**gs_min(1:num_fluids)) &
                                                             /((pS + ps_inf(1:num_fluids))**(gs_min(1:num_fluids) - 1.0_wp))) + qvps(1:num_fluids)
>>>>>>> bae121f7

                call s_real_to_str(Econst, Econsts)
                call s_mpi_abort('Solver for the p-relaxation solver failed (m_phase_change, s_infinite_p_relaxation_k) &
&                   . Please, check energy constraint. Econst ~'//Econsts//'. Aborting!')

                ! checking if pressure is within expected bounds
            elseif ((pS <= -1.0d0*minval(gs_min*ps_inf)) .or. (ieee_is_nan(pS)) .or. (ns > max_iter)) then

                if (proc_rank == 0) then

                    print *, 'ns', ns

<<<<<<< HEAD
                    print *, 'energies (N,O)', rhoe, rhoeT, 'DE', rhoe - rhoeT
=======
                    ! calculating volume fractions, internal energies, and total entropy
                    rhos = 0.0_wp
                    !$acc loop seq
                    do i = 1, num_fluids
>>>>>>> bae121f7

                    print *, 'fp', 'fpp', fp, fpp

                    call s_tattletale((/0.0d0, 0.0d0/), reshape((/0.0d0, 0.0d0, 0.0d0, 0.0d0/), (/2, 2/)) &
                                      , j, (/0.0d0, 0.0d0, 0.0d0, 0.0d0/), k, l, rhoeT, ps_inf, pS, (/pS - pO, pS + pO/) &
                                      , rhoe, q_cons_vf, SUM(Tk)/num_fluids)
                end if

                call s_real_to_str(pS, pSs)
                call s_int_to_str(ns, nss)
                call s_mpi_abort('Solver for the p-relaxation failed (m_phase_change, s_infinite_p_relaxation_k). &
                &   pS ~'//pSs//'. ns = '//nss//'. Aborting!')

            end if
#endif
        end do

        ! (NOT common) temperature
        Tk = (pS + ps_inf)/((gs_min - 1)*cvs*rhok)

        ! updating maximum number of iterations
        max_iter_pc_ts = maxval((/max_iter_pc_ts, ns/))
    end subroutine s_infinite_p_relaxation_k ! -----------------------

    !>  This auxiliary subroutine is created to activate the pT-equilibrium for N fluids
        !!  @param j generic loop iterator for x direction
        !!  @param k generic loop iterator for y direction
        !!  @param l generic loop iterator for z direction
        !!  @param MFL flag that tells whether the fluid is pure gas (0), pure liquid (1), or a mixture (2)
        !!  @param pS equilibrium pressure at the interface
        !!  @param p_infpT stiffness for the participating fluids under pT-equilibrium
        !!  @param rM sum of the reacting masses
        !!  @param q_cons_vf Cell-average conservative variables
        !!  @param rhoe mixture energy
        !!  @param TS equilibrium temperature at the interface
    subroutine s_infinite_pt_relaxation_k(j, k, l, MFL, pS, p_infpT, q_cons_vf, rhoe, rM, TS)

#ifdef _CRAYFTN
        !DIR$ INLINEALWAYS s_infinite_pt_relaxation_k
#else
        !$acc routine seq
#endif

        ! initializing variables
<<<<<<< HEAD
        type(scalar_field), dimension(sys_size), intent(in) :: q_cons_vf
        real(kind(0.0d0)), intent(out) :: pS, TS
        real(kind(0.0d0)), dimension(num_fluids), intent(out) :: p_infpT
        real(kind(0.0d0)), intent(in) :: rhoe, rM
        integer, intent(in) :: j, k, l, MFL
        integer, dimension(num_fluids) :: ig !< flags to toggle the inclusion of fluids for the pT-equilibrium
        real(kind(0.0d0)) :: gp, gpp, hp, pO, mCP, mQ !< variables for the Newton Solver
        character(20) :: nss, pSs, Econsts
=======
        integer, intent(in) :: j, k, l, MFL
        real(wp), intent(out) :: pS
        real(wp), dimension(num_fluids), intent(out) :: p_infpT
        real(wp), intent(in) :: rM
        type(scalar_field), dimension(sys_size), intent(in) :: q_cons_vf
        real(wp), intent(in) :: rhoe
        real(wp), intent(out) :: TS
        real(wp) :: gp, gpp, hp, pO, mCP, mQ !< variables for the Newton Solver
>>>>>>> bae121f7

        integer :: i, ns !< generic loop iterators

        ! auxiliary variables for the pT-equilibrium solver
<<<<<<< HEAD
        mCP = 0.0d0; mQ = 0.0d0; p_infpT = ps_inf;

        ! these are slowing the computations significantly. Think about a workaround
        ig(1:num_fluids) = 0

=======
        mCP = 0.0_wp; mQ = 0.0_wp; p_infpT = ps_inf; 
>>>>>>> bae121f7
        ! Performing tests before initializing the pT-equilibrium
        !$acc loop seq
        do i = 1, num_fluids

            ! check if all alpha(i)*rho(i) are negative. If so, abort
#ifndef MFC_OpenACC
            ! check which indices I will ignore (no need to abort the solver in this case). Adjust this sgm_eps value for mixture cells
            if( ( q_cons_vf( i + contxb - 1 )%sf( j, k, l ) .ge. 0.0D0 ) &
                    .and. ( q_cons_vf( i + contxb - 1 )%sf( j, k, l ) - rM * mixM .le. sgm_eps ) ) then

                ig(i) = i

                ! PRINT *, ig

                ! this value is rather arbitrary, as I am interested in MINVAL( ps_inf ) for the solver.
                ! This way, I am ensuring this value will not be selected.
                p_infpT(i) = 2 * MAXVAL( ps_inf )

            end if
#endif

            if ( ( bubbles .eqv. .false. ) .or. ( bubbles .and. (i /= num_fluids) ) ) then
                ! sum of the total alpha*rho*cp of the system                
                mCP = mCP + q_cons_vf(i + contxb - 1)%sf(j, k, l)*cvs(i)*gs_min(i)

                ! sum of the total alpha*rho*q of the system
                mQ = mQ + q_cons_vf(i + contxb - 1)%sf(j, k, l)*qvs(i)
            end if
        end do

<<<<<<< HEAD
        ! Checking energy constraint. In the case we are calculating the possibility of having subcooled liquid or
        ! overheated vapor, the energy constraint might not be satisfied, as are hypothetically transferring all the 
        ! mass from one phase to the other. When this is the case, we simply ignore this possibility, set pS = TS = 0,
        ! and discard the hypothesis. The solver can thus move forward.
        if ((rhoe - mQ - minval(p_infpT)) < 0.0d0) then
=======
        ! Checking energy constraint
        if ((rhoe - mQ - minval(p_infpT)) < 0.0_wp) then
>>>>>>> bae121f7

            if ((MFL == 0) .or. (MFL == 1)) then

                ! Assigning zero values for mass depletion cases
                ! pressure
                pS = 0.0_wp

                ! temperature
                TS = 0.0_wp

                return
#ifndef MFC_OpenACC
            else
                if (proc_rank == 0) then

                    call s_tattletale((/0.0d0, 0.0d0/), reshape((/0.0d0, 0.0d0, 0.0d0, 0.0d0/), (/2, 2/)) &
                                      , j, (/0.0d0, 0.0d0, 0.0d0, 0.0d0/), k, l, mQ, p_infpT, pS, (/DABS(pS - pO), DABS(pS - pO)/) &
                                      , rhoe, q_cons_vf, TS)

                end if

                call s_real_to_str(rhoe - mQ - minval(p_infpT), Econsts)
                call s_mpi_abort('Solver for the pT-relaxation solver failed (m_phase_change, s_infinite_pt_relaxation_k) &
                &    . Energy constraint~'//Econsts//'. Aborting!')

#endif
            end if
        end if

        ! calculating initial estimate for pressure in the pT-relaxation procedure. I will also use this variable to
        ! iterate over the Newton's solver
        pO = 0.0_wp

        ! Maybe improve this condition afterwards. As long as the initial guess is in between -min(ps_inf)
        ! and infinity, a solution should be able to be found.
        pS = 1.0e4_wp

        ! starting counter for the Newton solver
        ns = 0
<<<<<<< HEAD

        ! Newton solver for pT-equilibrium. 1d6 is arbitrary, and ns == 0, to the loop is entered at least once.
        do while (((DABS(pS - pO) > ptgalpha_eps) .and. (DABS((pS - pO)/pO) > ptgalpha_eps/1.0d6)) .or. (ns == 0))
=======
        ! change this relative error metric. 1e4_wp is just arbitrary
        do while ((abs(pS - pO) > palpha_eps) .and. (abs((pS - pO)/pO) > palpha_eps/1e4_wp) .or. (ns == 0))
>>>>>>> bae121f7

            ! increasing counter
            ns = ns + 1

            ! updating old pressure
            pO = pS

            ! updating functions used in the Newton's solver
            gpp = 0.0_wp; gp = 0.0_wp; hp = 0.0_wp
            !$acc loop seq
            do i = 1, num_fluids

<<<<<<< HEAD
                ! given pS always change, I need ig( i ) and gp to be in here, as it dynamically updates.
                ! Note that I do not need to use p_infpT here, but I will do it for consistency
                if (i /= ig(i)) then

                    gp = gp + (gs_min(i) - 1.0d0)*q_cons_vf(i + contxb - 1)%sf(j, k, l)*cvs(i) &
                        *(rhoe + pO - mQ)/(mCP*(pO + p_infpT(i)))

                    gpp = gpp + (gs_min(i) - 1.0d0)*q_cons_vf(i + contxb - 1)%sf(j, k, l)*cvs(i) &
                        *(p_infpT(i) - rhoe + mQ)/(mCP*(pO + p_infpT(i))**2)

                end if

            end do

            hp = 1.0d0/(rhoe + pO - mQ) + 1.0d0/(pO + minval(p_infpT))

            ! updating common pressure for the newton solver
            pS = pO + ((1.0d0 - gp)/gpp)/(1.0d0 - (1.0d0 - gp + DABS(1.0d0 - gp)) &
                                          /(2.0d0*gpp)*hp)

            ! check if solution is out of bounds (which I believe it won`t happen given the solver is gloabally convergent.
#ifndef MFC_OpenACC
            if ((pS <= -1.0d0*minval(p_infpT)) .or. (ieee_is_nan(pS)) .or. (ns > max_iter)) then
                if (proc_rank == 0) then
                    call s_tattletale((/0.0d0, 0.0d0/), reshape((/0.0d0, 0.0d0, 0.0d0, 0.0d0/), (/2, 2/)) &
                                      , j, (/0.0d0, 0.0d0, 0.0d0, 0.0d0/), k, l, mQ, p_infpT, pS, (/pS - pO, pS + pO/) &
                                      , rhoe, q_cons_vf, TS)
                end if

                call s_real_to_str(pS, pSs)
                call s_int_to_str(nS, nss)
                call s_mpi_abort('Solver for the pT-relaxation failed (m_phase_change, s_infinite_pt_relaxation_k). &
                &   pS ~'//pSs//'. ns = '//nss//'. Aborting!')

            end if
#endif
=======
                gp = gp + (gs_min(i) - 1.0_wp)*q_cons_vf(i + contxb - 1)%sf(j, k, l)*cvs(i) &
                     *(rhoe + pS - mQ)/(mCP*(pS + p_infpT(i)))

                gpp = gpp + (gs_min(i) - 1.0_wp)*q_cons_vf(i + contxb - 1)%sf(j, k, l)*cvs(i) &
                      *(p_infpT(i) - rhoe + mQ)/(mCP*(pS + p_infpT(i))**2)

            end do

            hp = 1.0_wp/(rhoe + pS - mQ) + 1.0_wp/(pS + minval(p_infpT))

            ! updating common pressure for the newton solver
            pS = pO + ((1.0_wp - gp)/gpp)/(1.0_wp - (1.0_wp - gp + abs(1.0_wp - gp)) &
                                           /(2.0_wp*gpp)*hp)
>>>>>>> bae121f7
        end do

        ! common temperature
        TS = (rhoe + pS - mQ)/mCP

        ! updating maximum number of iterations
        max_iter_pc_ts = maxval((/max_iter_pc_ts, ns/))

    end subroutine s_infinite_pt_relaxation_k ! -----------------------

    !>  This auxiliary subroutine is created to activate the pTg-equilibrium for N fluids under pT
        !!      and 2 fluids under pTg-equilibrium. There is a final common p and T during relaxation
        !!  @param j generic loop iterator for x direction
        !!  @param k generic loop iterator for y direction
        !!  @param l generic loop iterator for z direction
        !!  @param pS equilibrium pressure at the interface
        !!  @param p_infpT stiffness for the participating fluids under pT-equilibrium
        !!  @param rhoe mixture energy
        !!  @param q_cons_vf Cell-average conservative variables
        !!  @param TS equilibrium temperature at the interface
    subroutine s_infinite_ptg_relaxation_k(j, k, l, pS, p_infpT, rho, rhoe, rM, q_cons_vf, TR, TS)

#ifdef _CRAYFTN
        !DIR$ INLINEALWAYS s_infinite_ptg_relaxation_k
#else
        !$acc routine seq
#endif

<<<<<<< HEAD
        type(scalar_field), dimension(sys_size), intent(INOUT) :: q_cons_vf
        real(kind(0.0d0)), dimension(num_fluids), intent(IN) :: p_infpT
        real(kind(0.0d0)), intent(INOUT) :: pS, TS, rM
        real(kind(0.0d0)), intent(IN) :: rho, rhoe
        integer, intent(IN) :: j, k, l
        logical, intent(INOUT) :: TR
        real(kind(0.0d0)), dimension(num_fluids) :: p_infpTg
        real(kind(0.0d0)), dimension(2, 2) :: Jac, InvJac, TJac
        real(kind(0.0d0)), dimension(2) :: R2D, DeltamP
        real(kind(0.0d0)), dimension(3) :: Oc
        real(kind(0.0d0)) :: Om, OmI ! underrelaxation factor
        real(kind(0.0d0)) :: mCP, mCPD, mCVGP, mCVGP2, mQ, mQD, m01, m02, pSi, TSat ! auxiliary variables for the pTg-solver
        character(20) :: nss, pSs, Econsts

        !< Generic loop iterators
        integer :: i, ns
=======
        integer, intent(in) :: j, k, l
        real(wp), intent(inout) :: pS
        real(wp), dimension(num_fluids), intent(in) :: p_infpT
        real(wp), intent(in) :: rhoe
        type(scalar_field), dimension(sys_size), intent(inout) :: q_cons_vf
        real(wp), intent(inout) :: TS

        real(wp), dimension(num_fluids) :: p_infpTg !< stiffness for the participating fluids for pTg-equilibrium
        real(wp), dimension(2, 2) :: Jac, InvJac, TJac !< matrices for the Newton Solver
        real(wp), dimension(2) :: R2D, DeltamP !< residual and correction array
        real(wp) :: Om ! underrelaxation factor
        real(wp) :: mCP, mCPD, mCVGP, mCVGP2, mQ, mQD ! auxiliary variables for the pTg-solver

        !< Generic loop iterators
        integer :: i, ns
        ! pTg-equilibrium solution procedure
        ! Newton Solver parameters
        ! counter
        ns = 0

        ! Relaxation factor
        Om = 1.0e-3_wp

        p_infpTg = p_infpT

        if (((pS < 0.0_wp) .and. ((q_cons_vf(lp + contxb - 1)%sf(j, k, l) &
                                   + q_cons_vf(vp + contxb - 1)%sf(j, k, l)) > ((rhoe &
                                                                                 - gs_min(lp)*ps_inf(lp)/(gs_min(lp) - 1))/qvs(lp)))) .or. &
            ((pS >= 0.0_wp) .and. (pS < 1.0e-1_wp))) then
>>>>>>> bae121f7

        ! checking if homogeneous cavitation is expected. If yes, transfering an amount of mass to the depleted (liquid,
        ! for the moment) phase, and then let the algorithm run. 
        ! checking if homogeneous cavitation is possible

        pSi = pS
        m01 = q_cons_vf(lp + contxb - 1)%sf(j, k, l)
        m02 = q_cons_vf(vp + contxb - 1)%sf(j, k, l)

        ! is the fluid at a metastable state with enough 'energy' for phase change to happen?
        if ((pS < 0.0) .and. (q_cons_vf(lp + contxb - 1)%sf(j, k, l) + q_cons_vf(vp + contxb - 1)%sf(j, k, l) &
                                    > (rhoe - gs_min(lp)*ps_inf(lp)/(gs_min(lp) - 1))/qvs(lp))) then

            ! transfer a bit of mass to the deficient phase, enforce phase0chane
            call s_correct_partial_densities(1, q_cons_vf, rM, rho, TR, i, j, k, l)
            
        ! the metastable state is not enough to sustain phase change
        elseif (pS < 0.0d0) then
            
            ! cancel any phase-change updates.
            TR = .false.

            ! ends the execution of this function and returns control to the calling function
            return

        ! if not homogeneous, then heterogeneous. Thus, setting up an arbitrary initial condition in case the one from
        ! the p(T)-equilibrium solver could lead to numerical issues
        elseif ((pS < 1.0d-1) .and. (pS >= 0.0d0)) then
            ! improve this initial condition
            pS = 1.0e4_wp

        end if

<<<<<<< HEAD
        ! Relaxation factor. This value is rather arbitrary, with a certain level of self adjustment.
        OmI = 1.0d-1
        ! Critical relaxation factors, for variable sub-relaxation
        Oc(1) = OmI; Oc(2) = OmI; Oc(3) = OmI

        R2D(1) = 0.0d0; R2D(2) = 0.0d0
        DeltamP(1) = 0.0d0; DeltamP(2) = 0.0d0
        ! starting counter for the Newton solver
        ns = 0

        ! Newton solver for pTg-equilibrium. 1d6 is arbitrary, and ns == 0, to the loop is entered at least once.
        do while (((DSQRT(R2D(1)**2 + R2D(2)**2) > ptgalpha_eps) &
                   .and. ((DSQRT(R2D(1)**2 + R2D(2)**2)/rhoe) > (ptgalpha_eps/1d6))) &
=======
        ! Loop until the solution for F(X) is satisfied
        ! Check whether I need to use both absolute and relative values
        ! for the residual, and how to do it adequately.
        ! Dummy guess to start the pTg-equilibrium problem.
        ! improve this initial condition
        R2D(1) = 0.0_wp; R2D(2) = 0.0_wp
        DeltamP(1) = 0.0_wp; DeltamP(2) = 0.0_wp
        do while (((sqrt(R2D(1)**2 + R2D(2)**2) > ptgalpha_eps) &
                   .and. ((sqrt(R2D(1)**2 + R2D(2)**2)/rhoe) > (ptgalpha_eps/1e6_wp))) &
>>>>>>> bae121f7
                  .or. (ns == 0))

            ! Updating counter for the iterative procedure
            ns = ns + 1

            ! Auxiliary variables to help in the calculation of the residue
            mCP = 0.0_wp; mCPD = 0.0_wp; mCVGP = 0.0_wp; mCVGP2 = 0.0_wp; mQ = 0.0_wp; mQD = 0.0_wp
            ! Those must be updated through the iterations, as they either depend on
            ! the partial masses for all fluids, or on the equilibrium pressure
            !$acc loop seq
            do i = 1, num_fluids
                if ( ( bubbles .eqv. .false. ) .or. ( bubbles .and. (i /= num_fluids) ) ) then

                    ! sum of the total alpha*rho*cp of the system
                    mCP = mCP + q_cons_vf(i + contxb - 1)%sf(j, k, l) &
                        *cvs(i)*gs_min(i)

                    ! sum of the total alpha*rho*q of the system
                    mQ = mQ + q_cons_vf(i + contxb - 1)%sf(j, k, l)*qvs(i)

                    ! These auxiliary variables now need to be updated, as the partial densities now
                    ! vary at every iteration.
                    if ((i /= lp) .and. (i /= vp)) then

                        mCVGP = mCVGP + q_cons_vf(i + contxb - 1)%sf(j, k, l) &
                                *cvs(i)*(gs_min(i) - 1)/(pS + ps_inf(i))

                        mCVGP2 = mCVGP2 + q_cons_vf(i + contxb - 1)%sf(j, k, l) &
                                *cvs(i)*(gs_min(i) - 1)/((pS + ps_inf(i))**2)

                        mQD = mQD + q_cons_vf(i + contxb - 1)%sf(j, k, l)*qvs(i)

                        ! sum of the total alpha*rho*cp of the system
                        mCPD = mCPD + q_cons_vf(i + contxb - 1)%sf(j, k, l)*cvs(i) &
                            *gs_min(i)

                    end if
                end if
            end do

            ! Checking pressure and energy criteria for the (pT) solver to find a solution
#ifndef MFC_OpenACC
            if ((pS <= -1.0d0*minval(ps_inf)) .or. ((rhoe - mQ - minval(ps_inf)) < 0.0d0)) then
                if (proc_rank == 0) then
                    call s_tattletale(DeltamP, InvJac, j, Jac, k, l, mQ, ps_inf, pS &
                                      , R2D, rhoe, q_cons_vf, TS)
                end if

                call s_real_to_str(rhoe - mQ - minval(ps_inf), Econsts)
                call s_real_to_str(pS, pSs)
                call s_mpi_abort('Solver for the pTg-relaxation failed (m_phase_change, s_infinite_ptg_relaxation_k). &
                &   pS ~'//pSs//'. Econst = '//Econsts//'. Aborting!')

            end if
#endif
            ! calculating the (2D) Jacobian Matrix used in the solution of the pTg-quilibrium model
            call s_compute_jacobian_matrix(InvJac, j, Jac, k, l, mCPD, mCVGP, mCVGP2, pS, q_cons_vf, TJac)

            ! calculating correction array for Newton's method
<<<<<<< HEAD
            DeltamP = matmul(InvJac, R2D)

            ! checking if the correction in the mass/pressure will lead to negative values for those quantities
            ! If so, adjust the underrelaxation parameter Om

#ifndef MFC_OpenACC
            ! creating criteria for variable underrelaxation factor
            if (q_cons_vf(lp + contxb - 1)%sf(j, k, l) - Om*DeltamP(1) <= 0.0d0) then
                ! if ( DeltamP(1) < 0 ) then
                ! end if
                Oc(1) = q_cons_vf(lp + contxb - 1)%sf(j, k, l)/(2*DeltamP(1))
                ! PRINT *, 'Oc', Oc
                ! PRINT *, 'Om', Om
                ! PRINT *, 'DPM(1)', DeltamP(1)
                ! PRINT *, 'jkl', j,k,l
                ! PRINT *, 'original mass', q_cons_vf(lp + contxb - 1)%sf(j, k, l)
                ! PRINT *, 'mass correction', q_cons_vf(lp + contxb - 1)%sf(j, k, l) - Om*DeltamP(1)
                ! PRINT *, 'proposed mass correction', q_cons_vf(lp + contxb - 1)%sf(j, k, l) - Oc(1)*DeltamP(1)
                ! pause
            elseif (q_cons_vf(lp + contxb - 1)%sf(j, k, l) - OmI*DeltamP(1) > 0.0d0) then
                Oc(1) = OmI
            end if
            if (q_cons_vf(vp + contxb - 1)%sf(j, k, l) + Om*DeltamP(1) <= 0.0d0) then
                Oc(2) = -q_cons_vf(vp + contxb - 1)%sf(j, k, l)/(2*DeltamP(1))
            else if (q_cons_vf(vp + contxb - 1)%sf(j, k, l) + OmI*DeltamP(1) > 0.0d0) then
                Oc(2) = OmI
            end if
            if (pS + minval(ps_inf) - Om*DeltamP(2) <= 0.0d0) then
                ! if ( DeltamP(2) < 0 ) then
                
                ! end if
                Oc(3) = (pS + minval(ps_inf))/(2*DeltamP(2))
                ! PRINT *, 'Oc', Oc
                ! PRINT *, 'Om', Om
                ! PRINT *, 'DPM(2)', DeltamP(2)
                ! PRINT *, 'jkl', j,k,l
                ! PRINT *, 'oriinal pressure', pS
                ! PRINT *, 'pressure correction', pS + minval(ps_inf) - Om*DeltamP(2)
                ! PRINT *, 'propoedpressure correction', pS + minval(ps_inf) - Oc(2)*DeltamP(2)
                ! pause
            elseif (pS + minval(ps_inf) - OmI*DeltamP(2) > 0.0d0) then
                Oc(3) = OmI
            end if
            ! choosing amonst the minimum relaxation maximum to ensure solver will not produce unphysical values
            Om = minval(Oc)
#else
            Om = OmI
#endif
            if (Om < 1E-16) then
                ! PRINT *, 'Om', Om
                ! PRINT *, 'Oc', Oc
                ! PRINT *, 'ns', ns
                ! pause
            end if
=======
            DeltamP = -1.0_wp*matmul(InvJac, R2D)

>>>>>>> bae121f7
            ! updating two reacting 'masses'. Recall that inert 'masses' do not change during the phase change
            ! liquid
            q_cons_vf(lp + contxb - 1)%sf(j, k, l) = q_cons_vf(lp + contxb - 1)%sf(j, k, l) - Om*DeltamP(1)

            ! gas
            q_cons_vf(vp + contxb - 1)%sf(j, k, l) = q_cons_vf(vp + contxb - 1)%sf(j, k, l) + Om*DeltamP(1)

            ! updating pressure
            pS = pS - Om*DeltamP(2)

            if ( ( q_cons_vf(lp + contxb - 1)%sf(j, k, l) < 0 ) .or. ( pS < -1.0d0*minval(ps_inf) ) ) then
                ! PRINT *, 'original mass', q_cons_vf(lp + contxb - 1)%sf(j, k, l) + Om*DeltamP(1)
                ! PRINT *, 'mass', q_cons_vf(lp + contxb - 1)%sf(j, k, l)
                ! PRINT *, 'original vapor', q_cons_vf(vp + contxb - 1)%sf(j, k, l) - Om*DeltamP(1)
                ! PRINT *, 'vapor', q_cons_vf(vp + contxb - 1)%sf(j, k, l)
                ! PRINT *, 'original pS', pS + Om*DeltamP(2)
                ! PRINT *, 'pS', pS
                ! PRINT *, 'Oc', Oc
                ! PRINT *, 'Om', Om
                ! pause
            end if 

            ! calculating residuals, which are (i) the difference between the Gibbs Free energy of the gas and the liquid
            ! and (ii) the energy before and after the phase-change process.
            call s_compute_pTg_residue(j, k, l, mCPD, mCVGP, mQD, q_cons_vf, pS, rhoe, R2D)

            ! checking if the residue returned any NaN values
#ifndef MFC_OpenACC
            if ((ieee_is_nan(R2D(1))) .or. (ieee_is_nan(R2D(2))) .or. (ns > max_iter)) then

                print *, 'homogeneous cavitation criteria', pS + minval(p_infpT)

                print *, 'm01', m01

                print *, 'm1O', q_cons_vf(lp + contxb - 1)%sf(j, k, l) + OmI *DeltamP(1)

                print *, 'm1', q_cons_vf(lp + contxb - 1)%sf(j, k, l)
                
                print *, 'm02', m02

                print *, 'm2O', q_cons_vf(vp + contxb - 1)%sf(j, k, l) - OmI *DeltamP(1)

                print *, 'm2', q_cons_vf(vp + contxb - 1)%sf(j, k, l)

                print *, 'alpha01', q_cons_vf(lp + advxb - 1)%sf(j, k, l)

                print *, 'alpha02', q_cons_vf(vp + advxb - 1)%sf(j, k, l)

                print *, 'Oc', Oc

                print *, 'Om', Om

                print *, 'TVF', q_cons_vf(vp + advxb - 1)%sf(j, k, l) + q_cons_vf(lp + advxb - 1)%sf(j, k, l)

                print *, 'pSi', pSi

                print *, 'pO', pS + Om*DeltamP(2)

                print *, 'pOOmI', pS + OmI*DeltamP(2)

                print *, 'pS', pS

                print *, 'TS', (rhoe + pS - mQ)/mCP

                print *, 'R2D', R2D

                print *, 'DeltamP', DeltamP

                print *, 'jkl', j,k,l

                call s_TSat(pS, TSat, (rhoe + pS - mQ)/mCP)

                print *, 'TSat', TSat 

                call s_int_to_str(ns, nss)
                call s_mpi_abort('Residual for the pTg-relaxation possibly returned NaN values. ns = ' &
                                 //nss//' (m_phase_change, s_infinite_ptg_relaxation_k). Aborting!')

            end if
#endif
        end do

        ! common temperature
        TS = (rhoe + pS - mQ)/mCP

        ! updating maximum number of iterations
        max_iter_pc_ts = maxval((/max_iter_pc_ts, ns/))
    end subroutine s_infinite_ptg_relaxation_k ! -----------------------

    !>  This auxiliary subroutine corrects the partial densities of the REACTING fluids in case one of them is negative
        !!      but their sum is positive. Inert phases are not corrected at this moment
        !!  @param q_cons_vf Cell-average conservative variables
        !!  @param rM sum of the reacting masses
        !!  @param j generic loop iterator for x direction
        !!  @param k generic loop iterator for y direction
        !!  @param l generic loop iterator for z direction
    subroutine s_correct_partial_densities(CT, q_cons_vf, rM, rho, TR, i, j, k, l)

#ifdef _CRAYFTN
        !DIR$ INLINEALWAYS s_correct_partial_densities
#else
        !$acc routine seq
#endif

        !> @name variables for the correction of the reacting partial densities
        !> @{
<<<<<<< HEAD
        type(scalar_field), dimension(sys_size), intent(INOUT) :: q_cons_vf
        real(kind(0.0d0)), intent(INOUT) :: rM
        real(kind(0.0d0)), intent(IN) :: rho
        logical, intent(INOUT) :: TR
        integer, intent(IN) :: CT, j, k, l
        integer :: i
        !> @}

        ! CT = 0: No Mass correction; ! CT = 1: Reacting Mass correction;
        ! CT = 2: crude correction; else: Total Mass correction
        if (CT == 0) then
            !$acc loop seq
            do i = 1, num_fluids
                ! analysis in terms of mass fraction because this is what is needed for the relaxation process. Volume
                ! fraction does not matter
                if (q_cons_vf(i + contxb - 1)%sf(j, k, l)/rho < 0) then
                    ! do not continue relaxation
                    TR = .false.
                end if
            end do
        elseif (CT == 1) then
            if (rM < 0.0d0) then
                ! reacting masses are very negative so as to affect the physics of the problem, so phase change will not be activated
                if ((q_cons_vf(lp + contxb - 1)%sf(j, k, l)/rM < 0*mixM) .or. &
                    (q_cons_vf(vp + contxb - 1)%sf(j, k, l)/rM < 0*mixM)) then
                    
                    ! do not continue relaxation
                    TR = .false.
                ! reacting masses are not as negative so I can disregard them,
                ! expecting no significant changes in the physics of the simulation
                else
                    q_cons_vf(lp + contxb - 1)%sf(j, k, l) = 0*mixM*rM
                    q_cons_vf(vp + contxb - 1)%sf(j, k, l) = 0*mixM*rM

                    ! continue relaxation
                    TR = .true.
                end if
            ! correcting the partial densities of the reacting fluids. In case liquid is negative
            elseif (q_cons_vf(lp + contxb - 1)%sf(j, k, l)/rM < 0*mixM) then

                q_cons_vf(lp + contxb - 1)%sf(j, k, l) = 0*mixM*rM
                q_cons_vf(vp + contxb - 1)%sf(j, k, l) = (1.0d0 - 0*mixM)*rM
                
                ! continue relaxation
                TR = .true.

            ! correcting the partial densities of the reacting fluids. In case vapor is negative
            elseif (q_cons_vf(vp + contxb - 1)%sf(j, k, l)/rM < 0*mixM) then
=======
        real(wp), intent(out) :: MCT
        type(scalar_field), dimension(sys_size), intent(inout) :: q_cons_vf
        real(wp), intent(inout) :: rM
        integer, intent(in) :: j, k, l
        !> @}
        if (rM < 0.0_wp) then

            if ((q_cons_vf(lp + contxb - 1)%sf(j, k, l) >= -1.0_wp*mixM) .and. &
                (q_cons_vf(vp + contxb - 1)%sf(j, k, l) >= -1.0_wp*mixM)) then

                q_cons_vf(lp + contxb - 1)%sf(j, k, l) = 0.0_wp

                q_cons_vf(vp + contxb - 1)%sf(j, k, l) = 0.0_wp
>>>>>>> bae121f7

                q_cons_vf(lp + contxb - 1)%sf(j, k, l) = (1.0d0 - 0*mixM)*rM
                q_cons_vf(vp + contxb - 1)%sf(j, k, l) = 0*mixM*rM

                ! continue relaxation
                TR = .true.

            end if
        elseif (CT == 2) then
            do i = 1, num_fluids
                if (q_cons_vf(i + advxb - 1)%sf(j, k, l) < 0 .or. &
                    q_cons_vf(i + contxb - 1)%sf(j, k, l)  < 0 ) then
                    q_cons_vf(i + advxb - 1)%sf(j, k, l) = 0.0
                    q_cons_vf(i + contxb - 1)%sf(j, k, l) = 0.0
                    if (model_eqns .eq. 3) then
                        q_cons_vf(i + intxb - 1)%sf(j, k, l) = 0.0
                    end if 
                end if
            end do
            ! continue relaxation
            TR = .true.
        else
            !$acc loop seq
            do i = 1, num_fluids
                if ((q_cons_vf(i + contxb - 1)%sf(j, k, l)/rho) < mixM) then
                    q_cons_vf(i + contxb - 1)%sf(j, k, l) = mixM*rho
                end if
            end do
            ! continue relaxation
            TR = .true.
        end if

<<<<<<< HEAD
        rM = q_cons_vf(lp + contxb - 1)%sf(j, k, l) + q_cons_vf(vp + contxb - 1)%sf(j, k, l)
=======
        ! Defining the correction in terms of an absolute value might not be the best practice.
        ! Maybe a good way to do this is to partition the partial densities, giving a small percentage of the total reacting density
        MCT = 2*mixM

        ! correcting the partial densities of the reacting fluids. What to do for the nonreacting ones?
        if (q_cons_vf(lp + contxb - 1)%sf(j, k, l) < 0.0_wp) then

            q_cons_vf(lp + contxb - 1)%sf(j, k, l) = MCT*rM

            q_cons_vf(vp + contxb - 1)%sf(j, k, l) = (1.0_wp - MCT)*rM

        elseif (q_cons_vf(vp + contxb - 1)%sf(j, k, l) < 0.0_wp) then

            q_cons_vf(lp + contxb - 1)%sf(j, k, l) = (1.0_wp - MCT)*rM
>>>>>>> bae121f7

    end subroutine s_correct_partial_densities

    !>  This auxiliary subroutine calculates the 2 x 2 Jacobian and, its inverse and transpose
        !!      to be used in the pTg-equilibirium procedure
        !!  @param InvJac Inverse of the Jacobian Matrix
        !!  @param j generic loop iterator for x direction
        !!  @param Jac Jacobian Matrix
        !!  @param k generic loop iterator for y direction
        !!  @param l generic loop iterator for z direction
        !!  @param mCPD  sum of the total alpha*rho*cp
        !!  @param mCVGP auxiliary variable for the calculation of the matrices: alpha*rho*cv*(g-1)/press
        !!  @param mCVGP2 auxiliary variable for the calculation of the matrices: alpha*rho*cv*(g-1)/press^2
        !!  @param pS equilibrium pressure at the interface
        !!  @param q_cons_vf Cell-average conservative variables
        !!  @param TJac Transpose of the Jacobian Matrix
    subroutine s_compute_jacobian_matrix(InvJac, j, Jac, k, l, mCPD, mCVGP, mCVGP2, pS, q_cons_vf, TJac)

#ifdef _CRAYFTN
        !DIR$ INLINEALWAYS s_compute_jacobian_matrix
#else
        !$acc routine seq
#endif

<<<<<<< HEAD
        type(scalar_field), dimension(sys_size), intent(IN) :: q_cons_vf
        real(kind(0.0d0)), intent(IN) :: pS, mCPD, mCVGP, mCVGP2
        integer, intent(IN) :: j, k, l
        real(kind(0.0d0)), dimension(2, 2), intent(OUT) :: Jac, InvJac, TJac
        real(kind(0.0d0)) :: ml, mT, TS, dFdT, dTdm, dTdp ! mass of the reacting fluid, total reacting mass, and auxiliary variables
=======
        real(wp), dimension(2, 2), intent(out) :: InvJac
        integer, intent(in) :: j
        real(wp), dimension(2, 2), intent(out) :: Jac
        integer, intent(in) :: k, l
        real(wp), intent(in) :: mCPD, mCVGP, mCVGP2, pS
        type(scalar_field), dimension(sys_size), intent(in) :: q_cons_vf
        real(wp), dimension(2, 2), intent(out) :: TJac

        real(wp) :: ml, mT, TS, dFdT, dTdm, dTdp ! mass of the reacting fluid, total reacting mass, and auxiliary variables
>>>>>>> bae121f7

        ! mass of the reacting liquid
        ml = q_cons_vf(lp + contxb - 1)%sf(j, k, l)

        ! mass of the two participating fluids
        mT = q_cons_vf(lp + contxb - 1)%sf(j, k, l) &
             + q_cons_vf(vp + contxb - 1)%sf(j, k, l)

        TS = 1/(mT*cvs(vp)*(gs_min(vp) - 1)/(pS + ps_inf(vp)) &
                + ml*(cvs(lp)*(gs_min(lp) - 1)/(pS + ps_inf(lp)) &
                      - cvs(vp)*(gs_min(vp) - 1)/(pS + ps_inf(vp))) &
                + mCVGP)

        dFdT = &
            -(cvs(lp)*gs_min(lp) - cvs(vp)*gs_min(vp))*log(TS) &
            - (qvps(lp) - qvps(vp)) &
            + cvs(lp)*(gs_min(lp) - 1)*log(pS + ps_inf(lp)) &
            - cvs(vp)*(gs_min(vp) - 1)*log(pS + ps_inf(vp))

        dTdm = -(cvs(lp)*(gs_min(lp) - 1)/(pS + ps_inf(lp)) &
                 - cvs(vp)*(gs_min(vp) - 1)/(pS + ps_inf(vp)))*TS**2

        dTdp = (mT*cvs(vp)*(gs_min(vp) - 1)/(pS + ps_inf(vp))**2 &
                + ml*(cvs(lp)*(gs_min(lp) - 1)/(pS + ps_inf(lp))**2 &
                      - cvs(vp)*(gs_min(vp) - 1)/(pS + ps_inf(vp))**2) &
                + mCVGP2)*TS**2

        ! F = (F1,F2) is the function whose roots we are looking for
        ! x = (m1, p) are the independent variables. m1 = mass of the first participant fluid, p = pressure
        ! F1 = 0 is the Gibbs free energy quality
        ! F2 = 0 is the enforcement of the thermodynamic (total - kinectic) energy
        ! dF1dm
        Jac(1, 1) = dFdT*dTdm

        ! dF1dp
        Jac(1, 2) = dFdT*dTdp + TS &
                    *(cvs(lp)*(gs_min(lp) - 1)/(pS + ps_inf(lp)) &
                      - cvs(vp)*(gs_min(vp) - 1)/(pS + ps_inf(vp)))

        ! dF2dm
        Jac(2, 1) = (qvs(vp) - qvs(lp) &
                     + (cvs(vp)*gs_min(vp) - cvs(lp)*gs_min(lp)) &
                     /(ml*(cvs(lp)*(gs_min(lp) - 1)/(pS + ps_inf(lp)) &
                           - cvs(vp)*(gs_min(vp) - 1)/(pS + ps_inf(vp))) &
                       + mT*cvs(vp)*(gs_min(vp) - 1)/(pS + ps_inf(vp)) + mCVGP) &
                     - (ml*(cvs(vp)*gs_min(vp) - cvs(lp)*gs_min(lp)) &
                        - mT*cvs(vp)*gs_min(vp) - mCPD) &
                     *(cvs(lp)*(gs_min(lp) - 1)/(pS + ps_inf(lp)) &
                       - cvs(vp)*(gs_min(vp) - 1)/(pS + ps_inf(vp))) &
                     /((ml*(cvs(lp)*(gs_min(lp) - 1)/(pS + ps_inf(lp)) &
                            - cvs(vp)*(gs_min(vp) - 1)/(pS + ps_inf(vp))) &
                        + mT*cvs(vp)*(gs_min(vp) - 1)/(pS + ps_inf(vp)) + mCVGP)**2))/1
        ! dF2dp
        Jac(2, 2) = (1 + (ml*(cvs(vp)*gs_min(vp) - cvs(lp)*gs_min(lp)) &
                          - mT*cvs(vp)*gs_min(vp) - mCPD) &
                     *(ml*(cvs(lp)*(gs_min(lp) - 1)/(pS + ps_inf(lp))**2 &
                           - cvs(vp)*(gs_min(vp) - 1)/(pS + ps_inf(vp))**2) &
                       + mT*cvs(vp)*(gs_min(vp) - 1)/(pS + ps_inf(vp))**2 + mCVGP2) &
                     /(ml*(cvs(lp)*(gs_min(lp) - 1)/(pS + ps_inf(lp)) &
                           - cvs(vp)*(gs_min(vp) - 1)/(pS + ps_inf(vp))) &
                       + mT*cvs(vp)*(gs_min(vp) - 1)/(pS + ps_inf(vp)) + mCVGP)**2)/1

        ! intermediate elements of J^{-1}
        InvJac(1, 1) = Jac(2, 2)
        InvJac(1, 2) = -1.0_wp*Jac(1, 2)
        InvJac(2, 1) = -1.0_wp*Jac(2, 1)
        InvJac(2, 2) = Jac(1, 1)

        ! elements of J^{T}
        TJac(1, 1) = Jac(1, 1)
        TJac(1, 2) = Jac(2, 1)
        TJac(2, 1) = Jac(1, 2)
        TJac(2, 2) = Jac(2, 2)

        ! dividing by det(J)
        InvJac = InvJac/(Jac(1, 1)*Jac(2, 2) - Jac(1, 2)*Jac(2, 1))

    end subroutine s_compute_jacobian_matrix

    !>  This auxiliary subroutine computes the residue of the pTg-equilibrium procedure
        !!  @param j generic loop iterator for x direction
        !!  @param k generic loop iterator for y direction
        !!  @param l generic loop iterator for z direction
        !!  @param mCPD  sum of the total alpha*rho*cp
        !!  @param mCVGP auxiliary variable for the calculation of the matrices: alpha*rho*cv*(g-1)/press
        !!  @param mQD sum of the total alpha*rho*qv
        !!  @param q_cons_vf Cell-average conservative variables
        !!  @param pS equilibrium pressure at the interface
        !!  @param rhoe mixture energy
        !!  @param R2D (2D) residue array
    subroutine s_compute_pTg_residue(j, k, l, mCPD, mCVGP, mQD, q_cons_vf, pS, rhoe, R2D)

#ifdef _CRAYFTN
        !DIR$ INLINEALWAYS s_compute_pTg_residue
#else
        !$acc routine seq
#endif

<<<<<<< HEAD
        type(scalar_field), dimension(sys_size), intent(IN) :: q_cons_vf
        real(kind(0.0d0)), intent(IN) :: pS, rhoe, mCPD, mCVGP, mQD
        integer, intent(IN) :: j, k, l
        real(kind(0.0d0)), dimension(2), intent(OUT) :: R2D
        real(kind(0.0d0)) :: ml, mT, TS !< mass of the reacting liquid, total reacting mass, equilibrium temperature
=======
        integer, intent(in) :: j, k, l
        real(wp), intent(in) :: mCPD, mCVGP, mQD
        type(scalar_field), dimension(sys_size), intent(in) :: q_cons_vf
        real(wp), intent(in) :: pS, rhoe
        real(wp), dimension(2), intent(out) :: R2D

        real(wp) :: ml, mT, TS !< mass of the reacting liquid, total reacting mass, equilibrium temperature
>>>>>>> bae121f7

        ! mass of the reacting liquid
        ml = q_cons_vf(lp + contxb - 1)%sf(j, k, l)

        ! mass of the two participating fluids
        mT = q_cons_vf(lp + contxb - 1)%sf(j, k, l) &
             + q_cons_vf(vp + contxb - 1)%sf(j, k, l)

        ! relaxed temperature
        TS = 1/(mT*cvs(vp)*(gs_min(vp) - 1)/(pS + ps_inf(vp)) &
                + ml*(cvs(lp)*(gs_min(lp) - 1)/(pS + ps_inf(lp)) &
                      - cvs(vp)*(gs_min(vp) - 1)/(pS + ps_inf(vp))) &
                + mCVGP)

        ! Gibbs Free Energy Equality condition (DG)
        R2D(1) = TS*((cvs(lp)*gs_min(lp) - cvs(vp)*gs_min(vp)) &
                     *(1 - log(TS)) - (qvps(lp) - qvps(vp)) &
                     + cvs(lp)*(gs_min(lp) - 1)*log(pS + ps_inf(lp)) &
                     - cvs(vp)*(gs_min(vp) - 1)*log(pS + ps_inf(vp))) &
                 + qvs(lp) - qvs(vp)

        ! Constant Energy Process condition (DE)
        R2D(2) = (rhoe + pS &
                  + ml*(qvs(vp) - qvs(lp)) - mT*qvs(vp) - mQD &
                  + (ml*(gs_min(vp)*cvs(vp) - gs_min(lp)*cvs(lp)) &
                     - mT*gs_min(vp)*cvs(vp) - mCPD) * TS ) / 1

    end subroutine s_compute_pTg_residue

    ! SUBROUTINE CREATED TO TELL ME WHERE THE ERROR IN THE PT- AND PTG-EQUILIBRIUM SOLVERS IS
    subroutine s_tattletale(DeltamP, InvJac, j, Jac, k, l, mQ, p_infA, pS, R2D, rhoe, q_cons_vf, TS) ! ----------------

        type(scalar_field), dimension(sys_size), intent(IN) :: q_cons_vf
        real(kind(0.0d0)), dimension(2, 2), intent(IN) :: Jac, InvJac
        real(kind(0.0d0)), dimension(num_fluids), intent(IN) :: p_infA
        real(kind(0.0d0)), dimension(2), intent(IN) :: R2D, DeltamP
        real(kind(0.0d0)), intent(IN) :: pS, TS
        real(kind(0.0d0)), intent(IN) :: rhoe, mQ
        integer, intent(IN) :: j, k, l
        real(kind(0.0d0)) :: rho
        !< Generic loop iterator
        integer :: i

        print *, 'j, k, l', j, k, l

        print *, 'rhoe', rhoe

        print *, 'mQ', mQ

        print *, 'Energy constrain', (rhoe - mQ - minval(p_infA))

        print *, 'R2D', R2D

        print *, 'l2(R2D)', DSQRT(R2D(1)**2 + R2D(2)**2)

        print *, 'DeltamP', DeltamP

        print *, 'pS', pS

        print *, '-min(ps_inf)', -minval(p_infA)

        print *, 'TS', TS

        do i = 1, num_fluids

            rho = rho + q_cons_vf(i + contxb - 1)%sf(j, k, l)

        end do

        print *, 'rho', rho

        do i = 1, num_fluids

            print *, 'i', i

            print *, 'alpha_i', q_cons_vf(i + advxb - 1)%sf(j, k, l)

            print *, 'alpha_rho_i', q_cons_vf(i + contxb - 1)%sf(j, k, l)

            print *, 'mq_i', q_cons_vf(i + contxb - 1)%sf(j, k, l)*qvs(i)

            if (model_eqns == 3) then
                print *, 'internal energies', q_cons_vf(i + intxb - 1)%sf(j, k, l)
            end if

            print *, 'Y_i', q_cons_vf(i + contxb - 1)%sf(j, k, l)/rho

        end do

        print *, 'J', Jac, 'J-1', InvJac

    end subroutine s_tattletale

    ! Newton Solver for the finding the Saturation temperature TSat for a given saturation pressure
    subroutine s_TSat(pSat, TSat, TSIn)

#ifdef _CRAYFTN
        !DIR$ INLINEALWAYS s_TSat
#else
        !$acc routine seq
#endif

<<<<<<< HEAD
        real(kind(0.0d0)), intent(OUT) :: TSat
        real(kind(0.0d0)), intent(IN) :: pSat, TSIn
        real(kind(0.0d0)) :: dFdT, FT, Om !< auxiliary variables
        character(20) :: nss, pSatS, TSatS
=======
        real(wp), intent(in) :: pSat
        real(wp), intent(out) :: TSat
        real(wp), intent(in) :: TSIn

        real(wp) :: dFdT, FT, Om !< auxiliary variables
>>>>>>> bae121f7

        ! Generic loop iterators
        integer :: ns

<<<<<<< HEAD
        ! in case of fluid under tension (p - p_inf > 0, T > 0), or, when subcooled liquid/overheated vapor cannot be
        ! phisically sustained (p = 0, T = 0)
        if ((pSat .le. 0.0d0) .and. (TSIn .ge. 0.0d0)) then
=======
        if ((pSat == 0.0_wp) .and. (TSIn == 0.0_wp)) then
>>>>>>> bae121f7

            ! assigning Saturation temperature
            TSat = 0.0_wp

        else

            ! calculating initial estimate for temperature in the TSat procedure. I will also use this variable to
            ! iterate over the Newton's solver
            TSat = TSIn

            ! underrelaxation factor
            Om = 1d-1
            ! starting counter for the Newton solver
            ns = 0

<<<<<<< HEAD
            ! Newton solver for finding the saturation temperature as function of pressure. ns == 0, so the loop is
            ! entered at least once.
            do while ((DABS(FT) > ptgalpha_eps) .or. (ns == 0))

                ! Updating counter for the iterative procedure
=======
            ! underrelaxation factor
            Om = 1.0e-3_wp
            do while ((abs(FT) > ptgalpha_eps) .or. (ns == 0))
                ! increasing counter
>>>>>>> bae121f7
                ns = ns + 1

                ! calculating residual
                ! FT = A + B / TSat + C * DLOG( TSat ) + D * DLOG( ( pSat + ps_inf( lp ) ) ) - DLOG( pSat + ps_inf( vp ) )
                
                FT = TSat*((cvs(lp)*gs_min(lp) - cvs(vp)*gs_min(vp)) &
                           *(1 - log(TSat)) - (qvps(lp) - qvps(vp)) &
                           + cvs(lp)*(gs_min(lp) - 1)*log(pSat + ps_inf(lp)) &
                           - cvs(vp)*(gs_min(vp) - 1)*log(pSat + ps_inf(vp))) &
                     + qvs(lp) - qvs(vp)

                ! calculating the jacobian
                ! dFdT = - B / ( TSat ** 2) + C / TSat

                dFdT = &
                    -(cvs(lp)*gs_min(lp) - cvs(vp)*gs_min(vp))*log(TSat) &
                    - (qvps(lp) - qvps(vp)) &
                    + cvs(lp)*(gs_min(lp) - 1)*log(pSat + ps_inf(lp)) &
                    - cvs(vp)*(gs_min(vp) - 1)*log(pSat + ps_inf(vp))

                ! updating saturation temperature
                TSat = TSat - Om*FT/dFdT

#ifndef MFC_OpenACC
                ! Checking if TSat returns a NaN
                if ((ieee_is_nan(TSat)) .or. (ns > max_iter)) then

                    ! PRINT *, 'FT', FT
                    ! PRINT *, 'TSat, pSat', TSat, pSat

                    call s_int_to_str(ns, nss)
                    call s_real_to_str(TSat, TSatS)
                    call s_real_to_str(pSat, pSatS)
                    call s_mpi_abort('TSat = '//TSatS//', pSat = '// pSatS //' (by assumption of first order transition). &
&                     ns = '//nss//'. m_phase_change, s_TSat. Aborting!')

                end if
#endif
            end do

        end if

        ! PRINT *, 'ps_inf', ps_inf( lp ), ps_inf( vp )

        ! PRINT *, 'ABCD', A, B, C, D
        ! PRINT *, 'FT', FT
        ! PRINT *, 'TSat, pSat', TSat, pSat
    end subroutine s_TSat

<<<<<<< HEAD
    subroutine update_conservative_vars( j, k, l, pS, q_cons_vf, Tk )
        
        !$acc routine seq
        type(scalar_field), dimension(sys_size), intent(INOUT) :: q_cons_vf
        real(kind(0.0d0)), intent(IN) :: pS
        real(kind(0.0d0)), dimension(num_fluids), intent(IN) :: Tk
        integer, intent(IN) :: j, k, l
        real(kind(0d0)), dimension(num_fluids) :: sk, hk, gk, ek, rhok
        integer :: i
=======
    !>  This subroutine finalizes the phase change module
    subroutine s_finalize_relaxation_solver_module
    end subroutine s_finalize_relaxation_solver_module
>>>>>>> bae121f7

        ! Calculations AFTER then intended equilibrium
        ! entropy
        sk = cvs*DLOG((Tk**gs_min)/((pS + ps_inf)**(gs_min - 1.0d0))) + qvps

        ! enthalpy
        hk = gs_min*cvs*Tk + qvs

        ! Gibbs-free energy
        gk = hk - Tk*sk

        ! densities
        rhok = (pS + ps_inf)/((gs_min - 1)*cvs*Tk)

        ! internal energy
        ek = (pS + gs_min*ps_inf)/(pS + ps_inf)*cvs*Tk + qvs

        ! calculating volume fractions, internal energies, and total entropy
        ! rhos = 0.0d0
        !$acc loop seq
        do i = 1, num_fluids

            if ( ( bubbles .eqv. .false. ) .or. ( bubbles .and. (i /= num_fluids) ) ) then
                ! volume fractions
                q_cons_vf(i + advxb - 1)%sf(j, k, l) = q_cons_vf(i + contxb - 1)%sf(j, k, l)/rhok(i)

                ! alpha*rho*e
                if (model_eqns == 3) then
                    q_cons_vf(i + intxb - 1)%sf(j, k, l) = q_cons_vf(i + contxb - 1)%sf(j, k, l)*ek(i)
                end if

                ! Total entropy
                ! rhos = rhos + q_cons_vf(i + contxb - 1)%sf(j, k, l)*sk(i)
            end if

        end do
        
    end subroutine update_conservative_vars

    subroutine s_real_to_str(rl, res)
        character(len=*) :: res
        real(kind(0.0d0)), intent(IN) :: rl
        write (res, '(F10.4)') rl
        res = trim(res)
    end subroutine s_real_to_str

#endif
end module m_phase_change<|MERGE_RESOLUTION|>--- conflicted
+++ resolved
@@ -26,17 +26,10 @@
 
     !> @name Parameters for the first order transition phase change
     !> @{
-<<<<<<< HEAD
-    integer, parameter :: max_iter = 1d6        !< max # of iterations
-    real(kind(0d0)), parameter :: pCr = 4.94d7   !< Critical water pressure
-    real(kind(0d0)), parameter :: TCr = 385.05 + 273.15  !< Critical water temperature
-    real(kind(0d0)), parameter :: mixM = sgm_eps !< threshold for 'mixture cell'. If Y < mixM, phase change does not happen
-=======
     integer, parameter :: max_iter = 1e8_wp        !< max # of iterations
     real(wp), parameter :: pCr = 4.94e7_wp   !< Critical water pressure
     real(wp), parameter :: TCr = 385.05_wp + 273.15_wp  !< Critical water temperature
     real(wp), parameter :: mixM = 1.0e-8_wp !< threshold for 'mixture cell'. If Y < mixM, phase change does not happen
->>>>>>> bae121f7
     integer, parameter :: lp = 1    !< index for the liquid phase of the reacting fluid
     integer, parameter :: vp = 2    !< index for the vapor phase of the reacting fluid
     !> @}
@@ -81,32 +74,17 @@
         !!      model, also considering mass depletion, depending on the incoming
         !!      state conditions.
         !!  @param q_cons_vf Cell-average conservative variables
-<<<<<<< HEAD
     subroutine s_infinite_relaxation_k(q_cons_vf) ! ----------------
         type(scalar_field), dimension(sys_size), intent(INOUT) :: q_cons_vf
-        real(kind(0.0d0)) :: pS, pSOV, pSSL !< equilibrium pressure for mixture, overheated vapor, and subcooled liquid
-        real(kind(0.0d0)) :: TS, TSatOV, TSatSL, TSOV, TSSL !< equilibrium temperature for mixture, overheated vapor, and subcooled liquid. Saturation Temperatures at overheated vapor and subcooled liquid
-        real(kind(0.0d0)) :: rhoe, rhoeT, dynE, rhos !< total internal energies (different calculations), kinetic energy, and total entropy
-        real(kind(0.0d0)) :: rho, rM, m1, m2 !< total density, total reacting mass, individual reacting masses
+        real(wp) :: pS, pSOV, pSSL !< equilibrium pressure for mixture, overheated vapor, and subcooled liquid
+        real(wp) :: TS, TSatOV, TSatSL, TSOV, TSSL !< equilibrium temperature for mixture, overheated vapor, and subcooled liquid. Saturation Temperatures at overheated vapor and subcooled liquid
+        real(wp) :: rhoe, rhoeT, dynE, rhos !< total internal energies (different calculations), kinetic energy, and total entropy
+        real(wp) :: rho, rM, m1, m2 !< total density, total reacting mass, individual reacting masses
         logical :: TR
-=======
-    subroutine s_infinite_relaxation_k(q_cons_vf)
-
-        type(scalar_field), dimension(sys_size), intent(inout) :: q_cons_vf
-        real(wp) :: pS, pSOV, pSSL !< equilibrium pressure for mixture, overheated vapor, and subcooled liquid
-        real(wp) :: TS, TSOV, TSSL, TSatOV, TSatSL !< equilibrium temperature for mixture, overheated vapor, and subcooled liquid. Saturation Temperatures at overheated vapor and subcooled liquid
-        real(wp) :: rhoe, dynE, rhos !< total internal energy, kinetic energy, and total entropy
-        real(wp) :: rho, rM, m1, m2, MCT !< total density, total reacting mass, individual reacting masses
-        real(wp) :: TvF !< total volume fraction
->>>>>>> bae121f7
 
         !$acc declare create(pS, pSOV, pSSL, TS, TSatOV, TSatSL, TSOV, TSSL, rhoe, rhoeT, dynE, rhos, rho, rM, m1, m2, TR)
 
-<<<<<<< HEAD
-        real(kind(0d0)), dimension(num_fluids) :: p_infOV, p_infpT, p_infSL, alpha0k, alphak, m0k, rhok, Tk
-=======
-        real(wp), dimension(num_fluids) :: p_infOV, p_infpT, p_infSL, sk, hk, gk, ek, rhok
->>>>>>> bae121f7
+        real(wp), dimension(num_fluids) :: p_infOV, p_infpT, p_infSL, alpha0k, alphak, m0k, rhok, Tk
 
         !< Generic loop iterators
         integer :: i, j, k, l
@@ -124,13 +102,9 @@
                     ! trigger for phase change. This will be used for checking many conditions through the code
                     TR = .true.
 
-<<<<<<< HEAD
                     ! computing mixture density, volume fraction, and internal energy, so as saving original variables
                     ! in case phase change is cancelled.
-                    rho = 0.0d0; rhoeT = 0.0d0
-=======
-                    rho = 0.0_wp; TvF = 0.0_wp
->>>>>>> bae121f7
+                    rho = 0.0_wp; rhoeT = 0.0_wp
                     !$acc loop seq
                     do i = 1, num_fluids
                         ! original volume fractions, before any relaxation
@@ -142,26 +116,8 @@
                         ! Mixture density
                         rho = rho + q_cons_vf(i + contxb - 1)%sf(j, k, l)
 
-<<<<<<< HEAD
                         ! calculating the total internal energy such that the energy-fraction for each of the
                         ! fluids can be proportionally distributed when the sum of the internal energies differs from the
-=======
-                        ! Total Volume Fraction
-                        TvF = TvF + q_cons_vf(i + advxb - 1)%sf(j, k, l)
-
-                    end do
-
-                    ! calculating the total reacting mass for the phase change process. By hypothesis, this should not change
-                    ! throughout the phase-change process.
-                    rM = q_cons_vf(lp + contxb - 1)%sf(j, k, l) + q_cons_vf(vp + contxb - 1)%sf(j, k, l)
-
-                    ! correcting negative (reacting) mass fraction values in case they happen
-                    call s_correct_partial_densities(MCT, q_cons_vf, rM, j, k, l)
-
-                    ! fixing m1 and m2 AFTER correcting the partial densities. Note that these values must be stored for the phase
-                    ! change process that will happen a posteriori
-                    m1 = q_cons_vf(lp + contxb - 1)%sf(j, k, l)
->>>>>>> bae121f7
 
                         if ( ieee_is_nan( q_cons_vf(i + contxb - 1)%sf(j, k, l) ) ) then
                             print *, 'partial densities', q_cons_vf(i + contxb - 1)%sf(j, k, l)
@@ -176,13 +132,9 @@
                     dynE = 0.0_wp
                     !$acc loop seq
                     do i = momxb, momxe
-<<<<<<< HEAD
-                        dynE = dynE + 5.0d-1*q_cons_vf(i)%sf(j, k, l)**2/rho
-=======
 
                         dynE = dynE + 5.0e-1_wp*q_cons_vf(i)%sf(j, k, l)**2/rho
 
->>>>>>> bae121f7
                     end do
 
                     ! calculating the internal mixture energy that MUST be preserved throughout pT- and pTg-relaxation procedures
@@ -243,7 +195,7 @@
                                 ! overheated vapor
                                 ! depleting the mass of liquid and tranferring the total mass to vapor
                                 q_cons_vf(lp + contxb - 1)%sf(j, k, l) = mixM*rM
-                                q_cons_vf(vp + contxb - 1)%sf(j, k, l) = (1.0d0 - mixM)*rM
+                                q_cons_vf(vp + contxb - 1)%sf(j, k, l) = (1.0_wp - mixM)*rM
 
                                 ! calling pT-equilibrium for overheated vapor, which is MFL = 0
                                 call s_infinite_pt_relaxation_k(j, k, l, 0, pSOV, p_infOV, q_cons_vf, rhoe, rM, TSOV)
@@ -255,7 +207,7 @@
 
                                 ! subcooled liquid 
                                 ! tranferring the total mass to liquid and depleting the mass of vapor
-                                q_cons_vf(lp + contxb - 1)%sf(j, k, l) = (1.0d0 - mixM)*rM
+                                q_cons_vf(lp + contxb - 1)%sf(j, k, l) = (1.0_wp - mixM)*rM
                                 q_cons_vf(vp + contxb - 1)%sf(j, k, l) = mixM*rM
 
                                 ! calling pT-equilibrium for subcooled liquid, which is MFL = 1                       
@@ -273,7 +225,7 @@
 
                                     ! correcting the liquid and vapor partial densities
                                     q_cons_vf(lp + contxb - 1)%sf(j, k, l) = mixM*rM
-                                    q_cons_vf(vp + contxb - 1)%sf(j, k, l) = (1.0d0 - mixM)*rM
+                                    q_cons_vf(vp + contxb - 1)%sf(j, k, l) = (1.0_wp - mixM)*rM
 
                                     ! PRINT *, 'OV'
 
@@ -285,7 +237,7 @@
                                     TS = TSSL
 
                                     ! correcting the liquid and vapor partial densities
-                                    q_cons_vf(lp + contxb - 1)%sf(j, k, l) = (1.0d0 - mixM)*rM
+                                    q_cons_vf(lp + contxb - 1)%sf(j, k, l) = (1.0_wp - mixM)*rM
                                     q_cons_vf(vp + contxb - 1)%sf(j, k, l) = mixM*rM
 
                                     ! PRINT *, 'SL'
@@ -351,25 +303,20 @@
 
         ! initializing variables
         type(scalar_field), dimension(sys_size), intent(IN) :: q_cons_vf
-        real(kind(0.0d0)), intent(IN) :: rho, rhoe, rhoeT
-        real(kind(0.0d0)), intent(OUT) :: pS
-        real(kind(0.0d0)), dimension(num_fluids), intent(OUT) :: Tk
+        real(wp), intent(IN) :: rho, rhoe, rhoeT
+        real(wp), intent(OUT) :: pS
+        real(wp), dimension(num_fluids), intent(OUT) :: Tk
         integer, intent(IN) :: j, k, l
 
-        real(kind(0.0d0)) :: fp, fpp, pO !< variables for the Newton Solver
-        real(kind(0.0d0)) :: Econst !< auxiliary variables
-        real(kind(0.0d0)), dimension(num_fluids) :: alpha0k, alphak, alpharhoek, alpharhoe0k, rhok
+        real(wp) :: fp, fpp, pO !< variables for the Newton Solver
+        real(wp) :: Econst !< auxiliary variables
+        real(wp), dimension(num_fluids) :: alpha0k, alphak, alpharhoek, alpharhoe0k, rhok
         character(20) :: nss, pSs, Econsts
 
         integer :: i, ns !< generic loop iterators
 
-<<<<<<< HEAD
         !$acc loop seq
         do i = 1, num_fluids
-=======
-                        ! tranferring the total mass to vapor
-                        q_cons_vf(vp + contxb - 1)%sf(j, k, l) = (1.0_wp - mixM)*rM
->>>>>>> bae121f7
 
             ! Re-distributiong internal energy values such that rhoe = rhoeT, eventually.
             ! initial value for internal energy
@@ -381,13 +328,7 @@
 
             alphak(i) = q_cons_vf(i + advxb - 1)%sf(j, k, l)
 
-<<<<<<< HEAD
         end do
-=======
-                        ! subcooled liquid case
-                        ! tranferring the total mass to liquid
-                        q_cons_vf(lp + contxb - 1)%sf(j, k, l) = (1.0_wp - mixM)*rM
->>>>>>> bae121f7
 
         ! final value for internal energy, that will be updated with the iterative procedure
         alpharhoek = alpharhoe0k
@@ -413,15 +354,10 @@
             ! updating old pressure
             pO = pS
 
-<<<<<<< HEAD
             ! updating functions used in the Newton's solver
-            fp = 0.0d0; fpp = 0.0d0; 
+            fp =  0.0_wp; fpp =  0.0_wp; 
             !$acc loop seq
             do i = 1, num_fluids
-=======
-                            ! correcting the vapor partial density
-                            q_cons_vf(vp + contxb - 1)%sf(j, k, l) = (1.0_wp - mixM)*rM
->>>>>>> bae121f7
 
                 fp = fp + (gs_min(i) - 1.0d0)*(alpharhoek(i) - q_cons_vf(i + contxb - 1)%sf(j, k, l)*qvs(i)) &
                      /(pO + gs_min(i)*ps_inf(i))
@@ -431,16 +367,11 @@
 
             end do
 
-<<<<<<< HEAD
             ! updating the relaxed pressure (solution)
             pS = pO + ((1.0d0 - fp)/fpp)/(1.0d0 - (1.0d0 - fp + DABS(1.0d0 - fp))/(2.0d0*fpp*(pO + minval(gs_min*ps_inf))))
-=======
-                            ! correcting the liquid partial density
-                            q_cons_vf(lp + contxb - 1)%sf(j, k, l) = (1.0_wp - mixM)*rM
->>>>>>> bae121f7
 
             ! Variable to check energy constraint
-            Econst = 0.0d0
+            Econst =  0.0_wp
             !$acc loop seq
             ! updating fluid variables, together with the relaxed pressure, in a loosely coupled procedure
             do i = 1, num_fluids
@@ -466,15 +397,9 @@
 
             end do
 
-<<<<<<< HEAD
 #ifndef MFC_OpenACC
             ! energy constraint for the p-equilibrium
             if ((minval(ps_inf) > 0) .and. (Econst <= 1.0d0)) then
-=======
-                    ! entropy
-                    sk(1:num_fluids) = cvs(1:num_fluids)*log((TS**gs_min(1:num_fluids)) &
-                                                             /((pS + ps_inf(1:num_fluids))**(gs_min(1:num_fluids) - 1.0_wp))) + qvps(1:num_fluids)
->>>>>>> bae121f7
 
                 call s_real_to_str(Econst, Econsts)
                 call s_mpi_abort('Solver for the p-relaxation solver failed (m_phase_change, s_infinite_p_relaxation_k) &
@@ -487,19 +412,12 @@
 
                     print *, 'ns', ns
 
-<<<<<<< HEAD
                     print *, 'energies (N,O)', rhoe, rhoeT, 'DE', rhoe - rhoeT
-=======
-                    ! calculating volume fractions, internal energies, and total entropy
-                    rhos = 0.0_wp
-                    !$acc loop seq
-                    do i = 1, num_fluids
->>>>>>> bae121f7
 
                     print *, 'fp', 'fpp', fp, fpp
 
-                    call s_tattletale((/0.0d0, 0.0d0/), reshape((/0.0d0, 0.0d0, 0.0d0, 0.0d0/), (/2, 2/)) &
-                                      , j, (/0.0d0, 0.0d0, 0.0d0, 0.0d0/), k, l, rhoeT, ps_inf, pS, (/pS - pO, pS + pO/) &
+                    call s_tattletale((/ 0.0_wp,  0.0_wp/), reshape((/ 0.0_wp,  0.0_wp,  0.0_wp,  0.0_wp/), (/2, 2/)) &
+                                      , j, (/ 0.0_wp,  0.0_wp,  0.0_wp,  0.0_wp/), k, l, rhoeT, ps_inf, pS, (/pS - pO, pS + pO/) &
                                       , rhoe, q_cons_vf, SUM(Tk)/num_fluids)
                 end if
 
@@ -539,38 +457,23 @@
 #endif
 
         ! initializing variables
-<<<<<<< HEAD
         type(scalar_field), dimension(sys_size), intent(in) :: q_cons_vf
-        real(kind(0.0d0)), intent(out) :: pS, TS
-        real(kind(0.0d0)), dimension(num_fluids), intent(out) :: p_infpT
-        real(kind(0.0d0)), intent(in) :: rhoe, rM
+        real(wp), intent(out) :: pS, TS
+        real(wp), dimension(num_fluids), intent(out) :: p_infpT
+        real(wp), intent(in) :: rhoe, rM
         integer, intent(in) :: j, k, l, MFL
         integer, dimension(num_fluids) :: ig !< flags to toggle the inclusion of fluids for the pT-equilibrium
-        real(kind(0.0d0)) :: gp, gpp, hp, pO, mCP, mQ !< variables for the Newton Solver
+        real(wp) :: gp, gpp, hp, pO, mCP, mQ !< variables for the Newton Solver
         character(20) :: nss, pSs, Econsts
-=======
-        integer, intent(in) :: j, k, l, MFL
-        real(wp), intent(out) :: pS
-        real(wp), dimension(num_fluids), intent(out) :: p_infpT
-        real(wp), intent(in) :: rM
-        type(scalar_field), dimension(sys_size), intent(in) :: q_cons_vf
-        real(wp), intent(in) :: rhoe
-        real(wp), intent(out) :: TS
-        real(wp) :: gp, gpp, hp, pO, mCP, mQ !< variables for the Newton Solver
->>>>>>> bae121f7
 
         integer :: i, ns !< generic loop iterators
 
         ! auxiliary variables for the pT-equilibrium solver
-<<<<<<< HEAD
-        mCP = 0.0d0; mQ = 0.0d0; p_infpT = ps_inf;
+        mCP = 0.0_wp; mQ = 0.0_wp; p_infpT = ps_inf;
 
         ! these are slowing the computations significantly. Think about a workaround
         ig(1:num_fluids) = 0
 
-=======
-        mCP = 0.0_wp; mQ = 0.0_wp; p_infpT = ps_inf; 
->>>>>>> bae121f7
         ! Performing tests before initializing the pT-equilibrium
         !$acc loop seq
         do i = 1, num_fluids
@@ -578,7 +481,7 @@
             ! check if all alpha(i)*rho(i) are negative. If so, abort
 #ifndef MFC_OpenACC
             ! check which indices I will ignore (no need to abort the solver in this case). Adjust this sgm_eps value for mixture cells
-            if( ( q_cons_vf( i + contxb - 1 )%sf( j, k, l ) .ge. 0.0D0 ) &
+            if( ( q_cons_vf( i + contxb - 1 )%sf( j, k, l ) .ge.  0.0_wp ) &
                     .and. ( q_cons_vf( i + contxb - 1 )%sf( j, k, l ) - rM * mixM .le. sgm_eps ) ) then
 
                 ig(i) = i
@@ -601,16 +504,11 @@
             end if
         end do
 
-<<<<<<< HEAD
         ! Checking energy constraint. In the case we are calculating the possibility of having subcooled liquid or
         ! overheated vapor, the energy constraint might not be satisfied, as are hypothetically transferring all the 
         ! mass from one phase to the other. When this is the case, we simply ignore this possibility, set pS = TS = 0,
         ! and discard the hypothesis. The solver can thus move forward.
-        if ((rhoe - mQ - minval(p_infpT)) < 0.0d0) then
-=======
-        ! Checking energy constraint
         if ((rhoe - mQ - minval(p_infpT)) < 0.0_wp) then
->>>>>>> bae121f7
 
             if ((MFL == 0) .or. (MFL == 1)) then
 
@@ -626,8 +524,8 @@
             else
                 if (proc_rank == 0) then
 
-                    call s_tattletale((/0.0d0, 0.0d0/), reshape((/0.0d0, 0.0d0, 0.0d0, 0.0d0/), (/2, 2/)) &
-                                      , j, (/0.0d0, 0.0d0, 0.0d0, 0.0d0/), k, l, mQ, p_infpT, pS, (/DABS(pS - pO), DABS(pS - pO)/) &
+                    call s_tattletale((/ 0.0_wp,  0.0_wp/), reshape((/ 0.0_wp,  0.0_wp,  0.0_wp,  0.0_wp/), (/2, 2/)) &
+                                      , j, (/ 0.0_wp,  0.0_wp,  0.0_wp,  0.0_wp/), k, l, mQ, p_infpT, pS, (/DABS(pS - pO), DABS(pS - pO)/) &
                                       , rhoe, q_cons_vf, TS)
 
                 end if
@@ -650,14 +548,9 @@
 
         ! starting counter for the Newton solver
         ns = 0
-<<<<<<< HEAD
 
         ! Newton solver for pT-equilibrium. 1d6 is arbitrary, and ns == 0, to the loop is entered at least once.
-        do while (((DABS(pS - pO) > ptgalpha_eps) .and. (DABS((pS - pO)/pO) > ptgalpha_eps/1.0d6)) .or. (ns == 0))
-=======
-        ! change this relative error metric. 1e4_wp is just arbitrary
-        do while ((abs(pS - pO) > palpha_eps) .and. (abs((pS - pO)/pO) > palpha_eps/1e4_wp) .or. (ns == 0))
->>>>>>> bae121f7
+        do while (((DABS(pS - pO) > ptgalpha_eps) .and. (DABS((pS - pO)/pO) > ptgalpha_eps/1e4_wp)) .or. (ns == 0))
 
             ! increasing counter
             ns = ns + 1
@@ -670,7 +563,6 @@
             !$acc loop seq
             do i = 1, num_fluids
 
-<<<<<<< HEAD
                 ! given pS always change, I need ig( i ) and gp to be in here, as it dynamically updates.
                 ! Note that I do not need to use p_infpT here, but I will do it for consistency
                 if (i /= ig(i)) then
@@ -695,8 +587,8 @@
 #ifndef MFC_OpenACC
             if ((pS <= -1.0d0*minval(p_infpT)) .or. (ieee_is_nan(pS)) .or. (ns > max_iter)) then
                 if (proc_rank == 0) then
-                    call s_tattletale((/0.0d0, 0.0d0/), reshape((/0.0d0, 0.0d0, 0.0d0, 0.0d0/), (/2, 2/)) &
-                                      , j, (/0.0d0, 0.0d0, 0.0d0, 0.0d0/), k, l, mQ, p_infpT, pS, (/pS - pO, pS + pO/) &
+                    call s_tattletale((/0.0_wp, 0.0_wp/), reshape((/0.0_wp, 0.0_wp, 0.0_wp, 0.0_wp/), (/2, 2/)) &
+                                      , j, (/0.0_wp, 0.0_wp, 0.0_wp, 0.0_wp/), k, l, mQ, p_infpT, pS, (/pS - pO, pS + pO/) &
                                       , rhoe, q_cons_vf, TS)
                 end if
 
@@ -707,21 +599,6 @@
 
             end if
 #endif
-=======
-                gp = gp + (gs_min(i) - 1.0_wp)*q_cons_vf(i + contxb - 1)%sf(j, k, l)*cvs(i) &
-                     *(rhoe + pS - mQ)/(mCP*(pS + p_infpT(i)))
-
-                gpp = gpp + (gs_min(i) - 1.0_wp)*q_cons_vf(i + contxb - 1)%sf(j, k, l)*cvs(i) &
-                      *(p_infpT(i) - rhoe + mQ)/(mCP*(pS + p_infpT(i))**2)
-
-            end do
-
-            hp = 1.0_wp/(rhoe + pS - mQ) + 1.0_wp/(pS + minval(p_infpT))
-
-            ! updating common pressure for the newton solver
-            pS = pO + ((1.0_wp - gp)/gpp)/(1.0_wp - (1.0_wp - gp + abs(1.0_wp - gp)) &
-                                           /(2.0_wp*gpp)*hp)
->>>>>>> bae121f7
         end do
 
         ! common temperature
@@ -750,54 +627,22 @@
         !$acc routine seq
 #endif
 
-<<<<<<< HEAD
         type(scalar_field), dimension(sys_size), intent(INOUT) :: q_cons_vf
-        real(kind(0.0d0)), dimension(num_fluids), intent(IN) :: p_infpT
-        real(kind(0.0d0)), intent(INOUT) :: pS, TS, rM
-        real(kind(0.0d0)), intent(IN) :: rho, rhoe
+        real(wp), dimension(num_fluids), intent(IN) :: p_infpT
+        real(wp), intent(INOUT) :: pS, TS, rM
+        real(wp), intent(IN) :: rho, rhoe
         integer, intent(IN) :: j, k, l
         logical, intent(INOUT) :: TR
-        real(kind(0.0d0)), dimension(num_fluids) :: p_infpTg
-        real(kind(0.0d0)), dimension(2, 2) :: Jac, InvJac, TJac
-        real(kind(0.0d0)), dimension(2) :: R2D, DeltamP
-        real(kind(0.0d0)), dimension(3) :: Oc
-        real(kind(0.0d0)) :: Om, OmI ! underrelaxation factor
-        real(kind(0.0d0)) :: mCP, mCPD, mCVGP, mCVGP2, mQ, mQD, m01, m02, pSi, TSat ! auxiliary variables for the pTg-solver
+        real(wp), dimension(num_fluids) :: p_infpTg
+        real(wp), dimension(2, 2) :: Jac, InvJac, TJac
+        real(wp), dimension(2) :: R2D, DeltamP
+        real(wp), dimension(3) :: Oc
+        real(wp) :: Om, OmI ! underrelaxation factor
+        real(wp) :: mCP, mCPD, mCVGP, mCVGP2, mQ, mQD, m01, m02, pSi, TSat ! auxiliary variables for the pTg-solver
         character(20) :: nss, pSs, Econsts
 
         !< Generic loop iterators
         integer :: i, ns
-=======
-        integer, intent(in) :: j, k, l
-        real(wp), intent(inout) :: pS
-        real(wp), dimension(num_fluids), intent(in) :: p_infpT
-        real(wp), intent(in) :: rhoe
-        type(scalar_field), dimension(sys_size), intent(inout) :: q_cons_vf
-        real(wp), intent(inout) :: TS
-
-        real(wp), dimension(num_fluids) :: p_infpTg !< stiffness for the participating fluids for pTg-equilibrium
-        real(wp), dimension(2, 2) :: Jac, InvJac, TJac !< matrices for the Newton Solver
-        real(wp), dimension(2) :: R2D, DeltamP !< residual and correction array
-        real(wp) :: Om ! underrelaxation factor
-        real(wp) :: mCP, mCPD, mCVGP, mCVGP2, mQ, mQD ! auxiliary variables for the pTg-solver
-
-        !< Generic loop iterators
-        integer :: i, ns
-        ! pTg-equilibrium solution procedure
-        ! Newton Solver parameters
-        ! counter
-        ns = 0
-
-        ! Relaxation factor
-        Om = 1.0e-3_wp
-
-        p_infpTg = p_infpT
-
-        if (((pS < 0.0_wp) .and. ((q_cons_vf(lp + contxb - 1)%sf(j, k, l) &
-                                   + q_cons_vf(vp + contxb - 1)%sf(j, k, l)) > ((rhoe &
-                                                                                 - gs_min(lp)*ps_inf(lp)/(gs_min(lp) - 1))/qvs(lp)))) .or. &
-            ((pS >= 0.0_wp) .and. (pS < 1.0e-1_wp))) then
->>>>>>> bae121f7
 
         ! checking if homogeneous cavitation is expected. If yes, transfering an amount of mass to the depleted (liquid,
         ! for the moment) phase, and then let the algorithm run. 
@@ -808,14 +653,14 @@
         m02 = q_cons_vf(vp + contxb - 1)%sf(j, k, l)
 
         ! is the fluid at a metastable state with enough 'energy' for phase change to happen?
-        if ((pS < 0.0) .and. (q_cons_vf(lp + contxb - 1)%sf(j, k, l) + q_cons_vf(vp + contxb - 1)%sf(j, k, l) &
-                                    > (rhoe - gs_min(lp)*ps_inf(lp)/(gs_min(lp) - 1))/qvs(lp))) then
+        if ((pS < 0.0_wp) .and. (q_cons_vf(lp + contxb - 1)%sf(j, k, l) + q_cons_vf(vp + contxb - 1)%sf(j, k, l) &
+                                    > (rhoe - gs_min(lp)*ps_inf(lp)/(gs_min(lp) - 1.0e-1_wp))/qvs(lp))) then
 
             ! transfer a bit of mass to the deficient phase, enforce phase0chane
             call s_correct_partial_densities(1, q_cons_vf, rM, rho, TR, i, j, k, l)
             
         ! the metastable state is not enough to sustain phase change
-        elseif (pS < 0.0d0) then
+        elseif (pS < 0.0_wp) then
             
             ! cancel any phase-change updates.
             TR = .false.
@@ -825,37 +670,25 @@
 
         ! if not homogeneous, then heterogeneous. Thus, setting up an arbitrary initial condition in case the one from
         ! the p(T)-equilibrium solver could lead to numerical issues
-        elseif ((pS < 1.0d-1) .and. (pS >= 0.0d0)) then
+        elseif ((pS < 1.0d-1) .and. (pS >= 0.0_wp)) then
             ! improve this initial condition
             pS = 1.0e4_wp
 
         end if
 
-<<<<<<< HEAD
         ! Relaxation factor. This value is rather arbitrary, with a certain level of self adjustment.
-        OmI = 1.0d-1
+        OmI = 1.0e-1_wp
         ! Critical relaxation factors, for variable sub-relaxation
         Oc(1) = OmI; Oc(2) = OmI; Oc(3) = OmI
 
-        R2D(1) = 0.0d0; R2D(2) = 0.0d0
-        DeltamP(1) = 0.0d0; DeltamP(2) = 0.0d0
+        R2D(1) = 0.0_wp; R2D(2) = 0.0_wp
+        DeltamP(1) = 0.0_wp; DeltamP(2) = 0.0_wp
         ! starting counter for the Newton solver
         ns = 0
 
         ! Newton solver for pTg-equilibrium. 1d6 is arbitrary, and ns == 0, to the loop is entered at least once.
         do while (((DSQRT(R2D(1)**2 + R2D(2)**2) > ptgalpha_eps) &
                    .and. ((DSQRT(R2D(1)**2 + R2D(2)**2)/rhoe) > (ptgalpha_eps/1d6))) &
-=======
-        ! Loop until the solution for F(X) is satisfied
-        ! Check whether I need to use both absolute and relative values
-        ! for the residual, and how to do it adequately.
-        ! Dummy guess to start the pTg-equilibrium problem.
-        ! improve this initial condition
-        R2D(1) = 0.0_wp; R2D(2) = 0.0_wp
-        DeltamP(1) = 0.0_wp; DeltamP(2) = 0.0_wp
-        do while (((sqrt(R2D(1)**2 + R2D(2)**2) > ptgalpha_eps) &
-                   .and. ((sqrt(R2D(1)**2 + R2D(2)**2)/rhoe) > (ptgalpha_eps/1e6_wp))) &
->>>>>>> bae121f7
                   .or. (ns == 0))
 
             ! Updating counter for the iterative procedure
@@ -898,7 +731,7 @@
 
             ! Checking pressure and energy criteria for the (pT) solver to find a solution
 #ifndef MFC_OpenACC
-            if ((pS <= -1.0d0*minval(ps_inf)) .or. ((rhoe - mQ - minval(ps_inf)) < 0.0d0)) then
+            if ((pS <= -1.0d0*minval(ps_inf)) .or. ((rhoe - mQ - minval(ps_inf)) < 0.0_wp)) then
                 if (proc_rank == 0) then
                     call s_tattletale(DeltamP, InvJac, j, Jac, k, l, mQ, ps_inf, pS &
                                       , R2D, rhoe, q_cons_vf, TS)
@@ -915,7 +748,6 @@
             call s_compute_jacobian_matrix(InvJac, j, Jac, k, l, mCPD, mCVGP, mCVGP2, pS, q_cons_vf, TJac)
 
             ! calculating correction array for Newton's method
-<<<<<<< HEAD
             DeltamP = matmul(InvJac, R2D)
 
             ! checking if the correction in the mass/pressure will lead to negative values for those quantities
@@ -923,7 +755,7 @@
 
 #ifndef MFC_OpenACC
             ! creating criteria for variable underrelaxation factor
-            if (q_cons_vf(lp + contxb - 1)%sf(j, k, l) - Om*DeltamP(1) <= 0.0d0) then
+            if (q_cons_vf(lp + contxb - 1)%sf(j, k, l) - Om*DeltamP(1) <= 0.0_wp) then
                 ! if ( DeltamP(1) < 0 ) then
                 ! end if
                 Oc(1) = q_cons_vf(lp + contxb - 1)%sf(j, k, l)/(2*DeltamP(1))
@@ -935,15 +767,15 @@
                 ! PRINT *, 'mass correction', q_cons_vf(lp + contxb - 1)%sf(j, k, l) - Om*DeltamP(1)
                 ! PRINT *, 'proposed mass correction', q_cons_vf(lp + contxb - 1)%sf(j, k, l) - Oc(1)*DeltamP(1)
                 ! pause
-            elseif (q_cons_vf(lp + contxb - 1)%sf(j, k, l) - OmI*DeltamP(1) > 0.0d0) then
+            elseif (q_cons_vf(lp + contxb - 1)%sf(j, k, l) - OmI*DeltamP(1) > 0.0_wp) then
                 Oc(1) = OmI
             end if
-            if (q_cons_vf(vp + contxb - 1)%sf(j, k, l) + Om*DeltamP(1) <= 0.0d0) then
+            if (q_cons_vf(vp + contxb - 1)%sf(j, k, l) + Om*DeltamP(1) <= 0.0_wp) then
                 Oc(2) = -q_cons_vf(vp + contxb - 1)%sf(j, k, l)/(2*DeltamP(1))
-            else if (q_cons_vf(vp + contxb - 1)%sf(j, k, l) + OmI*DeltamP(1) > 0.0d0) then
+            else if (q_cons_vf(vp + contxb - 1)%sf(j, k, l) + OmI*DeltamP(1) > 0.0_wp) then
                 Oc(2) = OmI
             end if
-            if (pS + minval(ps_inf) - Om*DeltamP(2) <= 0.0d0) then
+            if (pS + minval(ps_inf) - Om*DeltamP(2) <= 0.0_wp) then
                 ! if ( DeltamP(2) < 0 ) then
                 
                 ! end if
@@ -956,7 +788,7 @@
                 ! PRINT *, 'pressure correction', pS + minval(ps_inf) - Om*DeltamP(2)
                 ! PRINT *, 'propoedpressure correction', pS + minval(ps_inf) - Oc(2)*DeltamP(2)
                 ! pause
-            elseif (pS + minval(ps_inf) - OmI*DeltamP(2) > 0.0d0) then
+            elseif (pS + minval(ps_inf) - OmI*DeltamP(2) > 0.0_wp) then
                 Oc(3) = OmI
             end if
             ! choosing amonst the minimum relaxation maximum to ensure solver will not produce unphysical values
@@ -970,10 +802,6 @@
                 ! PRINT *, 'ns', ns
                 ! pause
             end if
-=======
-            DeltamP = -1.0_wp*matmul(InvJac, R2D)
-
->>>>>>> bae121f7
             ! updating two reacting 'masses'. Recall that inert 'masses' do not change during the phase change
             ! liquid
             q_cons_vf(lp + contxb - 1)%sf(j, k, l) = q_cons_vf(lp + contxb - 1)%sf(j, k, l) - Om*DeltamP(1)
@@ -1080,10 +908,9 @@
 
         !> @name variables for the correction of the reacting partial densities
         !> @{
-<<<<<<< HEAD
         type(scalar_field), dimension(sys_size), intent(INOUT) :: q_cons_vf
-        real(kind(0.0d0)), intent(INOUT) :: rM
-        real(kind(0.0d0)), intent(IN) :: rho
+        real(wp), intent(INOUT) :: rM
+        real(wp), intent(IN) :: rho
         logical, intent(INOUT) :: TR
         integer, intent(IN) :: CT, j, k, l
         integer :: i
@@ -1102,7 +929,7 @@
                 end if
             end do
         elseif (CT == 1) then
-            if (rM < 0.0d0) then
+            if (rM < 0.0_wp) then
                 ! reacting masses are very negative so as to affect the physics of the problem, so phase change will not be activated
                 if ((q_cons_vf(lp + contxb - 1)%sf(j, k, l)/rM < 0*mixM) .or. &
                     (q_cons_vf(vp + contxb - 1)%sf(j, k, l)/rM < 0*mixM)) then
@@ -1129,21 +956,6 @@
 
             ! correcting the partial densities of the reacting fluids. In case vapor is negative
             elseif (q_cons_vf(vp + contxb - 1)%sf(j, k, l)/rM < 0*mixM) then
-=======
-        real(wp), intent(out) :: MCT
-        type(scalar_field), dimension(sys_size), intent(inout) :: q_cons_vf
-        real(wp), intent(inout) :: rM
-        integer, intent(in) :: j, k, l
-        !> @}
-        if (rM < 0.0_wp) then
-
-            if ((q_cons_vf(lp + contxb - 1)%sf(j, k, l) >= -1.0_wp*mixM) .and. &
-                (q_cons_vf(vp + contxb - 1)%sf(j, k, l) >= -1.0_wp*mixM)) then
-
-                q_cons_vf(lp + contxb - 1)%sf(j, k, l) = 0.0_wp
-
-                q_cons_vf(vp + contxb - 1)%sf(j, k, l) = 0.0_wp
->>>>>>> bae121f7
 
                 q_cons_vf(lp + contxb - 1)%sf(j, k, l) = (1.0d0 - 0*mixM)*rM
                 q_cons_vf(vp + contxb - 1)%sf(j, k, l) = 0*mixM*rM
@@ -1176,24 +988,7 @@
             TR = .true.
         end if
 
-<<<<<<< HEAD
         rM = q_cons_vf(lp + contxb - 1)%sf(j, k, l) + q_cons_vf(vp + contxb - 1)%sf(j, k, l)
-=======
-        ! Defining the correction in terms of an absolute value might not be the best practice.
-        ! Maybe a good way to do this is to partition the partial densities, giving a small percentage of the total reacting density
-        MCT = 2*mixM
-
-        ! correcting the partial densities of the reacting fluids. What to do for the nonreacting ones?
-        if (q_cons_vf(lp + contxb - 1)%sf(j, k, l) < 0.0_wp) then
-
-            q_cons_vf(lp + contxb - 1)%sf(j, k, l) = MCT*rM
-
-            q_cons_vf(vp + contxb - 1)%sf(j, k, l) = (1.0_wp - MCT)*rM
-
-        elseif (q_cons_vf(vp + contxb - 1)%sf(j, k, l) < 0.0_wp) then
-
-            q_cons_vf(lp + contxb - 1)%sf(j, k, l) = (1.0_wp - MCT)*rM
->>>>>>> bae121f7
 
     end subroutine s_correct_partial_densities
 
@@ -1218,23 +1013,11 @@
         !$acc routine seq
 #endif
 
-<<<<<<< HEAD
         type(scalar_field), dimension(sys_size), intent(IN) :: q_cons_vf
-        real(kind(0.0d0)), intent(IN) :: pS, mCPD, mCVGP, mCVGP2
+        real(wp), intent(IN) :: pS, mCPD, mCVGP, mCVGP2
         integer, intent(IN) :: j, k, l
-        real(kind(0.0d0)), dimension(2, 2), intent(OUT) :: Jac, InvJac, TJac
-        real(kind(0.0d0)) :: ml, mT, TS, dFdT, dTdm, dTdp ! mass of the reacting fluid, total reacting mass, and auxiliary variables
-=======
-        real(wp), dimension(2, 2), intent(out) :: InvJac
-        integer, intent(in) :: j
-        real(wp), dimension(2, 2), intent(out) :: Jac
-        integer, intent(in) :: k, l
-        real(wp), intent(in) :: mCPD, mCVGP, mCVGP2, pS
-        type(scalar_field), dimension(sys_size), intent(in) :: q_cons_vf
-        real(wp), dimension(2, 2), intent(out) :: TJac
-
+        real(wp), dimension(2, 2), intent(OUT) :: Jac, InvJac, TJac
         real(wp) :: ml, mT, TS, dFdT, dTdm, dTdp ! mass of the reacting fluid, total reacting mass, and auxiliary variables
->>>>>>> bae121f7
 
         ! mass of the reacting liquid
         ml = q_cons_vf(lp + contxb - 1)%sf(j, k, l)
@@ -1333,21 +1116,11 @@
         !$acc routine seq
 #endif
 
-<<<<<<< HEAD
         type(scalar_field), dimension(sys_size), intent(IN) :: q_cons_vf
-        real(kind(0.0d0)), intent(IN) :: pS, rhoe, mCPD, mCVGP, mQD
+        real(wp), intent(IN) :: pS, rhoe, mCPD, mCVGP, mQD
         integer, intent(IN) :: j, k, l
-        real(kind(0.0d0)), dimension(2), intent(OUT) :: R2D
-        real(kind(0.0d0)) :: ml, mT, TS !< mass of the reacting liquid, total reacting mass, equilibrium temperature
-=======
-        integer, intent(in) :: j, k, l
-        real(wp), intent(in) :: mCPD, mCVGP, mQD
-        type(scalar_field), dimension(sys_size), intent(in) :: q_cons_vf
-        real(wp), intent(in) :: pS, rhoe
-        real(wp), dimension(2), intent(out) :: R2D
-
+        real(wp), dimension(2), intent(OUT) :: R2D
         real(wp) :: ml, mT, TS !< mass of the reacting liquid, total reacting mass, equilibrium temperature
->>>>>>> bae121f7
 
         ! mass of the reacting liquid
         ml = q_cons_vf(lp + contxb - 1)%sf(j, k, l)
@@ -1381,13 +1154,13 @@
     subroutine s_tattletale(DeltamP, InvJac, j, Jac, k, l, mQ, p_infA, pS, R2D, rhoe, q_cons_vf, TS) ! ----------------
 
         type(scalar_field), dimension(sys_size), intent(IN) :: q_cons_vf
-        real(kind(0.0d0)), dimension(2, 2), intent(IN) :: Jac, InvJac
-        real(kind(0.0d0)), dimension(num_fluids), intent(IN) :: p_infA
-        real(kind(0.0d0)), dimension(2), intent(IN) :: R2D, DeltamP
-        real(kind(0.0d0)), intent(IN) :: pS, TS
-        real(kind(0.0d0)), intent(IN) :: rhoe, mQ
+        real(wp), dimension(2, 2), intent(IN) :: Jac, InvJac
+        real(wp), dimension(num_fluids), intent(IN) :: p_infA
+        real(wp), dimension(2), intent(IN) :: R2D, DeltamP
+        real(wp), intent(IN) :: pS, TS
+        real(wp), intent(IN) :: rhoe, mQ
         integer, intent(IN) :: j, k, l
-        real(kind(0.0d0)) :: rho
+        real(wp) :: rho
         !< Generic loop iterator
         integer :: i
 
@@ -1450,29 +1223,17 @@
         !$acc routine seq
 #endif
 
-<<<<<<< HEAD
-        real(kind(0.0d0)), intent(OUT) :: TSat
-        real(kind(0.0d0)), intent(IN) :: pSat, TSIn
-        real(kind(0.0d0)) :: dFdT, FT, Om !< auxiliary variables
+        real(wp), intent(OUT) :: TSat
+        real(wp), intent(IN) :: pSat, TSIn
+        real(wp) :: dFdT, FT, Om !< auxiliary variables
         character(20) :: nss, pSatS, TSatS
-=======
-        real(wp), intent(in) :: pSat
-        real(wp), intent(out) :: TSat
-        real(wp), intent(in) :: TSIn
-
-        real(wp) :: dFdT, FT, Om !< auxiliary variables
->>>>>>> bae121f7
 
         ! Generic loop iterators
         integer :: ns
 
-<<<<<<< HEAD
         ! in case of fluid under tension (p - p_inf > 0, T > 0), or, when subcooled liquid/overheated vapor cannot be
         ! phisically sustained (p = 0, T = 0)
-        if ((pSat .le. 0.0d0) .and. (TSIn .ge. 0.0d0)) then
-=======
         if ((pSat == 0.0_wp) .and. (TSIn == 0.0_wp)) then
->>>>>>> bae121f7
 
             ! assigning Saturation temperature
             TSat = 0.0_wp
@@ -1488,18 +1249,11 @@
             ! starting counter for the Newton solver
             ns = 0
 
-<<<<<<< HEAD
             ! Newton solver for finding the saturation temperature as function of pressure. ns == 0, so the loop is
             ! entered at least once.
             do while ((DABS(FT) > ptgalpha_eps) .or. (ns == 0))
 
                 ! Updating counter for the iterative procedure
-=======
-            ! underrelaxation factor
-            Om = 1.0e-3_wp
-            do while ((abs(FT) > ptgalpha_eps) .or. (ns == 0))
-                ! increasing counter
->>>>>>> bae121f7
                 ns = ns + 1
 
                 ! calculating residual
@@ -1549,21 +1303,15 @@
         ! PRINT *, 'TSat, pSat', TSat, pSat
     end subroutine s_TSat
 
-<<<<<<< HEAD
     subroutine update_conservative_vars( j, k, l, pS, q_cons_vf, Tk )
         
         !$acc routine seq
         type(scalar_field), dimension(sys_size), intent(INOUT) :: q_cons_vf
-        real(kind(0.0d0)), intent(IN) :: pS
-        real(kind(0.0d0)), dimension(num_fluids), intent(IN) :: Tk
+        real(wp), intent(IN) :: pS
+        real(wp), dimension(num_fluids), intent(IN) :: Tk
         integer, intent(IN) :: j, k, l
         real(kind(0d0)), dimension(num_fluids) :: sk, hk, gk, ek, rhok
         integer :: i
-=======
-    !>  This subroutine finalizes the phase change module
-    subroutine s_finalize_relaxation_solver_module
-    end subroutine s_finalize_relaxation_solver_module
->>>>>>> bae121f7
 
         ! Calculations AFTER then intended equilibrium
         ! entropy
@@ -1582,7 +1330,7 @@
         ek = (pS + gs_min*ps_inf)/(pS + ps_inf)*cvs*Tk + qvs
 
         ! calculating volume fractions, internal energies, and total entropy
-        ! rhos = 0.0d0
+        ! rhos =  0.0_wp
         !$acc loop seq
         do i = 1, num_fluids
 
@@ -1605,7 +1353,7 @@
 
     subroutine s_real_to_str(rl, res)
         character(len=*) :: res
-        real(kind(0.0d0)), intent(IN) :: rl
+        real(wp), intent(IN) :: rl
         write (res, '(F10.4)') rl
         res = trim(res)
     end subroutine s_real_to_str
