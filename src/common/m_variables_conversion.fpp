--- conflicted
+++ resolved
@@ -1323,13 +1323,8 @@
                         do i = 1, num_fluids
                             ! internal energy calculation for each of the fluids
                             q_cons_vf(i + intxb - 1)%sf(j, k, l) = q_cons_vf(i + advxb - 1)%sf(j, k, l)* &
-<<<<<<< HEAD
-                                (gammas(i)*q_prim_vf(E_idx)%sf(j, k, l) + pi_infs(i)) + &
-                                q_cons_vf(i + contxb - 1)%sf(j, k, l)*qvs(i)
-=======
                                                                    (gammas(i)*q_prim_vf(E_idx)%sf(j, k, l) + pi_infs(i)) + &
                                                                    q_cons_vf(i + contxb - 1)%sf(j, k, l)*qvs(i)
->>>>>>> 987888c6
                         end do
                     end if
 
@@ -1636,17 +1631,12 @@
                            pi_infs(2))/gammas(2)
                 c = (1._wp/(rho*(adv(1)/blkmod1 + adv(2)/blkmod2)))
             elseif (model_eqns == 3) then
-<<<<<<< HEAD
-                c = sum( adv * gs_min * ( pres + ps_inf ) ) / rho
-=======
                 c = 0._wp
                 $:GPU_LOOP(parallelism='[seq]')
                 do q = 1, num_fluids
-                    c = c + adv(q)*gs_min(q)* &
-                        (pres + pi_infs(q)/(gammas(q) + 1._wp))
+                    c = c + adv(q)*gs_min(q)*(pres + ps_inf(q))
                 end do
                 c = c/rho
->>>>>>> 987888c6
             elseif (((model_eqns == 4) .or. (model_eqns == 2 .and. bubbles_euler))) then
                 ! Sound speed for bubble mixture to order O(\alpha)
 
