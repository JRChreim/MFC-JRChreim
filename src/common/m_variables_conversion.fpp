--- conflicted
+++ resolved
@@ -1659,11 +1659,7 @@
                         (rho*(1._wp - adv(num_fluids)))
                 end if
             else
-<<<<<<< HEAD
-                c = ((H - 5d-1*vel_sum - qv/rho)/gamma)
-=======
-                c = ((H - 5.e-1*vel_sum)/gamma)
->>>>>>> f68bce13
+                c = ((H - 5.e-1*vel_sum - qv/rho)/gamma)
             end if
 
             if (mixture_err .and. c < 0._wp) then
