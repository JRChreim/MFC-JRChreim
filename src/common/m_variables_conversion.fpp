--- conflicted
+++ resolved
@@ -1414,13 +1414,8 @@
     end subroutine s_finalize_variables_conversion_module
 
 #ifndef MFC_PRE_PROCESS
-<<<<<<< HEAD
-    subroutine s_compute_speed_of_sound(pres, rho, gamma, pi_inf, H, adv, vel_sum, c, qv)
-#ifdef CRAY_ACC_WAR
-=======
-    pure subroutine s_compute_speed_of_sound(pres, rho, gamma, pi_inf, H, adv, vel_sum, c_c, c)
+    pure subroutine s_compute_speed_of_sound(pres, rho, gamma, pi_inf, H, adv, vel_sum, c_c, c, qv)
 #ifdef _CRAYFTN
->>>>>>> e362dc90
         !DIR$ INLINEALWAYS s_compute_speed_of_sound
 #else
         !$acc routine seq
@@ -1444,17 +1439,6 @@
                 c = sqrt((1.0d0 + 1.0d0/gamma)*pres/rho)
             end if
         else
-<<<<<<< HEAD
-            c = ((H - 5d-1*vel_sum - qv/rho)/gamma)
-            ! blkmod1 = ((gammas(1) + 1d0)*pres + &
-            ! pi_infs(1))/gammas(1)
-            
-            ! blkmod2 = ((gammas(2) + 1d0)*pres + &
-            ! pi_infs(2))/gammas(2)
-            
-            ! c = (1d0/(rho*(adv(1)/blkmod1 + adv(2)/blkmod2)))
-        end if
-=======
             if (alt_soundspeed) then
                 blkmod1 = ((gammas(1) + 1d0)*pres + &
                            pi_infs(1))/gammas(1)
@@ -1482,9 +1466,8 @@
                         (rho*(1d0 - adv(num_fluids)))
                 end if
             else
-                c = ((H - 5d-1*vel_sum)/gamma)
+                c = ((H - 5d-1*vel_sum - qv/rho)/gamma)
             end if
->>>>>>> e362dc90
 
             if (mixture_err .and. c < 0d0) then
                 c = 100.d0*sgm_eps
