!>
!! @file m_variables_conversion.f90
!! @brief Contains module m_variables_conversion

#:include 'macros.fpp'
#:include 'case.fpp'

!> @brief This module consists of subroutines used in the conversion of the
!!              conservative variables into the primitive ones and vice versa. In
!!              addition, the module also contains the subroutines used to obtain
!!              the mixture variables and the subroutines used to compute pressure.
module m_variables_conversion

    use m_derived_types        !< Definitions of the derived types

    use m_global_parameters    !< Definitions of the global parameters

    use m_mpi_proxy            !< Message passing interface (MPI) module proxy

    use m_helper_basic         !< Functions to compare floating point numbers

    use m_helper

    use m_thermochem, only: &
        num_species, get_temperature, get_pressure, gas_constant, &
        get_mixture_molecular_weight, get_mixture_energy_mass

    implicit none

    private; 
    public :: s_initialize_variables_conversion_module, &
              s_initialize_pb, &
              s_initialize_mv, &
              s_convert_to_mixture_variables, &
              s_convert_mixture_to_mixture_variables, &
              s_convert_species_to_mixture_variables_bubbles, &
              s_convert_species_to_mixture_variables_bubbles_acc, &
              s_convert_species_to_mixture_variables, &
              s_convert_species_to_mixture_variables_acc, &
              s_convert_conservative_to_primitive_variables, &
              s_convert_primitive_to_conservative_variables, &
              s_convert_primitive_to_flux_variables, &
              s_compute_pressure, &
#ifndef MFC_PRE_PROCESS
              s_compute_speed_of_sound, &
              s_compute_fast_magnetosonic_speed, &
#endif
              s_finalize_variables_conversion_module

    !! In simulation, gammas, pi_infs, and qvs are already declared in m_global_variables
#ifndef MFC_SIMULATION
    real(wp), allocatable, public, dimension(:) :: gammas, gs_min, pi_infs, ps_inf, cvs, qvs, qvps
    $:GPU_DECLARE(create='[gammas,gs_min,pi_infs,ps_inf,cvs,qvs,qvps]')
#endif

    real(wp), allocatable, dimension(:) :: Gs_vc
    integer, allocatable, dimension(:) :: bubrs_vc
    real(wp), allocatable, dimension(:, :) :: Res_vc
    $:GPU_DECLARE(create='[bubrs_vc,Gs_vc,Res_vc]')

    integer :: is1b, is2b, is3b, is1e, is2e, is3e
    $:GPU_DECLARE(create='[is1b,is2b,is3b,is1e,is2e,is3e]')

    real(wp), allocatable, dimension(:, :, :), public :: rho_sf !< Scalar density function
    real(wp), allocatable, dimension(:, :, :), public :: gamma_sf !< Scalar sp. heat ratio function
    real(wp), allocatable, dimension(:, :, :), public :: pi_inf_sf !< Scalar liquid stiffness function
    real(wp), allocatable, dimension(:, :, :), public :: qv_sf !< Scalar liquid energy reference function

contains

    !> Dispatch to the s_convert_mixture_to_mixture_variables
        !!      and s_convert_species_to_mixture_variables subroutines.
        !!      Replaces a procedure pointer.
        !!  @param q_vf Conservative or primitive variables
        !!  @param i First-coordinate cell index
        !!  @param j First-coordinate cell index
        !!  @param k First-coordinate cell index
        !!  @param rho Density
        !!  @param gamma Specific heat ratio function
        !!  @param pi_inf Liquid stiffness function
        !!  @param qv Fluid reference energy
    subroutine s_convert_to_mixture_variables(q_vf, i, j, k, &
                                              rho, gamma, pi_inf, qv, Re_K, G_K, G)

        type(scalar_field), dimension(sys_size), intent(in) :: q_vf
        integer, intent(in) :: i, j, k
        real(wp), intent(out), target :: rho, gamma, pi_inf, qv
        real(wp), optional, dimension(2), intent(out) :: Re_K
        real(wp), optional, intent(out) :: G_K
        real(wp), optional, dimension(num_fluids), intent(in) :: G

        if (model_eqns == 1) then        ! Gamma/pi_inf model
            call s_convert_mixture_to_mixture_variables(q_vf, i, j, k, &
                                                        rho, gamma, pi_inf, qv)

        else if (bubbles_euler .and. .not. icsg) then
            call s_convert_species_to_mixture_variables_bubbles(q_vf, i, j, k, &
                                                                rho, gamma, pi_inf, qv, Re_K)
        else
            ! Volume fraction model
            call s_convert_species_to_mixture_variables(q_vf, i, j, k, &
                                                        rho, gamma, pi_inf, qv, Re_K, G_K, G)
        end if

    end subroutine s_convert_to_mixture_variables

    !>  This procedure conditionally calculates the appropriate pressure
        !! @param energy Energy
        !! @param alf Void Fraction
        !! @param dyn_p Dynamic Pressure
        !! @param pi_inf Liquid Stiffness
        !! @param gamma Specific Heat Ratio
        !! @param rho Density
        !! @param qv fluid reference energy
        !! @param pres Pressure to calculate
        !! @param stress Shear Stress
        !! @param mom Momentum
    subroutine s_compute_pressure(energy, alf, dyn_p, pi_inf, gamma, rho, qv, rhoYks, pres, T, stress, mom, G, pres_mag)
        $:GPU_ROUTINE(function_name='s_compute_pressure',parallelism='[seq]', &
            & cray_inline=True)

        real(stp), intent(in) :: energy, alf
        real(wp), intent(in) :: dyn_p
        real(wp), intent(in) :: pi_inf, gamma, rho, qv
        real(wp), intent(out) :: pres
        real(wp), intent(inout) :: T
        real(stp), intent(in), optional :: stress, mom
        real(wp), intent(in), optional :: G, pres_mag

        ! Chemistry
        real(wp), dimension(1:num_species), intent(in) :: rhoYks
        real(wp) :: E_e
        real(wp) :: e_Per_Kg, Pdyn_Per_Kg
        real(wp) :: T_guess
        real(wp), dimension(1:num_species) :: Y_rs

        integer :: s !< Generic loop iterator

        #:if not chemistry
            ! Depending on model_eqns and bubbles_euler, the appropriate procedure
            ! for computing pressure is targeted by the procedure pointer

            if (mhd) then
                pres = (energy - dyn_p - pi_inf - qv - pres_mag)/gamma
            elseif ((model_eqns /= 4) .and. (bubbles_euler .neqv. .true.)) then
                pres = (energy - dyn_p - pi_inf - qv)/gamma
            else if ((model_eqns /= 4) .and. bubbles_euler .and. .not. icsg) then
                pres = (energy - dyn_p)/(1._wp - alf)/gamma - pi_inf/gamma - qv/gamma
            else if ((model_eqns /= 4) .and. bubbles_euler .and. icsg) then
                pres = (energy - dyn_p)/gamma - pi_inf/gamma - qv/gamma
            else
                pres = (1._wp + pi_inf)* &
                       (energy/ &
                        ((1._wp - alf)) &
                        )**(1._wp/gamma + 1._wp) - pi_inf
            end if

            if (hypoelasticity .and. present(G)) then
                ! calculate elastic contribution to Energy
                E_e = 0._wp
                do s = stress_idx%beg, stress_idx%end
                    if (G > 0) then
                        E_e = E_e + ((stress/rho)**2._wp)/(4._wp*G)
                        ! Double for shear stresses
                        if (any(s == shear_indices)) then
                            E_e = E_e + ((stress/rho)**2._wp)/(4._wp*G)
                        end if
                    end if
                end do

                pres = ( &
                       energy - &
                       0.5_wp*(mom**2._wp)/rho - &
                       pi_inf - qv - E_e &
                       )/gamma

            end if

        #:else

            Y_rs(:) = rhoYks(:)/rho
            e_Per_Kg = energy/rho
            Pdyn_Per_Kg = dyn_p/rho

            T_guess = T

            call get_temperature(e_Per_Kg - Pdyn_Per_Kg, T_guess, Y_rs, .true., T)
            call get_pressure(rho, T, Y_rs, pres)

        #:endif

    end subroutine s_compute_pressure

    !>  This subroutine is designed for the gamma/pi_inf model
        !!      and provided a set of either conservative or primitive
        !!      variables, transfers the density, specific heat ratio
        !!      function and the liquid stiffness function from q_vf to
        !!      rho, gamma and pi_inf.
        !! @param q_vf conservative or primitive variables
        !! @param i cell index to transfer mixture variables
        !! @param j cell index to transfer mixture variables
        !! @param k cell index to transfer mixture variables
        !! @param rho density
        !! @param gamma  specific heat ratio function
        !! @param pi_inf liquid stiffness
        !! @param qv fluid reference energy
    subroutine s_convert_mixture_to_mixture_variables(q_vf, i, j, k, &
                                                      rho, gamma, pi_inf, qv)

        type(scalar_field), dimension(sys_size), intent(in) :: q_vf
        integer, intent(in) :: i, j, k

        real(wp), intent(out), target :: rho
        real(wp), intent(out), target :: gamma
        real(wp), intent(out), target :: pi_inf
        real(wp), intent(out), target :: qv

        ! Transferring the density, the specific heat ratio function and the
        ! liquid stiffness function, respectively
        rho = q_vf(1)%sf(i, j, k)
        gamma = q_vf(gamma_idx)%sf(i, j, k)
        pi_inf = q_vf(pi_inf_idx)%sf(i, j, k)
        qv = 0._wp ! keep this value nill for now. For future adjustment

        ! Post process requires rho_sf/gamma_sf/pi_inf_sf/qv_sf to also be updated
#ifdef MFC_POST_PROCESS
        rho_sf(i, j, k) = rho
        gamma_sf(i, j, k) = gamma
        pi_inf_sf(i, j, k) = pi_inf
        qv_sf(i, j, k) = qv
#endif

    end subroutine s_convert_mixture_to_mixture_variables

    !>  This procedure is used alongside with the gamma/pi_inf
        !!      model to transfer the density, the specific heat ratio
        !!      function and liquid stiffness function from the vector
        !!      of conservative or primitive variables to their scalar
        !!      counterparts. Specifically designed for when subgrid bubbles_euler
        !!      must be included.
        !! @param q_vf primitive variables
        !! @param j Cell index
        !! @param k Cell index
        !! @param l Cell index
        !! @param rho density
        !! @param gamma specific heat ratio
        !! @param pi_inf liquid stiffness
        !! @param qv fluid reference energy
    subroutine s_convert_species_to_mixture_variables_bubbles(q_vf, j, k, l, &
                                                              rho, gamma, pi_inf, qv, Re_K)

        type(scalar_field), dimension(sys_size), intent(in) :: q_vf

        integer, intent(in) :: j, k, l

        real(wp), intent(out), target :: rho
        real(wp), intent(out), target :: gamma
        real(wp), intent(out), target :: pi_inf
        real(wp), intent(out), target :: qv

        real(wp), optional, dimension(2), intent(out) :: Re_K

        integer :: i, q
        real(wp), dimension(num_fluids) :: alpha_rho_K, alpha_K

        ! Constraining the partial densities and the volume fractions within
        ! their physical bounds to make sure that any mixture variables that
        ! are derived from them result within the limits that are set by the
        ! fluids physical parameters that make up the mixture
        do i = 1, num_fluids
            alpha_rho_K(i) = q_vf(i)%sf(j, k, l)
            alpha_K(i) = q_vf(advxb + i - 1)%sf(j, k, l)
        end do

        if (mpp_lim) then
            do i = 1, num_fluids
                alpha_rho_K(i) = max(0._wp, alpha_rho_K(i))
                alpha_K(i) = min(max(0._wp, alpha_K(i)), 1._wp)
            end do

            alpha_K = alpha_K/max(sum(alpha_K), 1.e-16_wp)
        end if

        ! Performing the transfer of the density, the specific heat ratio
        ! function as well as the liquid stiffness function, respectively

        if (model_eqns == 4) then
            rho = q_vf(1)%sf(j, k, l)
            gamma = gammas(1)    !qK_vf(gamma_idx)%sf(i,j,k)
            pi_inf = pi_infs(1)   !qK_vf(pi_inf_idx)%sf(i,j,k)
            qv = qvs(1)
        else if ((model_eqns == 2) .and. bubbles_euler) then
            rho = 0._wp; gamma = 0._wp; pi_inf = 0._wp; qv = 0._wp

            if (mpp_lim .and. (num_fluids > 2)) then
                do i = 1, num_fluids
                    rho = rho + q_vf(i)%sf(j, k, l)
                    gamma = gamma + q_vf(i + E_idx)%sf(j, k, l)*gammas(i)
                    pi_inf = pi_inf + q_vf(i + E_idx)%sf(j, k, l)*pi_infs(i)
                    qv = qv + q_vf(i)%sf(j, k, l)*qvs(i)
                end do
            else if (num_fluids == 2) then
                rho = q_vf(1)%sf(j, k, l)
                gamma = gammas(1)
                pi_inf = pi_infs(1)
                qv = qvs(1)
            else if (num_fluids > 2) then
                !TODO: This may need fixing for hypo + bubbles_euler
                do i = 1, num_fluids - 1 !leave out bubble part of mixture
                    rho = rho + q_vf(i)%sf(j, k, l)
                    gamma = gamma + q_vf(i + E_idx)%sf(j, k, l)*gammas(i)
                    pi_inf = pi_inf + q_vf(i + E_idx)%sf(j, k, l)*pi_infs(i)
                    qv = qv + q_vf(i)%sf(j, k, l)*qvs(i)
                end do
            else
                rho = q_vf(1)%sf(j, k, l)
                gamma = gammas(1)
                pi_inf = pi_infs(1)
                qv = qvs(1)
            end if
        end if

#ifdef MFC_SIMULATION
        ! Computing the shear and bulk Reynolds numbers from species analogs
        if (viscous) then
            if (num_fluids == 1) then ! need to consider case with num_fluids >= 2
                do i = 1, 2

                    Re_K(i) = dflt_real; if (Re_size(i) > 0) Re_K(i) = 0._wp

                    do q = 1, Re_size(i)
                        Re_K(i) = (1 - alpha_K(Re_idx(i, q)))/fluid_pp(Re_idx(i, q))%Re(i) &
                                  + Re_K(i)
                    end do

                    Re_K(i) = 1._wp/max(Re_K(i), sgm_eps)

                end do
            end if
        end if
#endif

        ! Post process requires rho_sf/gamma_sf/pi_inf_sf/qv_sf to also be updated
#ifdef MFC_POST_PROCESS
        rho_sf(j, k, l) = rho
        gamma_sf(j, k, l) = gamma
        pi_inf_sf(j, k, l) = pi_inf
        qv_sf(j, k, l) = qv
#endif

    end subroutine s_convert_species_to_mixture_variables_bubbles

    !>  This subroutine is designed for the volume fraction model
        !!              and provided a set of either conservative or primitive
        !!              variables, computes the density, the specific heat ratio
        !!              function and the liquid stiffness function from q_vf and
        !!              stores the results into rho, gamma and pi_inf.
        !! @param q_vf primitive variables
        !! @param k Cell index
        !! @param l Cell index
        !! @param r Cell index
        !! @param rho density
        !! @param gamma specific heat ratio
        !! @param pi_inf liquid stiffness
        !! @param qv fluid reference energy
    subroutine s_convert_species_to_mixture_variables(q_vf, k, l, r, rho, &
                                                      gamma, pi_inf, qv, Re_K, G_K, G)

        type(scalar_field), dimension(sys_size), intent(in) :: q_vf

        integer, intent(in) :: k, l, r

        real(wp), intent(out), target :: rho
        real(wp), intent(out), target :: gamma
        real(wp), intent(out), target :: pi_inf
        real(wp), intent(out), target :: qv

        real(wp), optional, dimension(2), intent(out) :: Re_K
            !! Partial densities and volume fractions
        real(wp), optional, intent(out) :: G_K
        real(wp), optional, dimension(num_fluids), intent(in) :: G

        real(wp), dimension(num_fluids) :: alpha_rho_K, alpha_K !<

        integer :: i, j !< Generic loop iterator

        ! Computing the density, the specific heat ratio function and the
        ! liquid stiffness function, respectively

        if (igr) then
            if (num_fluids == 1) then
                alpha_rho_K(1) = q_vf(contxb)%sf(k, l, r)
                alpha_K(1) = 1._wp
            else
                do i = 1, num_fluids - 1
                    alpha_rho_K(i) = q_vf(i)%sf(k, l, r)
                    alpha_K(i) = q_vf(advxb + i - 1)%sf(k, l, r)
                end do

                alpha_rho_K(num_fluids) = q_vf(num_fluids)%sf(k, l, r)
                alpha_K(num_fluids) = 1._wp - sum(alpha_K(1:num_fluids - 1))
            end if
        else
            do i = 1, num_fluids
                alpha_rho_K(i) = q_vf(i)%sf(k, l, r)
                alpha_K(i) = q_vf(advxb + i - 1)%sf(k, l, r)
            end do
        end if

        if (mpp_lim) then
            do i = 1, num_fluids
                alpha_rho_K(i) = max(0._wp, alpha_rho_K(i))
                alpha_K(i) = min(max(0._wp, alpha_K(i)), 1._wp)
            end do

            alpha_K = alpha_K/max(sum(alpha_K), 1.e-16_wp)

        end if

        ! Calculating the density, the specific heat ratio function, the
        ! liquid stiffness function, and the energy reference function,
        ! respectively, from the species analogs
        rho = 0._wp; gamma = 0._wp; pi_inf = 0._wp; qv = 0._wp

        do i = 1, num_fluids
            rho = rho + alpha_rho_K(i)
            gamma = gamma + alpha_K(i)*gammas(i)
            pi_inf = pi_inf + alpha_K(i)*pi_infs(i)
            qv = qv + alpha_rho_K(i)*qvs(i)
        end do
#ifdef MFC_SIMULATION
        ! Computing the shear and bulk Reynolds numbers from species analogs
        do i = 1, 2

            Re_K(i) = dflt_real; if (Re_size(i) > 0) Re_K(i) = 0._wp

            do j = 1, Re_size(i)
                Re_K(i) = alpha_K(Re_idx(i, j))/fluid_pp(Re_idx(i, j))%Re(i) &
                          + Re_K(i)
            end do

            Re_K(i) = 1._wp/max(Re_K(i), sgm_eps)

        end do
#endif

        if (present(G_K)) then
            G_K = 0._wp
            do i = 1, num_fluids
                G_K = G_K + alpha_K(i)*G(i)
            end do
            G_K = max(0._wp, G_K)
        end if

        ! Post process requires rho_sf/gamma_sf/pi_inf_sf/qv_sf to also be updated
#ifdef MFC_POST_PROCESS
        rho_sf(k, l, r) = rho
        gamma_sf(k, l, r) = gamma
        pi_inf_sf(k, l, r) = pi_inf
        qv_sf(k, l, r) = qv
#endif

    end subroutine s_convert_species_to_mixture_variables

    subroutine s_convert_species_to_mixture_variables_acc(rho_K, &
                                                          gamma_K, pi_inf_K, qv_K, &
                                                          alpha_K, alpha_rho_K, Re_K, &
                                                          G_K, G)
        $:GPU_ROUTINE(function_name='s_convert_species_to_mixture_variables_acc', &
            & parallelism='[seq]', cray_inline=True)

        real(wp), intent(out) :: rho_K, gamma_K, pi_inf_K, qv_K

        real(wp), dimension(num_fluids), intent(inout) :: alpha_rho_K, alpha_K !<
        real(wp), dimension(2), intent(out) :: Re_K
        !! Partial densities and volume fractions

        real(wp), optional, intent(out) :: G_K
        real(wp), optional, dimension(num_fluids), intent(in) :: G

        integer :: i, j !< Generic loop iterators
        real(wp) :: alpha_K_sum

#ifdef MFC_SIMULATION
        ! Constraining the partial densities and the volume fractions within
        ! their physical bounds to make sure that any mixture variables that
        ! are derived from them result within the limits that are set by the
        ! fluids physical parameters that make up the mixture
        rho_K = 0._wp
        gamma_K = 0._wp
        pi_inf_K = 0._wp
        qv_K = 0._wp

        alpha_K_sum = 0._wp

        if (mpp_lim) then
            do i = 1, num_fluids
                alpha_rho_K(i) = max(0._wp, alpha_rho_K(i))
                alpha_K(i) = min(max(0._wp, alpha_K(i)), 1._wp)
                alpha_K_sum = alpha_K_sum + alpha_K(i)
            end do

            alpha_K = alpha_K/max(alpha_K_sum, sgm_eps)

        end if

        do i = 1, num_fluids
            rho_K = rho_K + alpha_rho_K(i)
            gamma_K = gamma_K + alpha_K(i)*gammas(i)
            pi_inf_K = pi_inf_K + alpha_K(i)*pi_infs(i)
            qv_K = qv_K + alpha_rho_K(i)*qvs(i)
        end do

        if (present(G_K)) then
            G_K = 0._wp
            do i = 1, num_fluids
                !TODO: change to use Gs_vc directly here?
                !TODO: Make this changes as well for GPUs
                G_K = G_K + alpha_K(i)*G(i)
            end do
            G_K = max(0._wp, G_K)
        end if

        if (viscous) then

            do i = 1, 2
                Re_K(i) = dflt_real

                if (Re_size(i) > 0) Re_K(i) = 0._wp

                do j = 1, Re_size(i)
                    Re_K(i) = alpha_K(Re_idx(i, j))/Res_vc(i, j) &
                              + Re_K(i)
                end do

                Re_K(i) = 1._wp/max(Re_K(i), sgm_eps)

            end do
        end if
#endif

    end subroutine s_convert_species_to_mixture_variables_acc

    subroutine s_convert_species_to_mixture_variables_bubbles_acc(rho_K, &
                                                                  gamma_K, pi_inf_K, qv_K, &
                                                                  alpha_K, alpha_rho_K, Re_K)
        $:GPU_ROUTINE(function_name='s_convert_species_to_mixture_variables_bubbles_acc', &
            & parallelism='[seq]', cray_inline=True)

        real(wp), intent(inout) :: rho_K, gamma_K, pi_inf_K, qv_K

        real(wp), dimension(num_fluids), intent(in) :: alpha_K, alpha_rho_K !<
            !! Partial densities and volume fractions

        real(wp), dimension(2), intent(out) :: Re_K

        integer :: i, j !< Generic loop iterators

#ifdef MFC_SIMULATION
        rho_K = 0._wp
        gamma_K = 0._wp
        pi_inf_K = 0._wp
        qv_K = 0._wp

        if (mpp_lim .and. (model_eqns == 2) .and. (num_fluids > 2)) then
            do i = 1, num_fluids
                rho_K = rho_K + alpha_rho_K(i)
                gamma_K = gamma_K + alpha_K(i)*gammas(i)
                pi_inf_K = pi_inf_K + alpha_K(i)*pi_infs(i)
                qv_K = qv_K + alpha_rho_K(i)*qvs(i)
            end do
        else if ((model_eqns == 2) .and. (num_fluids > 2)) then
            do i = 1, num_fluids - 1
                rho_K = rho_K + alpha_rho_K(i)
                gamma_K = gamma_K + alpha_K(i)*gammas(i)
                pi_inf_K = pi_inf_K + alpha_K(i)*pi_infs(i)
                qv_K = qv_K + alpha_rho_K(i)*qvs(i)
            end do
        else
            rho_K = alpha_rho_K(1)
            gamma_K = gammas(1)
            pi_inf_K = pi_infs(1)
            qv_K = qvs(1)
        end if

        if (viscous) then
            if (num_fluids == 1) then ! need to consider case with num_fluids >= 2

                do i = 1, 2
                    Re_K(i) = dflt_real

                    if (Re_size(i) > 0) Re_K(i) = 0._wp

                    do j = 1, Re_size(i)
                        Re_K(i) = (1._wp - alpha_K(Re_idx(i, j)))/Res_vc(i, j) &
                                  + Re_K(i)
                    end do

                    Re_K(i) = 1._wp/max(Re_K(i), sgm_eps)

                end do
            end if
        end if
#endif

    end subroutine s_convert_species_to_mixture_variables_bubbles_acc

    !>  The computation of parameters, the allocation of memory,
        !!      the association of pointers and/or the execution of any
        !!      other procedures that are necessary to setup the module.
    impure subroutine s_initialize_variables_conversion_module

        integer :: i, j

        $:GPU_ENTER_DATA(copyin='[is1b,is1e,is2b,is2e,is3b,is3e]')

#ifdef MFC_SIMULATION
        @:ALLOCATE(gammas (1:num_fluids))
        @:ALLOCATE(gs_min (1:num_fluids))
        @:ALLOCATE(pi_infs(1:num_fluids))
        @:ALLOCATE(ps_inf(1:num_fluids))
        @:ALLOCATE(cvs    (1:num_fluids))
        @:ALLOCATE(qvs    (1:num_fluids))
        @:ALLOCATE(qvps    (1:num_fluids))
        @:ALLOCATE(Gs_vc     (1:num_fluids))
#else
        @:ALLOCATE(gammas (1:num_fluids))
        @:ALLOCATE(gs_min (1:num_fluids))
        @:ALLOCATE(pi_infs(1:num_fluids))
        @:ALLOCATE(ps_inf(1:num_fluids))
        @:ALLOCATE(cvs    (1:num_fluids))
        @:ALLOCATE(qvs    (1:num_fluids))
        @:ALLOCATE(qvps    (1:num_fluids))
        @:ALLOCATE(Gs_vc     (1:num_fluids))
#endif

        do i = 1, num_fluids
            if (bubbles_euler .or. bubbles_lagrange) then
              pi_infs(i) = fluid_pp(i)%pi_inf / bub_refs%p0eq
              cvs(i) = fluid_pp(i)%cv
              qvs(i) = fluid_pp(i)%qv / bub_refs%p0eq
              qvps(i) = fluid_pp(i)%qvp
            else
              pi_infs(i) = fluid_pp(i)%pi_inf
              cvs(i) = fluid_pp(i)%cv
              qvs(i) = fluid_pp(i)%qv
              qvps(i) = fluid_pp(i)%qvp
            end if
            gammas(i) = fluid_pp(i)%gamma
            gs_min(i) = 1.0_wp/gammas(i) + 1.0_wp
<<<<<<< HEAD
            Gs(i) = fluid_pp(i)%G
=======
            pi_infs(i) = fluid_pp(i)%pi_inf
            Gs_vc(i) = fluid_pp(i)%G
>>>>>>> 76d6a5c9
            ps_inf(i) = pi_infs(i)/(1.0_wp + gammas(i))
        end do
        $:GPU_UPDATE(device='[gammas,gs_min,pi_infs,ps_inf,cvs,qvs,qvps,Gs_vc]')

#ifdef MFC_SIMULATION

        if (viscous) then
            @:ALLOCATE(Res_vc(1:2, 1:Re_size_max))
            do i = 1, 2
                do j = 1, Re_size(i)
                    Res_vc(i, j) = fluid_pp(Re_idx(i, j))%Re(i)
                end do
            end do

            $:GPU_UPDATE(device='[Res_vc,Re_idx,Re_size]')
        end if
#endif

        if (bubbles_euler) then
#ifdef MFC_SIMULATION
            @:ALLOCATE(bubrs_vc(1:nb))
#else
            @:ALLOCATE(bubrs_vc(1:nb))
#endif

            do i = 1, nb
                bubrs_vc(i) = bub_idx%rs(i)
            end do
            $:GPU_UPDATE(device='[bubrs_vc]')
        end if

#ifdef MFC_POST_PROCESS
        ! Allocating the density, the specific heat ratio function and the
        ! liquid stiffness function, respectively

        ! Simulation is at least 2D
        if (n > 0) then

            ! Simulation is 3D
            if (p > 0) then

                allocate (rho_sf(-buff_size:m + buff_size, &
                                 -buff_size:n + buff_size, &
                                 -buff_size:p + buff_size))
                allocate (gamma_sf(-buff_size:m + buff_size, &
                                   -buff_size:n + buff_size, &
                                   -buff_size:p + buff_size))
                allocate (pi_inf_sf(-buff_size:m + buff_size, &
                                    -buff_size:n + buff_size, &
                                    -buff_size:p + buff_size))
                allocate (qv_sf(-buff_size:m + buff_size, &
                                -buff_size:n + buff_size, &
                                -buff_size:p + buff_size))

                ! Simulation is 2D
            else

                allocate (rho_sf(-buff_size:m + buff_size, &
                                 -buff_size:n + buff_size, &
                                 0:0))
                allocate (gamma_sf(-buff_size:m + buff_size, &
                                   -buff_size:n + buff_size, &
                                   0:0))
                allocate (pi_inf_sf(-buff_size:m + buff_size, &
                                    -buff_size:n + buff_size, &
                                    0:0))
                allocate (qv_sf(-buff_size:m + buff_size, &
                                -buff_size:n + buff_size, &
                                0:0))
            end if

            ! Simulation is 1D
        else

            allocate (rho_sf(-buff_size:m + buff_size, &
                             0:0, &
                             0:0))
            allocate (gamma_sf(-buff_size:m + buff_size, &
                               0:0, &
                               0:0))
            allocate (pi_inf_sf(-buff_size:m + buff_size, &
                                0:0, &
                                0:0))
            allocate (qv_sf(-buff_size:m + buff_size, &
                            0:0, &
                            0:0))

        end if
#endif

    end subroutine s_initialize_variables_conversion_module

    !Initialize mv at the quadrature nodes based on the initialized moments and sigma
    subroutine s_initialize_mv(qK_cons_vf, mv)

        type(scalar_field), dimension(sys_size), intent(in) :: qK_cons_vf

        real(stp), dimension(idwint(1)%beg:, idwint(2)%beg:, idwint(3)%beg:, 1:, 1:), intent(inout) :: mv

        integer :: i, j, k, l
        real(wp) :: mu, sig, nbub_sc

        do l = idwint(3)%beg, idwint(3)%end
            do k = idwint(2)%beg, idwint(2)%end
                do j = idwint(1)%beg, idwint(1)%end

                    nbub_sc = qK_cons_vf(bubxb)%sf(j, k, l)

                    $:GPU_LOOP(parallelism='[seq]')
                    do i = 1, nb
                        mu = qK_cons_vf(bubxb + 1 + (i - 1)*nmom)%sf(j, k, l)/nbub_sc
                        sig = (qK_cons_vf(bubxb + 3 + (i - 1)*nmom)%sf(j, k, l)/nbub_sc - mu**2)**0.5_wp

                        mv(j, k, l, 1, i) = (mass_v0(i))*(mu - sig)**(3._wp)/(R0(i)**(3._wp))
                        mv(j, k, l, 2, i) = (mass_v0(i))*(mu - sig)**(3._wp)/(R0(i)**(3._wp))
                        mv(j, k, l, 3, i) = (mass_v0(i))*(mu + sig)**(3._wp)/(R0(i)**(3._wp))
                        mv(j, k, l, 4, i) = (mass_v0(i))*(mu + sig)**(3._wp)/(R0(i)**(3._wp))
                    end do

                end do
            end do
        end do

    end subroutine s_initialize_mv

    !Initialize pb at the quadrature nodes using isothermal relations (Preston model)
    subroutine s_initialize_pb(qK_cons_vf, mv, pb)
        type(scalar_field), dimension(sys_size), intent(in) :: qK_cons_vf

        real(stp), dimension(idwint(1)%beg:, idwint(2)%beg:, idwint(3)%beg:, 1:, 1:), intent(in) :: mv
        real(stp), dimension(idwint(1)%beg:, idwint(2)%beg:, idwint(3)%beg:, 1:, 1:), intent(inout) :: pb

        integer :: i, j, k, l
        real(wp) :: mu, sig, nbub_sc

        do l = idwint(3)%beg, idwint(3)%end
            do k = idwint(2)%beg, idwint(2)%end
                do j = idwint(1)%beg, idwint(1)%end

                    nbub_sc = qK_cons_vf(bubxb)%sf(j, k, l)

                    $:GPU_LOOP(parallelism='[seq]')
                    do i = 1, nb
                        mu = qK_cons_vf(bubxb + 1 + (i - 1)*nmom)%sf(j, k, l)/nbub_sc
                        sig = (qK_cons_vf(bubxb + 3 + (i - 1)*nmom)%sf(j, k, l)/nbub_sc - mu**2)**0.5_wp

                        !PRESTON (ISOTHERMAL)
                        pb(j, k, l, 1, i) = (pb0(i))*(R0(i)**(3._wp))*(mass_n0(i) + mv(j, k, l, 1, i))/(mu - sig)**(3._wp)/(mass_n0(i) + mass_v0(i))
                        pb(j, k, l, 2, i) = (pb0(i))*(R0(i)**(3._wp))*(mass_n0(i) + mv(j, k, l, 2, i))/(mu - sig)**(3._wp)/(mass_n0(i) + mass_v0(i))
                        pb(j, k, l, 3, i) = (pb0(i))*(R0(i)**(3._wp))*(mass_n0(i) + mv(j, k, l, 3, i))/(mu + sig)**(3._wp)/(mass_n0(i) + mass_v0(i))
                        pb(j, k, l, 4, i) = (pb0(i))*(R0(i)**(3._wp))*(mass_n0(i) + mv(j, k, l, 4, i))/(mu + sig)**(3._wp)/(mass_n0(i) + mass_v0(i))
                    end do
                end do
            end do
        end do

    end subroutine s_initialize_pb

    !> The following procedure handles the conversion between
        !!      the conservative variables and the primitive variables.
        !! @param qK_cons_vf Conservative variables
        !! @param qK_prim_vf Primitive variables
        !! @param gm_alphaK_vf Gradient magnitude of the volume fraction
        !! @param ix Index bounds in first coordinate direction
        !! @param iy Index bounds in second coordinate direction
        !! @param iz Index bounds in third coordinate direction
    subroutine s_convert_conservative_to_primitive_variables(qK_cons_vf, &
                                                             q_T_sf, &
                                                             qK_prim_vf, &
                                                             ibounds)

        type(scalar_field), dimension(sys_size), intent(in) :: qK_cons_vf
        type(scalar_field), intent(inout) :: q_T_sf
        type(scalar_field), dimension(sys_size), intent(inout) :: qK_prim_vf
        type(int_bounds_info), dimension(1:3), intent(in) :: ibounds

        real(wp), dimension(num_fluids) :: alpha_K, alpha_rho_K
        real(wp), dimension(2) :: Re_K
        real(wp) :: rho_K, gamma_K, pi_inf_K, qv_K, dyn_pres_K
        real(wp), dimension(nb) :: nRtmp

        real(wp) :: rhoYks(1:num_species)

        real(wp) :: vftmp, nbub_sc

        real(wp) :: G_K

        real(wp) :: pres

        integer :: i, j, k, l !< Generic loop iterators

        real(wp) :: T
        real(wp) :: pres_mag

        real(wp) :: Ga ! Lorentz factor (gamma in relativity)
        real(wp) :: B2 ! Magnetic field magnitude squared
        real(wp) :: B(3) ! Magnetic field components
        real(wp) :: m2 ! Relativistic momentum magnitude squared
        real(wp) :: S ! Dot product of the magnetic field and the relativistic momentum
        real(wp) :: W, dW ! W := rho*v*Ga**2; f = f(W) in Newton-Raphson
        real(wp) :: E, D ! Prim/Cons variables within Newton-Raphson iteration
        real(wp) :: f, dGa_dW, dp_dW, df_dW ! Functions within Newton-Raphson iteration
        integer :: iter ! Newton-Raphson iteration counter

        $:GPU_PARALLEL_LOOP(collapse=3, private='[alpha_K, alpha_rho_K, Re_K, nRtmp, rho_K, gamma_K, pi_inf_K,qv_K, dyn_pres_K, rhoYks, B, pres, vftmp, nbub_sc, G_K, T, pres_mag, Ga, B2, m2, S, W, dW, E, D, f, dGa_dW, dp_dW, df_dW, iter ]')
        do l = ibounds(3)%beg, ibounds(3)%end
            do k = ibounds(2)%beg, ibounds(2)%end
                do j = ibounds(1)%beg, ibounds(1)%end
                    dyn_pres_K = 0._wp

                    if (igr) then
                        if (num_fluids == 1) then
                            alpha_rho_K(1) = qK_cons_vf(contxb)%sf(j, k, l)
                            alpha_K(1) = 1._wp
                        else
                            $:GPU_LOOP(parallelism='[seq]')
                            do i = 1, num_fluids - 1
                                alpha_rho_K(i) = qK_cons_vf(i)%sf(j, k, l)
                                alpha_K(i) = qK_cons_vf(advxb + i - 1)%sf(j, k, l)
                            end do

                            alpha_rho_K(num_fluids) = qK_cons_vf(num_fluids)%sf(j, k, l)
                            alpha_K(num_fluids) = 1._wp - sum(alpha_K(1:num_fluids - 1))
                        end if
                    else
                        $:GPU_LOOP(parallelism='[seq]')
                        do i = 1, num_fluids
                            alpha_rho_K(i) = qK_cons_vf(i)%sf(j, k, l)
                            alpha_K(i) = qK_cons_vf(advxb + i - 1)%sf(j, k, l)
                        end do
                    end if

                    if (model_eqns /= 4) then
#ifdef MFC_SIMULATION
                        ! If in simulation, use acc mixture subroutines
                        if (elasticity) then
                            call s_convert_species_to_mixture_variables_acc(rho_K, gamma_K, pi_inf_K, qv_K, alpha_K, &
<<<<<<< HEAD
                                                                            alpha_rho_K, Re_K, G_K, Gs)
                        else if (bubbles_euler .and. .not. icsg) then
=======
                                                                            alpha_rho_K, Re_K, G_K, Gs_vc)
                        else if (bubbles_euler) then
>>>>>>> 76d6a5c9
                            call s_convert_species_to_mixture_variables_bubbles_acc(rho_K, gamma_K, pi_inf_K, qv_K, &
                                                                                    alpha_K, alpha_rho_K, Re_K)
                        else
                            call s_convert_species_to_mixture_variables_acc(rho_K, gamma_K, pi_inf_K, qv_K, &
                                                                            alpha_K, alpha_rho_K, Re_K)
                        end if
#else
                        ! If pre-processing, use non acc mixture subroutines
                        if (elasticity) then
                            call s_convert_to_mixture_variables(qK_cons_vf, j, k, l, &
                                                                rho_K, gamma_K, pi_inf_K, qv_K, Re_K, G_K, fluid_pp(:)%G)
                        else
                            call s_convert_to_mixture_variables(qK_cons_vf, j, k, l, &
                                                                rho_K, gamma_K, pi_inf_K, qv_K)
                        end if
#endif
                    end if

                    if (relativity) then
                        if (n == 0) then
                            B(1) = Bx0
                            B(2) = qK_cons_vf(B_idx%beg)%sf(j, k, l)
                            B(3) = qK_cons_vf(B_idx%beg + 1)%sf(j, k, l)
                        else
                            B(1) = qK_cons_vf(B_idx%beg)%sf(j, k, l)
                            B(2) = qK_cons_vf(B_idx%beg + 1)%sf(j, k, l)
                            B(3) = qK_cons_vf(B_idx%beg + 2)%sf(j, k, l)
                        end if
                        B2 = B(1)**2 + B(2)**2 + B(3)**2

                        m2 = 0._wp
                        $:GPU_LOOP(parallelism='[seq]')
                        do i = momxb, momxe
                            m2 = m2 + qK_cons_vf(i)%sf(j, k, l)**2
                        end do

                        S = 0._wp
                        $:GPU_LOOP(parallelism='[seq]')
                        do i = 1, 3
                            S = S + qK_cons_vf(momxb + i - 1)%sf(j, k, l)*B(i)
                        end do

                        E = qK_cons_vf(E_idx)%sf(j, k, l)

                        D = 0._wp
                        $:GPU_LOOP(parallelism='[seq]')
                        do i = 1, contxe
                            D = D + qK_cons_vf(i)%sf(j, k, l)
                        end do

                        ! Newton-Raphson
                        W = E + D
                        $:GPU_LOOP(parallelism='[seq]')
                        do iter = 1, relativity_cons_to_prim_max_iter
                            Ga = (W + B2)*W/sqrt((W + B2)**2*W**2 - (m2*W**2 + S**2*(2*W + B2)))
                            pres = (W - D*Ga)/((gamma_K + 1)*Ga**2) ! Thermal pressure from EOS
                            f = W - pres + (1 - 1/(2*Ga**2))*B2 - S**2/(2*W**2) - E - D

                            ! The first equation below corrects a typo in (Mignone & Bodo, 2006)
                            ! m2*W**2 → 2*m2*W**2, which would cancel with the 2* in other terms
                            ! This corrected version is not used as the second equation empirically converges faster.
                            ! First equation is kept for further investigation.
                            ! dGa_dW = -Ga**3 * ( S**2*(3*W**2+3*W*B2+B2**2) + m2*W**2 ) / (W**3 * (W+B2)**3) ! first (corrected)
                            dGa_dW = -Ga**3*(2*S**2*(3*W**2 + 3*W*B2 + B2**2) + m2*W**2)/(2*W**3*(W + B2)**3) ! second (in paper)

                            dp_dW = (Ga*(1 + D*dGa_dW) - 2*W*dGa_dW)/((gamma_K + 1)*Ga**3)
                            df_dW = 1 - dp_dW + (B2/Ga**3)*dGa_dW + S**2/W**3

                            dW = -f/df_dW
                            W = W + dW
                            if (abs(dW) < 1.e-12_wp*W) exit
                        end do

                        ! Recalculate pressure using converged W
                        Ga = (W + B2)*W/sqrt((W + B2)**2*W**2 - (m2*W**2 + S**2*(2*W + B2)))
                        qK_prim_vf(E_idx)%sf(j, k, l) = (W - D*Ga)/((gamma_K + 1)*Ga**2)

                        ! Recover the other primitive variables
                        $:GPU_LOOP(parallelism='[seq]')
                        do i = 1, 3
                            qK_prim_vf(momxb + i - 1)%sf(j, k, l) = (qK_cons_vf(momxb + i - 1)%sf(j, k, l) + (S/W)*B(i))/(W + B2)
                        end do
                        qK_prim_vf(1)%sf(j, k, l) = D/Ga ! Hard-coded for single-component for now

                        $:GPU_LOOP(parallelism='[seq]')
                        do i = B_idx%beg, B_idx%end
                            qK_prim_vf(i)%sf(j, k, l) = qK_cons_vf(i)%sf(j, k, l)
                        end do

                        cycle ! skip all the non-relativistic conversions below
                    end if

                    if (chemistry) then
                        rho_K = 0._wp
                        $:GPU_LOOP(parallelism='[seq]')
                        do i = chemxb, chemxe
                            rho_K = rho_K + max(0._wp, qK_cons_vf(i)%sf(j, k, l))
                        end do

                        $:GPU_LOOP(parallelism='[seq]')
                        do i = 1, contxe
                            qK_prim_vf(i)%sf(j, k, l) = rho_K
                        end do

                        $:GPU_LOOP(parallelism='[seq]')
                        do i = chemxb, chemxe
                            qK_prim_vf(i)%sf(j, k, l) = max(0._wp, qK_cons_vf(i)%sf(j, k, l)/rho_K)
                        end do
                    else
                        $:GPU_LOOP(parallelism='[seq]')
                        do i = 1, contxe
                            qK_prim_vf(i)%sf(j, k, l) = qK_cons_vf(i)%sf(j, k, l)
                        end do
                    end if

#ifdef MFC_SIMULATION
                    rho_K = max(rho_K, sgm_eps)
#endif

                    $:GPU_LOOP(parallelism='[seq]')
                    do i = momxb, momxe
                        if (model_eqns /= 4) then
                            qK_prim_vf(i)%sf(j, k, l) = qK_cons_vf(i)%sf(j, k, l) &
                                                        /rho_K
                            dyn_pres_K = dyn_pres_K + 5.e-1_wp*qK_cons_vf(i)%sf(j, k, l) &
                                         *qK_prim_vf(i)%sf(j, k, l)
                        else
                            qK_prim_vf(i)%sf(j, k, l) = qK_cons_vf(i)%sf(j, k, l) &
                                                        /qK_cons_vf(1)%sf(j, k, l)
                        end if
                    end do

                    if (chemistry) then
                        $:GPU_LOOP(parallelism='[seq]')
                        do i = 1, num_species
                            rhoYks(i) = qK_cons_vf(chemxb + i - 1)%sf(j, k, l)
                        end do

                        T = q_T_sf%sf(j, k, l)
                    end if

                    if (mhd) then
                        if (n == 0) then
                            pres_mag = 0.5_wp*(Bx0**2 + qK_cons_vf(B_idx%beg)%sf(j, k, l)**2 + qK_cons_vf(B_idx%beg + 1)%sf(j, k, l)**2)
                        else
                            pres_mag = 0.5_wp*(qK_cons_vf(B_idx%beg)%sf(j, k, l)**2 + qK_cons_vf(B_idx%beg + 1)%sf(j, k, l)**2 + qK_cons_vf(B_idx%beg + 2)%sf(j, k, l)**2)
                        end if
                    else
                        pres_mag = 0._wp
                    end if

                    call s_compute_pressure(qK_cons_vf(E_idx)%sf(j, k, l), &
                                            qK_cons_vf(alf_idx)%sf(j, k, l), &
                                            dyn_pres_K, pi_inf_K, gamma_K, rho_K, &
                                            qv_K, rhoYks, pres, T, pres_mag=pres_mag)

                    qK_prim_vf(E_idx)%sf(j, k, l) = pres

                    if (chemistry) then
                        q_T_sf%sf(j, k, l) = T
                    end if

                    if (bubbles_euler) then
                        $:GPU_LOOP(parallelism='[seq]')
                        do i = 1, nb
                            nRtmp(i) = qK_cons_vf(bubrs_vc(i))%sf(j, k, l)
                        end do

                        vftmp = qK_cons_vf(alf_idx)%sf(j, k, l)

                        if (qbmm) then
                            !Get nb (constant across all R0 bins)
                            nbub_sc = qK_cons_vf(bubxb)%sf(j, k, l)

                            !Convert cons to prim
                            $:GPU_LOOP(parallelism='[seq]')
                            do i = bubxb, bubxe
                                qK_prim_vf(i)%sf(j, k, l) = qK_cons_vf(i)%sf(j, k, l)/nbub_sc
                            end do
                            !Need to keep track of nb in the primitive variable list (converted back to true value before output)
#ifdef MFC_SIMULATION
                            qK_prim_vf(bubxb)%sf(j, k, l) = qK_cons_vf(bubxb)%sf(j, k, l)
#endif

                        else
                            if (adv_n) then
                                qK_prim_vf(n_idx)%sf(j, k, l) = qK_cons_vf(n_idx)%sf(j, k, l)
                                nbub_sc = qK_prim_vf(n_idx)%sf(j, k, l)
                                if (icsg) then
                                    qK_prim_vf(alf_idx)%sf(j, k, l) = qK_cons_vf(alf_idx)%sf(j, k, l)
                                end if
                            else
                                call s_comp_n_from_cons(vftmp, nRtmp, nbub_sc, weight)
                            end if

                            $:GPU_LOOP(parallelism='[seq]')
                            do i = bubxb, bubxe
                                qK_prim_vf(i)%sf(j, k, l) = qK_cons_vf(i)%sf(j, k, l)/nbub_sc
                            end do
                        end if
                    end if

                    if (mhd) then
                        $:GPU_LOOP(parallelism='[seq]')
                        do i = B_idx%beg, B_idx%end
                            qK_prim_vf(i)%sf(j, k, l) = qK_cons_vf(i)%sf(j, k, l)
                        end do
                    end if

                    if (elasticity) then
                        $:GPU_LOOP(parallelism='[seq]')
                        do i = strxb, strxe
                            qK_prim_vf(i)%sf(j, k, l) = qK_cons_vf(i)%sf(j, k, l)/rho_K
                        end do
                    end if

                    if (hypoelasticity) then
                        $:GPU_LOOP(parallelism='[seq]')
                        do i = strxb, strxe
                            ! subtracting elastic contribution for pressure calculation
                            if (G_K > verysmall) then
                                if (cont_damage) G_K = G_K*max((1._wp - qK_cons_vf(damage_idx)%sf(j, k, l)), 0._wp)
                                qK_prim_vf(E_idx)%sf(j, k, l) = qK_prim_vf(E_idx)%sf(j, k, l) - &
                                                                ((qK_prim_vf(i)%sf(j, k, l)**2._wp)/(4._wp*G_K))/gamma_K
                                ! Double for shear stresses
                                if (any(i == shear_indices)) then
                                    qK_prim_vf(E_idx)%sf(j, k, l) = qK_prim_vf(E_idx)%sf(j, k, l) - &
                                                                    ((qK_prim_vf(i)%sf(j, k, l)**2._wp)/(4._wp*G_K))/gamma_K
                                end if
                            end if
                        end do
                    end if

                    if (hyperelasticity) then
                        $:GPU_LOOP(parallelism='[seq]')
                        do i = xibeg, xiend
                            qK_prim_vf(i)%sf(j, k, l) = qK_cons_vf(i)%sf(j, k, l)/rho_K
                        end do
                    end if

                    if (.not. igr .or. num_fluids > 1) then
                        $:GPU_LOOP(parallelism='[seq]')
                        do i = advxb, advxe
                            qK_prim_vf(i)%sf(j, k, l) = qK_cons_vf(i)%sf(j, k, l)
                        end do
                    end if

                    if (surface_tension) then
                        qK_prim_vf(c_idx)%sf(j, k, l) = qK_cons_vf(c_idx)%sf(j, k, l)
                    end if

                    if (cont_damage) qK_prim_vf(damage_idx)%sf(j, k, l) = qK_cons_vf(damage_idx)%sf(j, k, l)

#ifdef MFC_POST_PROCESS
                    if (bubbles_lagrange) qK_prim_vf(beta_idx)%sf(j, k, l) = qK_cons_vf(beta_idx)%sf(j, k, l)
#endif

                end do
            end do
        end do
        $:END_GPU_PARALLEL_LOOP()

    end subroutine s_convert_conservative_to_primitive_variables

    !>  The following procedure handles the conversion between
        !!      the primitive variables and the conservative variables.
        !!  @param qK_prim_vf Primitive variables
        !!  @param qK_cons_vf Conservative variables
        !!  @param gm_alphaK_vf Gradient magnitude of the volume fractions
        !!  @param ix Index bounds in the first coordinate direction
        !!  @param iy Index bounds in the second coordinate direction
        !!  @param iz Index bounds in the third coordinate direction
    impure subroutine s_convert_primitive_to_conservative_variables(q_prim_vf, &
                                                                    q_cons_vf)

        type(scalar_field), dimension(sys_size), intent(in) :: q_prim_vf
        type(scalar_field), dimension(sys_size), intent(inout) :: q_cons_vf

        ! Density, specific heat ratio function, liquid stiffness function
        ! and dynamic pressure, as defined in the incompressible flow sense,
        ! respectively
        real(wp) :: rho
        real(wp) :: gamma
        real(wp) :: pi_inf
        real(wp) :: qv
        real(wp) :: dyn_pres
        real(wp) :: nbub, R3tmp
        real(wp), dimension(nb) :: Rtmp
        real(wp) :: G
        real(wp), dimension(2) :: Re_K

        integer :: i, j, k, l !< Generic loop iterators

        real(wp), dimension(num_species) :: Ys
        real(wp) :: e_mix, mix_mol_weight, T
        real(wp) :: pres_mag

        real(wp) :: Ga ! Lorentz factor (gamma in relativity)
        real(wp) :: h ! relativistic enthalpy
        real(wp) :: v2 ! Square of the velocity magnitude
        real(wp) :: B2 ! Square of the magnetic field magnitude
        real(wp) :: vdotB ! Dot product of the velocity and magnetic field vectors
        real(wp) :: B(3) ! Magnetic field components

        pres_mag = 0._wp

        G = 0._wp

#ifndef MFC_SIMULATION
        ! Converting the primitive variables to the conservative variables
        do l = 0, p
            do k = 0, n
                do j = 0, m

                    ! Obtaining the density, specific heat ratio function
                    ! and the liquid stiffness function, respectively
                    call s_convert_to_mixture_variables(q_prim_vf, j, k, l, &
                                                        rho, gamma, pi_inf, qv, Re_K, G, fluid_pp(:)%G)

                    if (.not. igr .or. num_fluids > 1) then
                        ! Transferring the advection equation(s) variable(s)
                        do i = adv_idx%beg, adv_idx%end
                            q_cons_vf(i)%sf(j, k, l) = q_prim_vf(i)%sf(j, k, l)
                        end do
                    end if

                    if (relativity) then

                        if (n == 0) then
                            B(1) = Bx0
                            B(2) = q_prim_vf(B_idx%beg)%sf(j, k, l)
                            B(3) = q_prim_vf(B_idx%beg + 1)%sf(j, k, l)
                        else
                            B(1) = q_prim_vf(B_idx%beg)%sf(j, k, l)
                            B(2) = q_prim_vf(B_idx%beg + 1)%sf(j, k, l)
                            B(3) = q_prim_vf(B_idx%beg + 2)%sf(j, k, l)
                        end if

                        v2 = 0._wp
                        do i = momxb, momxe
                            v2 = v2 + q_prim_vf(i)%sf(j, k, l)**2
                        end do
                        if (v2 >= 1._wp) call s_mpi_abort('Error: v squared > 1 in s_convert_primitive_to_conservative_variables')

                        Ga = 1._wp/sqrt(1._wp - v2)

                        h = 1._wp + (gamma + 1)*q_prim_vf(E_idx)%sf(j, k, l)/rho ! Assume perfect gas for now

                        B2 = 0._wp
                        do i = B_idx%beg, B_idx%end
                            B2 = B2 + q_prim_vf(i)%sf(j, k, l)**2
                        end do
                        if (n == 0) B2 = B2 + Bx0**2

                        vdotB = 0._wp
                        do i = 1, 3
                            vdotB = vdotB + q_prim_vf(momxb + i - 1)%sf(j, k, l)*B(i)
                        end do

                        do i = 1, contxe
                            q_cons_vf(i)%sf(j, k, l) = Ga*q_prim_vf(i)%sf(j, k, l)
                        end do

                        do i = momxb, momxe
                            q_cons_vf(i)%sf(j, k, l) = (rho*h*Ga**2 + B2)*q_prim_vf(i)%sf(j, k, l) &
                                                       - vdotB*B(i - momxb + 1)
                        end do

                        q_cons_vf(E_idx)%sf(j, k, l) = rho*h*Ga**2 - q_prim_vf(E_idx)%sf(j, k, l) &
                                                       + 0.5_wp*(B2 + v2*B2 - vdotB**2)
                        ! Remove rest energy
                        do i = 1, contxe
                            q_cons_vf(E_idx)%sf(j, k, l) = q_cons_vf(E_idx)%sf(j, k, l) - q_cons_vf(i)%sf(j, k, l)
                        end do

                        do i = B_idx%beg, B_idx%end
                            q_cons_vf(i)%sf(j, k, l) = q_prim_vf(i)%sf(j, k, l)
                        end do

                        cycle ! skip all the non-relativistic conversions below

                    end if

                    ! Transferring the continuity equation(s) variable(s)
                    do i = 1, contxe
                        q_cons_vf(i)%sf(j, k, l) = q_prim_vf(i)%sf(j, k, l)
                    end do

                    ! Zeroing out the dynamic pressure since it is computed
                    ! iteratively by cycling through the velocity equations
                    dyn_pres = 0._wp

                    ! Computing momenta and dynamic pressure from velocity
                    do i = momxb, momxe
                        q_cons_vf(i)%sf(j, k, l) = rho*q_prim_vf(i)%sf(j, k, l)
                        dyn_pres = dyn_pres + q_cons_vf(i)%sf(j, k, l)* &
                                   q_prim_vf(i)%sf(j, k, l)/2._wp
                    end do

                    if (chemistry) then
                        do i = chemxb, chemxe
                            Ys(i - chemxb + 1) = q_prim_vf(i)%sf(j, k, l)
                            q_cons_vf(i)%sf(j, k, l) = rho*q_prim_vf(i)%sf(j, k, l)
                        end do

                        call get_mixture_molecular_weight(Ys, mix_mol_weight)
                        T = q_prim_vf(E_idx)%sf(j, k, l)*mix_mol_weight/(gas_constant*rho)
                        call get_mixture_energy_mass(T, Ys, e_mix)

                        q_cons_vf(E_idx)%sf(j, k, l) = &
                            dyn_pres + rho*e_mix
                    else
                        ! Computing the energy from the pressure
                        if (mhd) then
                            if (n == 0) then
                                pres_mag = 0.5_wp*(Bx0**2 + q_prim_vf(B_idx%beg)%sf(j, k, l)**2 + q_prim_vf(B_idx%beg + 1)%sf(j, k, l)**2)
                            else
                                pres_mag = 0.5_wp*(q_prim_vf(B_idx%beg)%sf(j, k, l)**2 + q_prim_vf(B_idx%beg + 1)%sf(j, k, l)**2 + q_prim_vf(B_idx%beg + 2)%sf(j, k, l)**2)
                            end if
                            q_cons_vf(E_idx)%sf(j, k, l) = &
                                gamma*q_prim_vf(E_idx)%sf(j, k, l) + dyn_pres + pres_mag &
                                + pi_inf + qv
                        elseif ((model_eqns /= 4) .and. (bubbles_euler .neqv. .true.)) then
                            ! E = Gamma*P + \rho u u /2 + \pi_inf + (\alpha\rho qv)
                            q_cons_vf(E_idx)%sf(j, k, l) = &
                                gamma*q_prim_vf(E_idx)%sf(j, k, l) + dyn_pres + pi_inf + qv
                        else if ((model_eqns /= 4) .and. (bubbles_euler) .and. .not. icsg) then
                            ! \tilde{E} = dyn_pres + (1-\alf)(\Gamma p_l + \Pi_inf)
                            q_cons_vf(E_idx)%sf(j, k, l) = dyn_pres + &
                                                           (1._wp - q_prim_vf(alf_idx)%sf(j, k, l))* &
                                                           (gamma*q_prim_vf(E_idx)%sf(j, k, l) + pi_inf + qv)
                        else if ((model_eqns /= 4) .and. (bubbles_euler) .and. icsg) then
                            ! \tilde{E} = dyn_pres + (\Gamma p_l + \Pi_inf)
                            q_cons_vf(E_idx)%sf(j, k, l) = dyn_pres + &
                                                           (gamma*q_prim_vf(E_idx)%sf(j, k, l) + pi_inf + qv)
                        else
                            !Tait EOS, no conserved energy variable
                            q_cons_vf(E_idx)%sf(j, k, l) = 0._wp
                        end if
                    end if

                    ! Computing the internal energies from the pressure and continuities
                    if (model_eqns == 3) then
                        do i = 1, num_fluids
                            ! internal energy calculation for each of the fluids
                            q_cons_vf(i + internalEnergies_idx%beg - 1)%sf(j, k, l) = &
                                q_cons_vf(i + adv_idx%beg - 1)%sf(j, k, l)* &
                                (gammas(i)*q_prim_vf(E_idx)%sf(j, k, l) + &
                                 pi_infs(i)) + &
                                q_cons_vf(i + cont_idx%beg - 1)%sf(j, k, l)*qvs(i)
                        end do
                    end if

                    if (bubbles_euler) then
                        ! From prim: Compute nbub = (3/4pi) * \alpha / \bar{R^3}
                        do i = 1, nb
                            Rtmp(i) = q_prim_vf(bub_idx%rs(i))%sf(j, k, l)
                        end do

                        if (.not. qbmm) then
                            if (adv_n) then
                                q_cons_vf(n_idx)%sf(j, k, l) = q_prim_vf(n_idx)%sf(j, k, l)
                                nbub = q_prim_vf(n_idx)%sf(j, k, l)
                                if (icsg) then
                                    q_cons_vf(alf_idx)%sf(j, k, l) = q_prim_vf(alf_idx)%sf(j, k, l)
                                end if
                            else
                                call s_comp_n_from_prim(real(q_prim_vf(alf_idx)%sf(j, k, l), kind=wp), Rtmp, nbub, weight)
                            end if
                        else
                            !Initialize R3 averaging over R0 and R directions
                            R3tmp = 0._wp
                            do i = 1, nb
                                R3tmp = R3tmp + weight(i)*0.5_wp*(Rtmp(i) + sigR*(bub_refs%R0ref/bub_refs%x0))**3._wp
                                R3tmp = R3tmp + weight(i)*0.5_wp*(Rtmp(i) - sigR*(bub_refs%R0ref/bub_refs%x0))**3._wp
                            end do
                            !Initialize nb
                            nbub = 3._wp*q_prim_vf(alf_idx)%sf(j, k, l)/(4._wp*pi*R3tmp)
                        end if

                        if (j == 0 .and. k == 0 .and. l == 0) print *, 'In convert, nbub:', nbub

                        do i = bub_idx%beg, bub_idx%end
                            q_cons_vf(i)%sf(j, k, l) = q_prim_vf(i)%sf(j, k, l)*nbub
                        end do
                    end if

                    if (mhd) then
                        do i = B_idx%beg, B_idx%end
                            q_cons_vf(i)%sf(j, k, l) = q_prim_vf(i)%sf(j, k, l)
                        end do
                    end if

                    if (elasticity) then
                        ! adding the elastic contribution
                        ! Multiply \tau to \rho \tau
                        do i = strxb, strxe
                            q_cons_vf(i)%sf(j, k, l) = rho*q_prim_vf(i)%sf(j, k, l)
                        end do
                    end if

                    if (hypoelasticity) then
                        do i = strxb, strxe
                            ! adding elastic contribution
                            if (G > verysmall) then
                                if (cont_damage) G = G*max((1._wp - q_prim_vf(damage_idx)%sf(j, k, l)), 0._wp)

                                q_cons_vf(E_idx)%sf(j, k, l) = q_cons_vf(E_idx)%sf(j, k, l) + &
                                                               (q_prim_vf(i)%sf(j, k, l)**2._wp)/(4._wp*G)
                                ! Double for shear stresses
                                if (any(i == shear_indices)) then
                                    q_cons_vf(E_idx)%sf(j, k, l) = q_cons_vf(E_idx)%sf(j, k, l) + &
                                                                   (q_prim_vf(i)%sf(j, k, l)**2._wp)/(4._wp*G)
                                end if
                            end if
                        end do
                    end if

                    ! using \rho xi as the conservative formulation stated in Kamrin et al. JFM 2022
                    if (hyperelasticity) then
                        ! Multiply \xi to \rho \xi
                        do i = xibeg, xiend
                            q_cons_vf(i)%sf(j, k, l) = rho*q_prim_vf(i)%sf(j, k, l)
                        end do
                    end if

                    if (surface_tension) then
                        q_cons_vf(c_idx)%sf(j, k, l) = q_prim_vf(c_idx)%sf(j, k, l)
                    end if

                    if (cont_damage) q_cons_vf(damage_idx)%sf(j, k, l) = q_prim_vf(damage_idx)%sf(j, k, l)

                end do
            end do
        end do
#else
        if (proc_rank == 0) then
            call s_mpi_abort('Conversion from primitive to '// &
                             'conservative variables not '// &
                             'implemented. Exiting.')
        end if
#endif
    end subroutine s_convert_primitive_to_conservative_variables

    !>  The following subroutine handles the conversion between
        !!      the primitive variables and the Eulerian flux variables.
        !!  @param qK_prim_vf Primitive variables
        !!  @param FK_vf Flux variables
        !!  @param FK_src_vf Flux source variables
        !!  @param ix Index bounds in the first coordinate direction
        !!  @param iy Index bounds in the second coordinate direction
        !!  @param iz Index bounds in the third coordinate direction
    subroutine s_convert_primitive_to_flux_variables(qK_prim_vf, &
                                                     FK_vf, &
                                                     FK_src_vf, &
                                                     is1, is2, is3, s2b, s3b)

        integer, intent(in) :: s2b, s3b
        real(wp), dimension(0:, s2b:, s3b:, 1:), intent(in) :: qK_prim_vf
        real(wp), dimension(0:, s2b:, s3b:, 1:), intent(inout) :: FK_vf
        real(wp), dimension(0:, s2b:, s3b:, advxb:), intent(inout) :: FK_src_vf

        type(int_bounds_info), intent(in) :: is1, is2, is3

        ! Partial densities, density, velocity, pressure, energy, advection
        ! variables, the specific heat ratio and liquid stiffness functions,
        ! the shear and volume Reynolds numbers and the Weber numbers
        real(wp), dimension(num_fluids) :: alpha_rho_K
        real(wp), dimension(num_fluids) :: alpha_K
        real(wp) :: rho_K
        real(wp), dimension(num_vels) :: vel_K
        real(wp) :: vel_K_sum
        real(wp) :: pres_K
        real(wp) :: E_K
        real(wp) :: gamma_K
        real(wp) :: pi_inf_K
        real(wp) :: qv_K
        real(wp), dimension(2) :: Re_K
        real(wp) :: G_K
        real(wp), dimension(num_species) :: Y_K
        real(wp) :: T_K, mix_mol_weight, R_gas

        integer :: i, j, k, l !< Generic loop iterators

        is1b = is1%beg; is1e = is1%end
        is2b = is2%beg; is2e = is2%end
        is3b = is3%beg; is3e = is3%end

        $:GPU_UPDATE(device='[is1b,is2b,is3b,is1e,is2e,is3e]')

        ! Computing the flux variables from the primitive variables, without
        ! accounting for the contribution of either viscosity or capillarity
#ifdef MFC_SIMULATION
        $:GPU_PARALLEL_LOOP(collapse=3, private='[alpha_rho_K, vel_K, alpha_K, Re_K, Y_K, rho_K, vel_K_sum, pres_K, E_K, gamma_K, pi_inf_K, qv_K, G_K, T_K, mix_mol_weight, R_gas]')
        do l = is3b, is3e
            do k = is2b, is2e
                do j = is1b, is1e

                    $:GPU_LOOP(parallelism='[seq]')
                    do i = 1, contxe
                        alpha_rho_K(i) = qK_prim_vf(j, k, l, i)
                    end do

                    $:GPU_LOOP(parallelism='[seq]')
                    do i = advxb, advxe
                        alpha_K(i - E_idx) = qK_prim_vf(j, k, l, i)
                    end do
                    $:GPU_LOOP(parallelism='[seq]')
                    do i = 1, num_vels
                        vel_K(i) = qK_prim_vf(j, k, l, contxe + i)
                    end do

                    vel_K_sum = 0._wp
                    $:GPU_LOOP(parallelism='[seq]')
                    do i = 1, num_vels
                        vel_K_sum = vel_K_sum + vel_K(i)**2._wp
                    end do

                    pres_K = qK_prim_vf(j, k, l, E_idx)
                    if (elasticity) then
                        call s_convert_species_to_mixture_variables_acc(rho_K, gamma_K, pi_inf_K, qv_K, &
                                                                        alpha_K, alpha_rho_K, Re_K, &
<<<<<<< HEAD
                                                                        G_K, Gs)
                    else if (bubbles_euler .and. .not. icsg) then
=======
                                                                        G_K, Gs_vc)
                    else if (bubbles_euler) then
>>>>>>> 76d6a5c9
                        call s_convert_species_to_mixture_variables_bubbles_acc(rho_K, gamma_K, &
                                                                                pi_inf_K, qv_K, alpha_K, alpha_rho_K, Re_K)
                    else
                        call s_convert_species_to_mixture_variables_acc(rho_K, gamma_K, pi_inf_K, qv_K, &
                                                                        alpha_K, alpha_rho_K, Re_K)
                    end if

                    ! Computing the energy from the pressure

                    if (chemistry) then
                        $:GPU_LOOP(parallelism='[seq]')
                        do i = chemxb, chemxe
                            Y_K(i - chemxb + 1) = qK_prim_vf(j, k, l, i)
                        end do
                        !Computing the energy from the internal energy of the mixture
                        call get_mixture_molecular_weight(Y_k, mix_mol_weight)
                        R_gas = gas_constant/mix_mol_weight
                        T_K = pres_K/rho_K/R_gas
                        call get_mixture_energy_mass(T_K, Y_K, E_K)
                        E_K = rho_K*E_K + 5.e-1_wp*rho_K*vel_K_sum
                    else
                        ! Computing the energy from the pressure
                        E_K = gamma_K*pres_K + pi_inf_K &
                              + 5.e-1_wp*rho_K*vel_K_sum + qv_K
                    end if

                    ! mass flux, this should be \alpha_i \rho_i u_i
                    $:GPU_LOOP(parallelism='[seq]')
                    do i = 1, contxe
                        FK_vf(j, k, l, i) = alpha_rho_K(i)*vel_K(dir_idx(1))
                    end do

                    $:GPU_LOOP(parallelism='[seq]')
                    do i = 1, num_vels
                        FK_vf(j, k, l, contxe + dir_idx(i)) = &
                            rho_K*vel_K(dir_idx(1)) &
                            *vel_K(dir_idx(i)) &
                            + pres_K*dir_flg(dir_idx(i))
                    end do

                    ! energy flux, u(E+p)
                    FK_vf(j, k, l, E_idx) = vel_K(dir_idx(1))*(E_K + pres_K)

                    ! Species advection Flux, \rho*u*Y
                    if (chemistry) then
                        $:GPU_LOOP(parallelism='[seq]')
                        do i = 1, num_species
                            FK_vf(j, k, l, i - 1 + chemxb) = vel_K(dir_idx(1))*(rho_K*Y_K(i))
                        end do
                    end if

                    if (riemann_solver == 1 .or. riemann_solver == 4) then
                        $:GPU_LOOP(parallelism='[seq]')
                        do i = advxb, advxe
                            FK_vf(j, k, l, i) = 0._wp
                            FK_src_vf(j, k, l, i) = alpha_K(i - E_idx)
                        end do

                    else
                        ! Could be bubbles_euler!
                        $:GPU_LOOP(parallelism='[seq]')
                        do i = advxb, advxe
                            FK_vf(j, k, l, i) = vel_K(dir_idx(1))*alpha_K(i - E_idx)
                        end do

                        $:GPU_LOOP(parallelism='[seq]')
                        do i = advxb, advxe
                            FK_src_vf(j, k, l, i) = vel_K(dir_idx(1))
                        end do

                    end if

                end do
            end do
        end do
        $:END_GPU_PARALLEL_LOOP()
#endif
    end subroutine s_convert_primitive_to_flux_variables

    impure subroutine s_finalize_variables_conversion_module()

        ! Deallocating the density, the specific heat ratio function and the
        ! liquid stiffness function
#ifdef MFC_POST_PROCESS
        deallocate (rho_sf, gamma_sf, pi_inf_sf, qv_sf)
#endif

#ifdef MFC_SIMULATION
        @:DEALLOCATE(gammas, gs_min, pi_infs, ps_inf, cvs, qvs, qvps, Gs_vc)
        if (bubbles_euler) then
            @:DEALLOCATE(bubrs_vc)
        end if
#else
        @:DEALLOCATE(gammas, gs_min, pi_infs, ps_inf, cvs, qvs, qvps, Gs_vc)
        if (bubbles_euler) then
            @:DEALLOCATE(bubrs_vc)
        end if
#endif

    end subroutine s_finalize_variables_conversion_module

#ifndef MFC_PRE_PROCESS
<<<<<<< HEAD
    pure subroutine s_compute_speed_of_sound(pres, rho, gamma, pi_inf, H, adv, vel_sum, c_c, c, qv)
=======
    subroutine s_compute_speed_of_sound(pres, rho, gamma, pi_inf, H, adv, vel_sum, c_c, c, qv)
>>>>>>> 76d6a5c9
        $:GPU_ROUTINE(function_name='s_compute_speed_of_sound', &
            & parallelism='[seq]', cray_inline=True)

        real(wp), intent(in) :: pres
        real(wp), intent(in) :: rho, gamma, pi_inf, qv
        real(wp), intent(in) :: H
        real(wp), dimension(num_fluids), intent(in) :: adv
        real(wp), intent(in) :: vel_sum
        real(wp), intent(in) :: c_c
        real(wp), intent(out) :: c

        real(wp) :: blkmod1, blkmod2

        integer :: q

        if (chemistry) then
            if (avg_state == 1 .and. abs(c_c) > verysmall) then
                c = sqrt(c_c - (gamma - 1.0_wp)*(vel_sum - H))
            else
                c = sqrt((1.0_wp + 1.0_wp/gamma)*pres/rho)
            end if
        elseif (relativity) then
            ! Only supports perfect gas for now
            c = sqrt((1._wp + 1._wp/gamma)*pres/rho/H)
        else
            if (alt_soundspeed) then
                blkmod1 = ((gammas(1) + 1._wp)*pres + &
                           pi_infs(1))/gammas(1)
                blkmod2 = ((gammas(2) + 1._wp)*pres + &
                           pi_infs(2))/gammas(2)
                c = (1._wp/(rho*(adv(1)/blkmod1 + adv(2)/blkmod2)))
            elseif (model_eqns == 3) then
                c = 0._wp
                $:GPU_LOOP(parallelism='[seq]')
                do q = 1, num_fluids
                    c = c + adv(q)* gs_min(q) * &
                        (pres + pi_infs(q)/(gammas(q) + 1._wp))
                end do
                c = c/rho
            elseif (((model_eqns == 4) .or. (model_eqns == 2 .and. bubbles_euler))) then
                ! Sound speed for bubble mixture to order O(\alpha)

                if ((mpp_lim .and. (num_fluids > 1)) .or. icsg) then
                    c = (1._wp/gamma + 1._wp)* &
                        (pres + pi_inf/(gamma + 1._wp))/rho
                else
                    c = &
                        (1._wp/gamma + 1._wp)* &
                        (pres + pi_inf/(gamma + 1._wp))/ &
                        (rho*(1._wp - adv(num_fluids)))
                end if
            else
<<<<<<< HEAD
                c = ((H - 5.e-1*vel_sum - qv/rho)/gamma)
=======
                c = (H - 5.e-1*vel_sum - qv/rho)/gamma
>>>>>>> 76d6a5c9
            end if

            if (mixture_err .and. c < 0._wp) then
                c = 100._wp*sgm_eps
            else
                c = sqrt(c)
            end if
        end if
    end subroutine s_compute_speed_of_sound
#endif

#ifndef MFC_PRE_PROCESS
    subroutine s_compute_fast_magnetosonic_speed(rho, c, B, norm, c_fast, h)
        $:GPU_ROUTINE(function_name='s_compute_fast_magnetosonic_speed', &
            & parallelism='[seq]', cray_inline=True)

        real(wp), intent(in) :: B(3), rho, c
        real(wp), intent(in) :: h ! only used for relativity
        real(wp), intent(out) :: c_fast
        integer, intent(in) :: norm

        real(wp) :: B2, term, disc

        B2 = sum(B**2)

        if (.not. relativity) then
            term = c**2 + B2/rho
            disc = term**2 - 4*c**2*(B(norm)**2/rho)
        else
            ! Note: this is approximation for the non-relatisitic limit; accurate solution requires solving a quartic equation
            term = (c**2*(B(norm)**2 + rho*h) + B2)/(rho*h + B2)
            disc = term**2 - 4*c**2*B(norm)**2/(rho*h + B2)
        end if

#ifdef DEBUG
        if (disc < 0._wp) then
            print *, 'rho, c, Bx, By, Bz, h, term, disc:', rho, c, B(1), B(2), B(3), h, term, disc
            call s_mpi_abort('Error: negative discriminant in s_compute_fast_magnetosonic_speed')
        end if
#endif

        c_fast = sqrt(0.5_wp*(term + sqrt(disc)))

    end subroutine s_compute_fast_magnetosonic_speed
#endif

end module m_variables_conversion<|MERGE_RESOLUTION|>--- conflicted
+++ resolved
@@ -648,12 +648,7 @@
             end if
             gammas(i) = fluid_pp(i)%gamma
             gs_min(i) = 1.0_wp/gammas(i) + 1.0_wp
-<<<<<<< HEAD
-            Gs(i) = fluid_pp(i)%G
-=======
-            pi_infs(i) = fluid_pp(i)%pi_inf
             Gs_vc(i) = fluid_pp(i)%G
->>>>>>> 76d6a5c9
             ps_inf(i) = pi_infs(i)/(1.0_wp + gammas(i))
         end do
         $:GPU_UPDATE(device='[gammas,gs_min,pi_infs,ps_inf,cvs,qvs,qvps,Gs_vc]')
@@ -891,13 +886,8 @@
                         ! If in simulation, use acc mixture subroutines
                         if (elasticity) then
                             call s_convert_species_to_mixture_variables_acc(rho_K, gamma_K, pi_inf_K, qv_K, alpha_K, &
-<<<<<<< HEAD
-                                                                            alpha_rho_K, Re_K, G_K, Gs)
+                                                                            alpha_rho_K, Re_K, G_K, Gs_vc)
                         else if (bubbles_euler .and. .not. icsg) then
-=======
-                                                                            alpha_rho_K, Re_K, G_K, Gs_vc)
-                        else if (bubbles_euler) then
->>>>>>> 76d6a5c9
                             call s_convert_species_to_mixture_variables_bubbles_acc(rho_K, gamma_K, pi_inf_K, qv_K, &
                                                                                     alpha_K, alpha_rho_K, Re_K)
                         else
@@ -1520,13 +1510,8 @@
                     if (elasticity) then
                         call s_convert_species_to_mixture_variables_acc(rho_K, gamma_K, pi_inf_K, qv_K, &
                                                                         alpha_K, alpha_rho_K, Re_K, &
-<<<<<<< HEAD
-                                                                        G_K, Gs)
+                                                                        G_K, Gs_vc)
                     else if (bubbles_euler .and. .not. icsg) then
-=======
-                                                                        G_K, Gs_vc)
-                    else if (bubbles_euler) then
->>>>>>> 76d6a5c9
                         call s_convert_species_to_mixture_variables_bubbles_acc(rho_K, gamma_K, &
                                                                                 pi_inf_K, qv_K, alpha_K, alpha_rho_K, Re_K)
                     else
@@ -1629,11 +1614,7 @@
     end subroutine s_finalize_variables_conversion_module
 
 #ifndef MFC_PRE_PROCESS
-<<<<<<< HEAD
-    pure subroutine s_compute_speed_of_sound(pres, rho, gamma, pi_inf, H, adv, vel_sum, c_c, c, qv)
-=======
     subroutine s_compute_speed_of_sound(pres, rho, gamma, pi_inf, H, adv, vel_sum, c_c, c, qv)
->>>>>>> 76d6a5c9
         $:GPU_ROUTINE(function_name='s_compute_speed_of_sound', &
             & parallelism='[seq]', cray_inline=True)
 
@@ -1686,11 +1667,7 @@
                         (rho*(1._wp - adv(num_fluids)))
                 end if
             else
-<<<<<<< HEAD
-                c = ((H - 5.e-1*vel_sum - qv/rho)/gamma)
-=======
                 c = (H - 5.e-1*vel_sum - qv/rho)/gamma
->>>>>>> 76d6a5c9
             end if
 
             if (mixture_err .and. c < 0._wp) then
