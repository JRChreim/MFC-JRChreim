--- conflicted
+++ resolved
@@ -1646,11 +1646,7 @@
                         (rho*(1._wp - adv(num_fluids)))
                 end if
             else
-<<<<<<< HEAD
-                c = ((H - 5.e-1*vel_sum - qv/rho)/gamma)
-=======
                 c = (H - 5.e-1*vel_sum - qv/rho)/gamma
->>>>>>> 3668f050
             end if
 
             if (mixture_err .and. c < 0._wp) then
