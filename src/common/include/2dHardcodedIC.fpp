--- conflicted
+++ resolved
@@ -133,11 +133,6 @@
             q_prim_vf(advxe)%sf(i, j, 0) = patch_icpp(1)%alpha(2)
         end if
 
-<<<<<<< HEAD
-    case (207) ! Spherical Pressure Pulse (Meng's Thesis, 2016) - Solution to Wave Equation
-
-        q_prim_vf(E_idx)%sf(i, j, 0) = patch_icpp(1)%pres * ( 1 + 1e-4_wp * exp( - pi * y_cc(j) ** 2 ) )
-=======
     case (207) ! Kelvin Helmholtz Instability
         sigma = 0.05_wp/sqrt(2.0_wp)
         gauss1 = exp(-(y_cc(j) - 0.75_wp)**2/(2.0_wp*sigma**2))
@@ -161,7 +156,10 @@
             q_prim_vf(advxe)%sf(i, j, 0) = alpha_air
         end if
 
->>>>>>> 987888c6
+    case (209) ! Spherical Pressure Pulse (Meng's Thesis, 2016) - Solution to Wave Equation
+
+        q_prim_vf(E_idx)%sf(i, j, 0) = patch_icpp(1)%pres * ( 1 + 1e-4_wp * exp( - pi * y_cc(j) ** 2 ) )
+
     case (250) ! MHD Orszag-Tang vortex
         ! gamma = 5/3
         !   rho = 25/(36*pi)
