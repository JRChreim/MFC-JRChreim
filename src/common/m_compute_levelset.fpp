--- conflicted
+++ resolved
@@ -553,22 +553,11 @@
                         else
                             levelset%sf(i, j, k, ib_patch_id) = dist_surface
 
-<<<<<<< HEAD
-                        levelset_norm%sf(i, j, k, ib_patch_id, :) = &
-                            xyz_local*dist_surface_vec
-                        levelset_norm%sf(i, j, k, ib_patch_id, :) = &
-                            real(levelset_norm%sf(i, j, k, ib_patch_id, :)/ &
-                                 norm2(real(levelset_norm%sf(i, j, k, ib_patch_id, :), kind=wp)), kind=stp)
-                    end if
-                    levelset_norm%sf(i, j, k, ib_patch_id, :) = &
-                        matmul(rotation, levelset_norm%sf(i, j, k, ib_patch_id, :))
-=======
                             xyz_local = xyz_local*dist_surface_vec
                             xyz_local = xyz_local/norm2(xyz_local)
                             levelset_norm%sf(i, j, k, ib_patch_id, :) = matmul(rotation, xyz_local)
                         end if
                     end do
->>>>>>> 4f0704f8
                 end do
             end do
         #:endcall GPU_PARALLEL_LOOP
