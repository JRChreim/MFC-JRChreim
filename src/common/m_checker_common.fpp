--- conflicted
+++ resolved
@@ -252,21 +252,14 @@
 
         ! Check for y and z directions for cylindrical coordinates
         @: PROHIBIT(cyl_coord .and. n == 0, "n must be positive (2D or 3D) for cylindrical coordinates")
-<<<<<<< HEAD
         @: PROHIBIT(sph_coord .and. n == 0, "n must be positive (1D) for axysimmetric spherical coordinates")
-        @: PROHIBIT(cyl_coord .and. p == 0 .and. bc_y%beg /= -2, "bc_y%beg must be -2 for 2D cylindrical coordinates (p = 0)")
-        @: PROHIBIT(sph_coord .and. p == 0 .and. bc_y%beg /= -2, "bc_y%beg must be -2 axysimmetric spherical coordinates (p = 0)")
-        @: PROHIBIT(cyl_coord .and. p > 0 .and. bc_y%beg /= -14, "bc_y%beg must be -14 for 3D cylindrical coordinates (p > 0)")
-        @: PROHIBIT(cyl_coord .and. (bc_y%end > -1 .or. bc_y%end < -16), "bc_y%end must be between -1 and -16")
-        @: PROHIBIT(sph_coord .and. (bc_y%end > -1 .or. bc_y%end < -16), "bc_y%end must be between -1 and -16")
-        @: PROHIBIT(cyl_coord .and. bc_y%end == -14, "bc_y%end must not be -14")
-        @: PROHIBIT(sph_coord .and. (bc_y%end == -2 .or. bc_y%end == -14), "bc_y%end must not be -2 or -14")        
-=======
         @: PROHIBIT(cyl_coord .and. p == 0 .and. bc_y%beg /= BC_REFLECTIVE, "bc_y%beg must be -2 for 2D cylindrical coordinates (p = 0)")
+        @: PROHIBIT(sph_coord .and. p == 0 .and. bc_y%beg /= BC_REFLECTIVE, "bc_y%beg must be -2 axysimmetric spherical coordinates (p = 0)")
         @: PROHIBIT(cyl_coord .and. p > 0 .and. bc_y%beg /= BC_AXIS, "bc_y%beg must be -14 for 3D cylindrical coordinates (p > 0)")
         @: PROHIBIT(cyl_coord .and. (bc_y%end > BC_PERIODIC .or. bc_y%end < BC_DIRICHLET), "bc_y%end must be between -1 and -17")
+        @: PROHIBIT(sph_coord .and. (bc_y%end > BC_PERIODIC .or. bc_y%end < BC_DIRICHLET), "bc_y%end must be between -1 and -17")
         @: PROHIBIT(cyl_coord .and. bc_y%end == BC_AXIS, "bc_y%end must not be -14")
->>>>>>> 3c802708
+        @: PROHIBIT(sph_coord .and. (bc_y%end == BC_REFLECTIVE .or. BC_AXIS), "bc_y%end must not be -2 or -14")        
 
         ! Check for y and z directions for 3D cylindrical coordinates
         @: PROHIBIT(cyl_coord .and. p > 0 .and. (bc_z%beg /= BC_PERIODIC .and. bc_z%beg /= BC_REFLECTIVE), &
