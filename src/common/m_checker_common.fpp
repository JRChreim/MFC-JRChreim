!>
!!@file m_checker_common.f90
!!@brief Contains module m_checker_common

#:include 'macros.fpp'

!> @brief The purpose of the module is to check for compatible input files for.
!!              inputs common to pre-processing, post-processing and simulation
module m_checker_common

    use m_global_parameters    !< Definitions of the global parameters

    use m_mpi_proxy            !< Message passing interface (MPI) module proxy

    use m_helper_basic         !< Functions to compare floating point numbers

    use m_helper

    implicit none

    private; public :: s_check_inputs_common, wp

contains

    !> Checks compatibility of parameters in the input file.
        !! Used by all three stages
    impure subroutine s_check_inputs_common

#ifndef MFC_PRE_PROCESS
        call s_check_inputs_time_stepping
        call s_check_inputs_finite_difference
#endif

#ifndef MFC_SIMULATION
        call s_check_total_cells
#endif

#ifndef MFC_POST_PROCESS
        call s_check_inputs_bubbles_euler
        call s_check_inputs_qbmm_and_polydisperse
        call s_check_inputs_adv_n
        call s_check_inputs_hypoelasticity
        call s_check_inputs_phase_change
        call s_check_inputs_ibm
#endif

        ! Run by all three stages
        call s_check_inputs_simulation_domain
        call s_check_inputs_model_eqns_and_num_fluids
        call s_check_inputs_weno
        call s_check_inputs_bc
        call s_check_inputs_stiffened_eos
        call s_check_inputs_surface_tension
        call s_check_inputs_moving_bc
        call s_check_inputs_mhd

    end subroutine s_check_inputs_common

#ifndef MFC_PRE_PROCESS

    !> Checks constraints on the time-stepping parameters.
        !! Called by s_check_inputs_common for simulation and post-processing
    impure subroutine s_check_inputs_time_stepping
        if (cfl_dt) then
            @:PROHIBIT(cfl_target < 0 .or. cfl_target > 1._wp)
            @:PROHIBIT(t_stop <= 0)
            @:PROHIBIT(t_save <= 0)
            @:PROHIBIT(t_save > t_stop)
            @:PROHIBIT(n_start < 0)
        else
            @:PROHIBIT(t_step_start < 0)
            @:PROHIBIT(t_step_stop <= t_step_start)
            @:PROHIBIT(t_step_save > t_step_stop - t_step_start)
        end if
    end subroutine s_check_inputs_time_stepping

    !> Checks constraints on the finite difference parameters.
        !! Called by s_check_inputs_common for simulation and post-processing
    impure subroutine s_check_inputs_finite_difference
        @:PROHIBIT(all(fd_order /= (/dflt_int, 1, 2, 4/)), "fd_order must be 1, 2, or 4")
    end subroutine s_check_inputs_finite_difference

#endif

#ifndef MFC_SIMULATION

    ! Checks constraints on the total number of cells
    impure subroutine s_check_total_cells
        character(len=5) :: numStr !< for int to string conversion

        call s_int_to_str(2**(min(1, m) + min(1, n) + min(1, p))*num_procs, numStr)
        @:PROHIBIT(nGlobal < 2**(min(1, m) + min(1, n) + min(1, p))*num_procs, &
            "Total number of cells must be at least (2^[number of dimensions])*num_procs, " // &
            "which is currently "//trim(numStr))
    end subroutine s_check_total_cells

#endif

#ifndef MFC_POST_PROCESS

    !> Checks constraints on the bubble parameters.
        !! Called by s_check_inputs_common for pre-processing and simulation
    impure subroutine s_check_inputs_bubbles_euler
        @:PROHIBIT(bubbles_euler .and. nb < 1, "The Ensemble-Averaged Bubble Model requires nb >= 1")
        @:PROHIBIT(bubbles_euler .and. polydisperse .and. (nb == 1), "Polydisperse bubble dynamics requires nb > 1")
        @:PROHIBIT(bubbles_euler .and. polydisperse .and. (mod(nb, 2) == 0), "nb must be odd")
        @:PROHIBIT(bubbles_euler .and. (.not. polytropic) .and. f_is_default(R0ref), "R0ref must be set if using bubbles_euler with polytropic = .false.")
        @:PROHIBIT(bubbles_euler .and. nb == dflt_int, "nb must be set if using bubbles_euler")
        @:PROHIBIT(bubbles_euler .and. thermal > 3)
        @:PROHIBIT(bubbles_euler .and. model_eqns == 3, "Bubble models untested with 6-equation model (model_eqns = 3)")
        @:PROHIBIT(bubbles_euler .and. model_eqns == 1, "Bubble models untested with pi-gamma model (model_eqns = 1)")
        @:PROHIBIT(bubbles_euler .and. model_eqns == 4 .and. f_is_default(rhoref), "rhoref must be set if using bubbles_euler with model_eqns = 4")
        @:PROHIBIT(bubbles_euler .and. model_eqns == 4 .and. f_is_default(pref), "pref must be set if using bubbles_euler with model_eqns = 4")
        @:PROHIBIT(bubbles_euler .and. model_eqns == 4 .and. num_fluids /= 1, "4-equation model (model_eqns = 4) is single-component and requires num_fluids = 1")
        @:PROHIBIT(bubbles_euler .and. cyl_coord, "Bubble models untested in cylindrical coordinates")
    end subroutine s_check_inputs_bubbles_euler

    !> Checks constraints on the QBMM and polydisperse bubble parameters.
        !! Called by s_check_inputs_common for pre-processing and simulation
    impure subroutine s_check_inputs_qbmm_and_polydisperse
        @:PROHIBIT(polydisperse .and. (.not. bubbles_euler), "Polydisperse bubble modeling requires the bubbles_euler flag to be set")
        @:PROHIBIT(polydisperse .and. f_is_default(poly_sigma), "Polydisperse bubble modeling requires poly_sigma to be set")
        @:PROHIBIT(polydisperse .and. poly_sigma <= 0)
        @:PROHIBIT(qbmm .and. (.not. bubbles_euler), "QBMM requires the bubbles_euler flag to be set")
        @:PROHIBIT(qbmm .and. nnode /= 4)
    end subroutine s_check_inputs_qbmm_and_polydisperse

    !> Checks constraints on the adv_n flag.
        !! Called by s_check_inputs_common for pre-processing and simulation
    impure subroutine s_check_inputs_adv_n
        @:PROHIBIT(adv_n .and. (.not. bubbles_euler))
        @:PROHIBIT(adv_n .and. num_fluids /= 1)
        @:PROHIBIT(adv_n .and. qbmm)
    end subroutine s_check_inputs_adv_n

    !> Checks constraints on the hypoelasticity parameters.
        !! Called by s_check_inputs_common for pre-processing and simulation
    impure subroutine s_check_inputs_hypoelasticity
        @:PROHIBIT(hypoelasticity .and. model_eqns /= 2)
#ifdef MFC_SIMULATION
        @:PROHIBIT(elasticity .and. fd_order /= 4)
#endif
    end subroutine s_check_inputs_hypoelasticity

    !> Checks constraints on the hyperelasticity parameters.
        !! Called by s_check_inputs_common for pre-processing and simulation
    impure subroutine s_check_inputs_hyperelasticity
        @:PROHIBIT(hyperelasticity .and. model_eqns == 1)
        @:PROHIBIT(hyperelasticity .and. model_eqns > 3)
#ifdef MFC_SIMULATION
        @:PROHIBIT(elasticity .and. fd_order /= 4)
#endif
    end subroutine s_check_inputs_hyperelasticity

    !> Checks constraints on the phase change parameters.
        !! Called by s_check_inputs_common for pre-processing and simulation
<<<<<<< HEAD
    subroutine s_check_inputs_phase_change
        @:PROHIBIT(relax .and. model_eqns == 4, "phase change requires model_eqns = 2 or 3")
=======
    impure subroutine s_check_inputs_phase_change
        @:PROHIBIT(relax .and. model_eqns /= 3, "phase change requires model_eqns = 3")
>>>>>>> 82b2dea8
        @:PROHIBIT(relax .and. relax_model < 0, "relax_model must be in between 0 and 6")
        @:PROHIBIT(relax .and. relax_model > 6, "relax_model must be in between 0 and 6")
        @:PROHIBIT(relax .and. palpha_eps <= 0._wp, "palpha_eps must be positive")
        @:PROHIBIT(relax .and. palpha_eps >= 1._wp, "palpha_eps must be less than 1")
        @:PROHIBIT(relax .and. ptgalpha_eps <= 0._wp, "ptgalpha_eps must be positive")
        @:PROHIBIT(relax .and. ptgalpha_eps >= 1._wp, "ptgalpha_eps must be less than 1")
        @:PROHIBIT((.not. relax) .and. &
            ((relax_model /= dflt_int) .or. (.not. f_is_default(palpha_eps)) .or. (.not. f_is_default(ptgalpha_eps))), &
            "relax is not set as true, but other phase change parameters have been modified. " // &
            "Either activate phase change or set the values to default")
    end subroutine s_check_inputs_phase_change

    !> Checks constraints on the Immersed Boundaries parameters.
        !! Called by s_check_inputs_common for pre-processing and simulation
    impure subroutine s_check_inputs_ibm
        @:PROHIBIT(ib .and. n <= 0, "Immersed Boundaries do not work in 1D")
        @:PROHIBIT(ib .and. (num_ibs <= 0 .or. num_ibs > num_patches_max), "num_ibs must be between 1 and num_patches_max")
        @:PROHIBIT((.not. ib) .and. num_ibs > 0, "num_ibs is set, but ib is not enabled")
    end subroutine s_check_inputs_ibm

#endif

    !> Checks constraints on dimensionality and the number of cells for the grid.
        !! Called by s_check_inputs_common for all three stages
    impure subroutine s_check_inputs_simulation_domain
        @:PROHIBIT(m == dflt_int, "m must be set")
        @:PROHIBIT(n == dflt_int, "n must be set")
        @:PROHIBIT(p == dflt_int, "p must be set")
        @:PROHIBIT(m <= 0)
        @:PROHIBIT(n < 0)
        @:PROHIBIT(p < 0)
        @:PROHIBIT(cyl_coord .and. p > 0 .and. mod(p, 2) /= 1, "p must be odd for cylindrical coordinates")
        @:PROHIBIT(sph_coord .and. p > 0, "p must not be greater than 0 for axysimmetric spherical coordinates")
        @:PROHIBIT(n == 0 .and. p > 0, "p must be 0 if n = 0")
    end subroutine s_check_inputs_simulation_domain

    !> Checks constraints on model equations and number of fluids in the flow.
        !! Called by s_check_inputs_common for all three stages
    impure subroutine s_check_inputs_model_eqns_and_num_fluids
        @:PROHIBIT(all(model_eqns /= (/1, 2, 3, 4/)), "model_eqns must be 1, 2, 3, or 4")
        @:PROHIBIT(num_fluids /= dflt_int .and. num_fluids < 1, "num_fluids must be positive")
        @:PROHIBIT(model_eqns == 1 .and. num_fluids /= dflt_int, "num_fluids is not supported for model_eqns = 1")
        @:PROHIBIT(model_eqns == 2 .and. num_fluids == dflt_int, "5-equation model (model_eqns = 2) requires num_fluids to be set")
        @:PROHIBIT(model_eqns == 3 .and. num_fluids == dflt_int, "6-equation model (model_eqns = 3) requires num_fluids to be set")
        @:PROHIBIT(model_eqns == 1 .and. mpp_lim)
        @:PROHIBIT(num_fluids == 1 .and. mpp_lim)
        @:PROHIBIT(model_eqns == 3 .and. cyl_coord .and. p /= 0, &
            "6-equation model (model_eqns = 3) does not support cylindrical coordinates (cyl_coord = T and p != 0)")
    end subroutine s_check_inputs_model_eqns_and_num_fluids

    !> Checks constraints regarding WENO order.
        !! Called by s_check_inputs_common for all three stages
    impure subroutine s_check_inputs_weno
        @:PROHIBIT(all(weno_order /= (/1, 3, 5, 7/)), "weno_order must be 1, 3, 5, or 7")
        @:PROHIBIT(m + 1 < weno_order, "m must be at least weno_order - 1")
        @:PROHIBIT(n > 0 .and. n + 1 < weno_order, "n must be at least weno_order - 1")
        @:PROHIBIT(p > 0 .and. p + 1 < weno_order, "p must be at least weno_order - 1")
    end subroutine s_check_inputs_weno

    !> Checks constraints on the boundary conditions in the x-direction.
        !! Called by s_check_inputs_common for all three stages
    impure subroutine s_check_inputs_bc
        logical :: skip_check !< Flag to skip the check when iterating over
        !! x, y, and z directions, for special treatment of cylindrical coordinates

        #:for X, VAR in [('x', 'm'), ('y', 'n'), ('z', 'p')]
            #:for BOUND in ['beg', 'end']
                @:PROHIBIT(${VAR}$ == 0 .and. bc_${X}$%${BOUND}$ /= dflt_int, "bc_${X}$%${BOUND}$ is not supported for ${VAR}$ = 0")
                @:PROHIBIT(${VAR}$ > 0 .and. bc_${X}$%${BOUND}$ == dflt_int, "${VAR}$ != 0 but bc_${X}$%${BOUND}$ is not set")
                @:PROHIBIT((bc_${X}$%beg == BC_PERIODIC .and. bc_${X}$%end /= BC_PERIODIC) .or. &
                    (bc_${X}$%end == BC_PERIODIC .and. bc_${X}$%beg /= BC_PERIODIC), &
                    "bc_${X}$%beg and bc_${X}$%end must be both periodic (= -1) or both non-periodic")

                ! For cylindrical coordinates, y and z directions use a different check
                #:if (X == 'y') or (X == 'z')
                    skip_check = cyl_coord
                #:else
                    skip_check = .false.
                #:endif

                if (.not. skip_check) then
                    @:PROHIBIT(bc_${X}$%${BOUND}$ /= dflt_int .and. (bc_${X}$%${BOUND}$ > -1 .or. bc_${X}$%${BOUND}$ < BC_DIRICHLET), &
                        "bc_${X}$%${BOUND}$ must be between -1 and -17")

                    @:PROHIBIT(bc_${X}$%${BOUND}$ /= dflt_int .and. bc_${X}$%${BOUND}$ == BC_AXIS, &
                        "bc_${X}$%${BOUND}$ must not be -14 for non-cylindrical coordinates")
                end if

            #:endfor
        #:endfor

        @:PROHIBIT(any((/bc_x%beg, bc_x%end, bc_y%beg, bc_y%end, bc_z%beg, bc_z%end/) == BC_NULL), &
            "Boundary condition -13 is not supported")

        ! Check for y and z directions for cylindrical coordinates
        @: PROHIBIT(cyl_coord .and. n == 0, "n must be positive (2D or 3D) for cylindrical coordinates")
        @: PROHIBIT(sph_coord .and. n == 0, "n must be positive (1D) for axysimmetric spherical coordinates")
        @: PROHIBIT(cyl_coord .and. p == 0 .and. bc_y%beg /= BC_REFLECTIVE, "bc_y%beg must be -2 for 2D cylindrical coordinates (p = 0)")
        @: PROHIBIT(sph_coord .and. p == 0 .and. bc_y%beg /= BC_REFLECTIVE, "bc_y%beg must be -2 axysimmetric spherical coordinates (p = 0)")
        @: PROHIBIT(cyl_coord .and. p > 0 .and. bc_y%beg /= BC_AXIS, "bc_y%beg must be -14 for 3D cylindrical coordinates (p > 0)")
        @: PROHIBIT(cyl_coord .and. (bc_y%end > BC_PERIODIC .or. bc_y%end < BC_DIRICHLET), "bc_y%end must be between -1 and -17")
        @: PROHIBIT(sph_coord .and. (bc_y%end > BC_PERIODIC .or. bc_y%end < BC_DIRICHLET), "bc_y%end must be between -1 and -17")
        @: PROHIBIT(cyl_coord .and. bc_y%end == BC_AXIS, "bc_y%end must not be -14")
        @: PROHIBIT(sph_coord .and. (bc_y%end == BC_REFLECTIVE .or. bc_y%end == BC_AXIS), "bc_y%end must not be -2 or -14")        

        ! Check for y and z directions for 3D cylindrical coordinates
        @: PROHIBIT(cyl_coord .and. p > 0 .and. (bc_z%beg /= BC_PERIODIC .and. bc_z%beg /= BC_REFLECTIVE), &
            "bc_z%beg must be -1 or -2 for 3D cylindrical coordinates")

        @: PROHIBIT(cyl_coord .and. p > 0 .and. (bc_z%end /= BC_PERIODIC .and. bc_z%end /= BC_REFLECTIVE), &
            "bc_z%end must be -1 or -2 for 3D cylindrical coordinates")

#ifndef MFC_POST_PROCESS
        if (num_bc_patches > 0) then
            #:for DIR in [('x'), ('y'), ('z')]
                #:for LOC in [('beg'), ('end')]
                    @:PROHIBIT(bc_${DIR}$%${LOC}$ == -1 .or. (bc_${DIR}$%${LOC}$ <= -4 .and. bc_${DIR}$%${LOC}$ >= -14), &
                        "bc_${DIR}$%${LOC}$ is not compatible with num_bc_patches > 0")
                #:endfor
            #:endfor
        end if
#endif

    end subroutine s_check_inputs_bc

    !> Checks constraints on the stiffened equation of state fluids parameters.
        !! Called by s_check_inputs_common for all three stages
    impure subroutine s_check_inputs_stiffened_eos
        character(len=5) :: iStr !< for int to string conversion
        integer :: bub_fac !< For allowing an extra fluid_pp if there are subgrid bubbles_euler
        integer :: i

        bub_fac = 0
        if (bubbles_euler .and. (num_fluids == 1)) bub_fac = 1

        do i = 1, num_fluids
            call s_int_to_str(i, iStr)
            @:PROHIBIT(.not. f_is_default(fluid_pp(i)%gamma) .and. fluid_pp(i)%gamma <= 0._wp, &
                "fluid_pp("//trim(iStr)//")%gamma must be positive")

            @:PROHIBIT(model_eqns == 1 .and. (.not. f_is_default(fluid_pp(i)%gamma)), &
                "model_eqns = 1 does not support fluid_pp("//trim(iStr)//")%gamma")

            @:PROHIBIT((i <= num_fluids + bub_fac .and. fluid_pp(i)%gamma <= 0._wp) .or. &
                (i > num_fluids + bub_fac .and. (.not. f_is_default(fluid_pp(i)%gamma))), &
                "for fluid_pp("//trim(iStr)//")%gamma")

            @:PROHIBIT(.not. f_is_default(fluid_pp(i)%pi_inf) .and. fluid_pp(i)%pi_inf < 0._wp, &
                "fluid_pp("//trim(iStr)//")%pi_inf must be non-negative")

            @:PROHIBIT(model_eqns == 1 .and. (.not. f_is_default(fluid_pp(i)%pi_inf)), &
                "model_eqns = 1 does not support fluid_pp("//trim(iStr)//")%pi_inf")

            @:PROHIBIT((i <= num_fluids + bub_fac .and. fluid_pp(i)%pi_inf < 0._wp) .or. &
                (i > num_fluids + bub_fac .and. (.not. f_is_default(fluid_pp(i)%pi_inf))), &
                "for fluid_pp("//trim(iStr)//")%pi_inf")

            @:PROHIBIT(fluid_pp(i)%cv < 0._wp, &
                "fluid_pp("//trim(iStr)//")%cv must be positive")
        end do
    end subroutine s_check_inputs_stiffened_eos

    !> Checks constraints on the surface tension parameters.
        !! Called by s_check_inputs_common for all three stages
    impure subroutine s_check_inputs_surface_tension

        integer :: i

        @:PROHIBIT(surface_tension .and. sigma < 0._wp, &
            "sigma must be greater than or equal to zero")

        @:PROHIBIT(surface_tension .and. f_approx_equal(sigma, dflt_real), &
            "sigma must be set if surface_tension is enabled")

        @:PROHIBIT(.not. f_is_default(sigma) .and. .not. surface_tension, &
            "sigma is set but surface_tension is not enabled")

        @:PROHIBIT(surface_tension .and. (model_eqns /= 3 .and. model_eqns /=2), &
            "The surface tension model requires model_eqns=3 or model_eqns=2")

        @:PROHIBIT(surface_tension .and. num_fluids /= 2, &
            "The surface tension model requires num_fluids=2")

#ifdef MFC_PRE_PROCESS
        do i = 1, num_patches
            @:PROHIBIT(surface_tension .and. f_is_default(patch_icpp(i)%cf_val), &
                "patch_icpp(i)%cf_val must be set if surface_tension is enabled")
        end do
#endif MFC_PRE_PROCESS

    end subroutine s_check_inputs_surface_tension

    !> Checks constraints on the inputs for moving boundaries.
        !! Called by s_check_inputs_common for all three stages
    impure subroutine s_check_inputs_moving_bc
        #:for X, VB2, VB3 in [('x', 'vb2', 'vb3'), ('y', 'vb3', 'vb1'), ('z', 'vb1', 'vb2')]
            if (.not. (f_approx_equal(bc_${X}$%vb1, 0._wp) .and. &
                       f_approx_equal(bc_${X}$%vb2, 0._wp) .and. &
                       f_approx_equal(bc_${X}$%vb3, 0._wp))) then
                if (bc_${X}$%beg == BC_SLIP_WALL) then
                    if (.not. (f_approx_equal(bc_${X}$%${VB2}$, 0._wp) .and. &
                               f_approx_equal(bc_${X}$%${VB3}$, 0._wp))) then
                        call s_mpi_abort("bc_${X}$%beg must be -15 if "// &
                                         "bc_${X}$%${VB2}$ or bc_${X}$%${VB3}$ "// &
                                         "is set. Exiting.", CASE_FILE_ERROR_CODE)
                    end if
                elseif (bc_${X}$%beg /= BC_NO_SLIP_WALL) then
                    call s_mpi_abort("bc_${X}$%beg must be -15 or -16 if "// &
                                     "bc_${X}$%vb[1,2,3] is set. Exiting.", CASE_FILE_ERROR_CODE)
                end if
            end if
        #:endfor

        #:for X, VE2, VE3 in [('x', 've2', 've3'), ('y', 've3', 've1'), ('z', 've1', 've2')]
            if (.not. (f_approx_equal(bc_${X}$%ve1, 0._wp) .and. &
                       f_approx_equal(bc_${X}$%ve2, 0._wp) .and. &
                       f_approx_equal(bc_${X}$%ve3, 0._wp))) then
                if (bc_${X}$%end == BC_SLIP_WALL) then
                    if (.not. (f_approx_equal(bc_${X}$%${VE2}$, 0._wp) .and. &
                               f_approx_equal(bc_${X}$%${VE3}$, 0._wp))) then
                        call s_mpi_abort("bc_${X}$%end must be -15 if "// &
                                         "bc_${X}$%${VE2}$ or bc_${X}$%${VE3}$ "// &
                                         "is set. Exiting.", CASE_FILE_ERROR_CODE)
                    end if
                elseif (bc_${X}$%end /= BC_NO_SLIP_WALL) then
                    call s_mpi_abort("bc_${X}$%end must be -15 or -16 if "// &
                                     "bc_${X}$%ve[1,2,3] is set. Exiting.", CASE_FILE_ERROR_CODE)
                end if
            end if
        #:endfor
    end subroutine s_check_inputs_moving_bc

    impure subroutine s_check_inputs_mhd
        @:PROHIBIT(mhd .and. num_fluids /= 1, "MHD is only available for single-component flows")
        @:PROHIBIT(mhd .and. model_eqns /= 2, "MHD is only available for the 5-equation model")

        @:PROHIBIT(relativity .and. .not. mhd)

        @:PROHIBIT(.not. mhd .and. (.not. f_is_default(Bx0)), "Bx0 must not be set if MHD is not enabled")
        @:PROHIBIT(mhd .and. n == 0 .and. f_is_default(Bx0), "Bx0 must be set in 1D MHD simulations")
        @:PROHIBIT(mhd .and. n > 0 .and. (.not. f_is_default(Bx0)), "Bx0 must not be set in 2D/3D MHD simulations")
    end subroutine s_check_inputs_mhd

end module m_checker_common<|MERGE_RESOLUTION|>--- conflicted
+++ resolved
@@ -154,13 +154,8 @@
 
     !> Checks constraints on the phase change parameters.
         !! Called by s_check_inputs_common for pre-processing and simulation
-<<<<<<< HEAD
-    subroutine s_check_inputs_phase_change
+    impure subroutine s_check_inputs_phase_change
         @:PROHIBIT(relax .and. model_eqns == 4, "phase change requires model_eqns = 2 or 3")
-=======
-    impure subroutine s_check_inputs_phase_change
-        @:PROHIBIT(relax .and. model_eqns /= 3, "phase change requires model_eqns = 3")
->>>>>>> 82b2dea8
         @:PROHIBIT(relax .and. relax_model < 0, "relax_model must be in between 0 and 6")
         @:PROHIBIT(relax .and. relax_model > 6, "relax_model must be in between 0 and 6")
         @:PROHIBIT(relax .and. palpha_eps <= 0._wp, "palpha_eps must be positive")
