# Case Files

Example Python case files, also referred to as *input files*, can be found in the [examples/](examples/) directory. They print a Python dictionary containing input parameters for MFC. Their contents, and a guide to filling them out, are documented
in the user manual. A commented, tutorial script
can also be found in [examples/3d_sphbubcollapse/](examples/3D_sphbubcollapse/case.py).

## Basic Skeleton

The skeleton for an input file may look like the following:

```python
#!/usr/bin/env python3

import json

# Configuring case dictionary
print(json.dumps({
  # Insert case parameters here
  ...
}))
```

Thus, you can run your case file with Python to view the computed case dictionary
that will be processed by MFC when you run:

```console
$ python3 my_case_file.py
```

This is particularly useful when computations are done in Python to generate the case.

## (Optional) Accepting command line arguments

Input files can accept **positional** command line arguments, forwarded by `mfc.sh run`.
Consider this example from the 3D_weak_scaling case:

```python
import argparse

parser = argparse.ArgumentParser(
    prog="3D_weak_scaling",
    description="This MFC case was created for the purposes of weak scaling.",
    formatter_class=argparse.ArgumentDefaultsHelpFormatter)

parser.add_argument("dict", type=str, metavar="DICT", help=argparse.SUPPRESS)
parser.add_argument("gbpp", type=int, metavar="MEM", default=16, help="Adjusts the problem size per rank to fit into [MEM] GB of GPU memory")

# Your parsed arguments are here
ARGS = vars(parser.parse_args())
```

The first argument is always a JSON string representing `mfc.sh run`'s internal
state. It contains all the runtime information you might want from the build/run system.
We hide it from the help menu with `help=argparse.SUPPRESS` since it is not meant
to be passed in by users. You can add as many additional positional arguments as
you may need.

To run such a case, use the following format:

```console
./mfc.sh run <path/to/case.py> <positional arguments> <regular mfc.sh run arguments>
```

For example, to run the 3D_weak_scaling case with `gbpp=2`:

```console
./mfc.sh run examples/3D_weak_scaling/case.py 2 -t pre_process -j 8
```

## Parameters

There are multiple sets of parameters that must be specified in the python input file:
1. [Runtime Parameters](#1-runtime)
2. [Computational Domain Parameters](#2-computational-domain)
3. [Patch Parameters](#3-patches)
4. [Fluid Material's Parameters](#4-fluid-materials)
5. [Simulation Algorithm Parameters](#5-simulation-algorithm)
6. [Formatted Database and Structure Parameters](#6-formatted-output)
7. [(Optional) Acoustic Source Parameters](#7-acoustic-source)
8. [(Optional) Ensemble-Averaged Bubble Model Parameters](#8-ensemble-averaged-bubble-model)
9. [(Optional) Velocity Field Setup Parameters](#9-velocity-field-setup)

Items 7, 8, and 9 are optional sets of parameters that activate the acoustic source model, ensemble-averaged bubble model, and initial velocity field setup, respectively.
Definition of the parameters is described in the following subsections.

### 1. Runtime

| Parameter        | Type           | Description                      |
| ---:             |    :----:      |          :---                    |
| `run_time_info`  | Logical        | Output run-time information      |

- `run_time_info` generates a text file that includes run-time information including the CFL number(s) at each time-step.

### 2. Computational Domain

| Parameter                | Type    | Description                      |
| ---:                     | :----:  |          :---                    |
| `x[y,z]_domain%beg[end]` | Real    | Beginning [ending] of the $x$[y,z]-direction domain    |
| `stretch_x[y,z]`         | Logical | Stretching of the mesh in the $x$[y,z]-direction |
| `a_x[y,z]`               | Real    | Rate at which the grid is stretched in the $x$[y,z]-direction |
| `x[y,z]_a`               | Real    | Beginning of the stretching in the negative $x$[y,z]-direction |
| `x[y,z]_b`               | Real    | Beginning of the stretching in the positive $x$[y,z]-direction |
| `loops_x[y,z]`           | Integer | Number of times to recursively apply grid stretching |
| `cyl_coord`              | Logical | Cylindrical coordinates (2D: Axisymmetric, 3D: Cylindrical) |
| `m`                      | Integer | Number of grid cells in the $x$-coordinate direction |
| `n`                      | Integer | Number of grid cells in the $y$-coordinate direction |
| `p`                      | Integer | Number of grid cells in the $z$-coordinate direction |
| `dt`                     | Real    | Time step size |
| `t_step_start`           | Integer | Simulation starting time step |
| `t_step_stop`            | Integer | Simulation stopping time step |
| `t_step_save`            | Integer | Frequency to output data |

The parameters define the boundaries of the spatial and temporal domains, and their discritization that are used in simulation.

- `[x,y,z]_domain%[beg,end]` define the spatial domain in $x$, $y$, and $z$ Cartesian coordinates:

$$ x \in \left[ x \\_ domain \\% beg, x \\_ domain \\% end \right], y \in \left[ y \\_ domain \\% beg, y \\_ domain \\% end \right], z \in \left[ z \\_ domain \\% beg, z \\_ domain \\% end \right] $$

- $m$, $n$, and $p$ define the number of finite volume cells that uniformly discritize the domain along the $x$, $y$, and $z$ axes, respectively.
Note that the actual number of cells in each coordinate axis is given as $[m,n,p]+1$.
For example, $m=n=p=499$ discretizes the domain into $500^3$ cells. 
When the simulation is 2D/axi-symmetric or 1D, it requires that $p=0$ or $p=n=0$, respectively.

- `stretch_[x,y,z]` activates grid stretching in the $[x,y,z]$ directions.
The grid is gradually stretched such that the domain boundaries are pushed away from the origin along a specified axis.

- `a_[x,y,z]`, `[x,y,z]_a`, and `[x,y,z]_b` are parameters that define the grid stretching function. When grid stretching along the $x$ axis is considered, the stretching function is given as:

$$ x_{cb,stretch} = x_{cb} + \frac{x_{cb}}{a_x} \Bigg[ \mathrm{log}\left[\mathrm{cosh} \left( \frac{a_x(x_{cb}-x_a)}{L} \right) \right] + \mathrm{log}\left[\mathrm{cosh} \left( \frac{a_x(x_{cb}-x_b)}{L} \right) \right] -2 \mathrm{log}\left[\mathrm{cosh} \left( \frac{a_x(x_b-x_a)}{2L} \right) \right]  \Bigg] $$

where `x_cb` and `x_[cb,stretch]` are the coordinates of a cell boundary at the original and stretched domains, respectively. `L` is the domain length along the `x` axis: `L`=`x_domain%end`-`x_domain%beg`. Crudely speaking, `x_a` and `x_b` define the coordinates at which the grid begins to get stretched in the negative and positive directions along the $x$ axis, respectively. $a_x$ defines the smoothness of the stretching. Stretching along the $y$ and $z$ axes follows the same logistics. Optimal choice of the parameters for grid stretching is case-dependent and left to the user. `loops_x[y,z]` defines the number of times
the grid stretching funciton is applied and has a default value of one.

- `cyl_coord` activates cylindrical coordinates. The domain is defined in $x$-$y$-$z$ cylindrical coordinates, instead of Cartesian coordinates. Domain discritization is accordingly conducted along the axes of cylindrical coordinates. Wnen $p=0$, the domain is defined on $x$-$y$ axi-symmetric coordinates. In both Coordinates, mesh stretching can be defined along the $x$- and $y$-axes. MPI topology is automatically optimized to maximize the parallel efficiency for given choice of coordinate systems.

- `dt` specifies the constant time step size that is used in simulation. The value of `dt` needs to be sufficiently small such that the Courant-Friedrichs-Lewy (CFL) condition is satisfied.

- `t_step_start` and `t_step_end` define the time steps at which simulation starts and ends, respectively. `t_step_save` is the time step interval for data output during simulation. To newly start simulation, set `t_step_start`=0. To restart simulation from $k$-th time step, set `t_step_start`=k.

### 3. Patches

| Parameter            | Type    | Analytical Definition | Description                                                  |
| ---:                 | :----:  | :----:                | :---                                                         |
| `num_patches`        | Integer | Not Supported         | Number of initial condition geometric patches.               |
| `num_fluids`	       | Integer | Not Supported         | Number of fluids/components present in the flow.             |
| `geometry` *         | Integer | Not Supported         | Geometry configuration of the patch.                         |
| `alter_patch(i)` *   | Logical | Not Supported         | Alter the $i$-th patch.                                      |
| `x[y,z]_centroid` *  | Real    | Not Supported         | Centroid of the applied geometry in the $[x,y,z]$-direction. |
| `length_x[y,z]` *    | Real    | Not Supported         | Length, if applicable, in the $[x,y,z]$-direction.           |
| `radius` *           | Real    | Not Supported         | Radius, if applicable, of the applied geometry.              |
| `smoothen` *         | Logical | Not Supported         | Smoothen the applied patch.                                  |
| `smooth_patch_id` *  | Integer | Not Supported         | A patch with which the applied patch is smoothened.          |
| `smooth_coeff` *     | Real    | Not Supported         | Smoothen coefficient.                                        |
| `alpha(i)` *         | Real    | Supported             | Volume fraction of fluid $i$.                                |
| `alpha_rho(i)` *     | Real    | Supported             | Partial density of fluid $i$.                                |
| `pres` *             | Real    | Supported             | Pressure.                                                    |
| `vel(i)` *           | Real    | Supported             | Velocity in direction $i$.                                   |
| `hcid` *             | Integer | N/A                   | Hard coded patch id                                          |
| `model%filepath`     | String  | Not Supported         | Path to an STL or OBJ file (not all OBJs are supported).     |
| `model%scale(i)`     | Real    | Not Supported         | Model's (applied) scaling factor for component $i$.          |
| `model%rotate(i)`    | Real    | Not Supported         | Model's (applied) angle of rotation about axis $i$.          |
| `model%translate(i)` | Real    | Not Supported         | Model's $i$-th component of (applied) translation.           |
| `model%spc`          | Integer | Not Supported         | Number of samples per cell when discretizing the model into the grid. |

*: These parameters should be prepended with `patch_icpp(j)%` where $j$ is the patch index. 

The Table lists the patch parameters. The parameters define the geometries and physical parameters of fluid components (patch) in the domain at initial condition. Note that the domain must be fully filled with patche(s). The code outputs error messages when an empty region is left in the domain.

#### Analytical Definition of Primitive Variables

Some parameters, as described above, can be defined by analytical functions in the input file. For example, one can define the following patch:

```json
'patch_icpp(2)%geometry'    : 15,
'patch_icpp(2)%x_centroid'  : 0.25,
'patch_icpp(2)%length_x'    : 9.5,
'patch_icpp(2)%vel(1)'      : 0.,
'patch_icpp(2)%pres'        : 1.,
'patch_icpp(2)%alpha_rho(1)': '1 + 0.1*sin(20*x*pi)',
'patch_icpp(2)%alpha(1)'    : 1.,
```

where `alpha_rho` is defined with the `1 + 0.1*sin(20*x*pi)` function. 

The expressions are interpreted as Fortran code, in the execution context and scope of the function that defines the patch.
Additionally, the following variables are made available as shorthand:

| Shorthand | Expands To               | Shorthand | Expands To                | Shorthand | Expands To               |
| --------- | ------------------------ | --------- | ------------------------- | --------- | ------------------------ |
| `x`       | `x_cc(i)`                | `lx`      | The patch's `length_x`    | `xc`      | The patch's `x_centroid` |
| `y`       | `y_cc(j)`                | `ly`      | The patch's `length_y`    | `yc`      | The patch's `y_centroid` |
| `z`       | `z_cc(k)`                | `lz`      | The patch's `length_z`    | `zc`      | The patch's `z_centroid` |
| `eps`     | The patch's `epsilon`    | `beta`    | The patch's `beta`        | `radii`   | The patch's `radii`      |
| `tau_e`   | The patch's `tau_e`      | `r`       | The patch's `radius`      | `pi` and `e` | $\pi$ and $e$         |

where $(i,j,k)$ are the grid-indices of the current cell in each coordinate direction.

In the example above, the following code is generated:

```f90
if (patch_id == 2) then
    q_prim_vf(contxb)%sf(i, 0, 0) = 1 + 0.1*sin(20*x_cc(i)*3.141592653589793)
end if
```

#### Hard Coded Patches

Some patch configurations are not adequatley handeled with the above analytic variable definitions. In this case, a hard coded patch can be used. Hard coded patches can be added by adding additional hard coded patch identifers to `src/pre_process/include/1[2,3]dHardcodedIC.fpp`. For example, to add a 2D Hardcoded patch with an id of 200, one would add the following to `src/pre_process/include/2dHardcodedIC.fpp`

```f90
    case(200)
        ! Primitive variables assignment
```

and use `patch_icpp(i)%geometry = 7` and `patch_icpp(i)%hcid = 200` in the input file. Additional variables can be declared in `Hardcoded1[2,3]DVariables` and used in `hardcoded1[2,3]D`. As a convention, any hard coded patches that are part of the MFC master branch should be identied as 1[2,3]xx where the first digit indiates the number of dimensions.

#### Parameter Descriptions

- `num_patches` defines the total number of patches defined in the domain. The number has to be a positive integer.

- `num_fluids` defines the total number of fluids defined in each of the patches. The number has to be a positive integer.

- `patch_icpp(j)%geometry` defines the type of geometry of $j$-th patch by using an integer from 1 to 13. Definition of the patch type for each integer is listed in table [Patch Types](#patch-types).

- `[x,y,z]_centroid`, `length_[x,y,z]`, and/or `radius` are used to uniquely define the geometry of the patch with given type. Requisite combinations of the parameters for each type can be found in is listed in table [Patch types](#patch-types).

- `patch_icpp(j)%alter_patch(i)` activates alternation of `patch(i)` with `patch(j)`.
For instance, in a 2D simulation, when a cylindrical `patch(2)` is immersed in a rectangular `patch(1)`:
  - `patch_icpp(1)%geometry`=3
  - `patch_icpp(2)%geometry`=2
  - `patch_icpp(2)%alter_patch(1)`=TRUE

- `smoothen` activates smoothening of the boundary of the patch that alters the existing patch.
When smoothening occurs, fluids of the two patches are mixed in the region of the boundary.
For instance, in the aforementioned case of the cylindrical patch immersed in the rectangular patch, smoothening occurs when `patch_icpp(2)smoothen`=TRUE. `smooth_coeff` controls the thickness of the region of smoothening (sharpness of the mixture region). The default value of `smooth_coeff` is unity. The region of smoothening is thickened with decreasing the value.
Optimal choice of the value of `smooth_coeff` is case-dependent and left to the user.

- `patch_icpp(j)alpha(i)`, `patch_icpp(j)alpha_rho(i)`, `patch_icpp(j)pres`, and `texttt{patch_icpp(j)vel(i)` define for $j$-th patch the void fraction of `fluid(i)`, partial density of `fluid(i)`, the pressure, and the velocity in the $i$-th coordinate direction. These physical parameters must be consistent with fluid material's parameters defined in the next subsection.
See also `adv_alphan` in table [Simulation Algorithm Parameters](#5-simulation-algorithm).

- 'model%scale', 'model%rotate` and `model%translate` define how the model should be transformed to domain-space by first
scaling by `model%scale`, then rotating about the Z, X, and Y axes (using `model%rotate`), and finally translating by `model%translate`.

### 4. Fluid Material’s

| Parameter | Type   | Description                                    |
| ---:      | :----: |          :---                                  |
| `gamma`   | Real   | Stiffened-gas parameter $\Gamma$ of fluid.     |
| `pi_inf`  | Real   | Stiffened-gas parameter $\Pi_\infty$ of fluid. |
| `Re(1)` * | Real   | Shear viscosity of fluid.                      |
| `Re(2)` * | Real   | Volume viscosity of fluid.                     |

Fluid material's parameters. All parameters should be prepended with `fluid_pp(i)` where $i$ is the fluid index.

*: Parameters that work only with `model_eqns`=2.

The table lists the fluid material's parameters.
The parameters define material's property of compressible fluids that are used in simulation.

- `fluid_pp(i)%gamma` and `fluid_pp(i)%pi_inf` define $\Gamma$ and $\Pi$ as parameters of $i$-th fluid that are used in stiffened gas equation of state.

- `fluid_pp(i)%Re(1)` and `fluid_pp(i)%Re(2)` define the shear and volume viscosities of $i$-th fluid, respectively.
When these parameters are undefined, fluids are treated as inviscid.
Details of implementation of viscosity in MFC can be found in [Coralic (2015)](references.md#Coralic15).

### 5. Simulation Algorithm

| Parameter              | Type    | Description                                    |
| ---:                   | :----:  |          :---                                  |
| `bc_[x,y,z]\%beg[end]` | Integer | Beginning [ending] boundary condition in the $[x,y,z]$-direction (negative integer, see table [Boundary Conditions](#boundary-conditions)) |
| `model_eqns`           | Integer | Multicomponent model: [1] $\Gamma/\Pi_\infty$; [2] 5-equation; [3] 6-equation\\%;%[4] 4-equation |
| `alt_soundspeed` *     | Logical | Alternate sound speed and $K \nabla \cdot u$ for 5-equation model |
| `adv_alphan`	         | Logical | Equations for all $N$ volume fractions (instead of $N-1$) |
| `mpp_lim`	             | Logical | Mixture physical parameters limits |
| `mixture_err`          | Logical | Mixture properties correction |
| `time_stepper`         | Integer | Runge--Kutta order [1--3] |
| `weno_order`	         | Integer | WENO order [1,3,5] |
| `weno_eps`	           | Real    | WENO perturbation (avoid division by zero) |
| `mapped_weno`	         | Logical | WENO with mapping of nonlinear weights |
| `null_weights`         | Logical | Null WENO weights at boundaries |
| `mp_weno`              | Logical | Monotonicity preserving WENO |
| `riemann_solver`       | Integer | Riemann solver algorithm: [1] HLL*; [2] HLLC; [3] Exact*	 |
| `avg_state`	           | Integer | Averaged state evaluation method: [1] Roe averagen*; [2] Arithmetic mean  |
| `wave_speeds`          | Integer | Wave-speed estimation: [1] Direct (Batten et al. 1997); [2] Pressure-velocity* (Toro 1999)	 |
| `weno_Re_flux`          | Logical | Compute velocity gradient using scaler divergence theorem	 |
| `weno_avg`          	 | Logical | Arithmetic mean of left and right, WENO-reconstructed, cell-boundary values |

- \* Options that work only with `model_eqns` $=2$.
- † Options that work only with `cyl_coord` $=$ `False`.

The table lists simulation algorithm parameters.
The parameters are used to specify options in algorithms that are used to integrate the governing equations of the multi-component flow based on the initial condition.
Models and assumptions that are used to formulate and discritize the governing equations are described in [Bryngelson et al. (2019)](references.md#Bryngelson19).
Details of the simulation algorithms and implementation of the WENO scheme can be found in [Coralic (2015)](references.md#Coralic15).

- `bc_[x,y,z]%[beg,end]` specifies the boundary conditions at the beginning and the end of domain boundaries in each coordinate direction by a negative integer from -1 through -12. See table [Boundary Conditions](#boundary-conditions) for details.

- `model_eqns` specifies the choice of the multi-component model that is used to formulate the dynamics of the flow using integers from 1 through 3. 
`model_eqns` $=$ 1, 2, and 3 correspond to $\Gamma$-$\Pi_\infty$ model ([Johnsen, 2008](references.md#Johnsen08)), 5-equation model ([Allaire et al., 2002](references.md#Allaire02)), and 6-equation model ([Saurel et al., 2009](references.md#Saurel09)), respectively.
The difference of the two models is assessed by ([Schmidmayer et al., 2019](references.md#Schmidmayer19)).
Note that some code parameters are only compatible with 5-equation model.

- `alt_soundspeed` activates the source term in the advection equations for the volume fractions, $K\nabla\cdot \underline{u}$, that regularizes the speed of sound in the mixture region when the 5-equation model is used. The effect and use of the source term are assessed by [Schmidmayer et al., 2019](references.md#Schmidmayer19).

- `adv_alphan` activates the advection equations of all the components of fluid. If this parameter is set false, the void fraction of $N$-th component is computed as the residual of the void fraction of the other components at each cell:

$$ \alpha_N=1-\sum^{N-1}_{i=1} \alpha_i $$

where $\alpha_i$ is the void fraction of $i$-th component. When a single-component flow is simulated, it requires that `adv_alphan` $=$ `True`.

- `mpp_lim` activates correction of solutions to avoid a negative void fraction of each component in each grid cell, such that $\alpha_i>\varepsilon$ is satisfied at each time step.

- `mixture_err` activates correction of solutions to avoid imaginary speed of sound at each grid cell.

- `time_stepper` specifies the order of the Runge-Kutta (RK) time integration scheme that is used for temporal integration in simulation, from the 1st to 5th order by corresponding integer. 
Note that `time_stepper` $=$ 3 specifies the total variation diminishing (TVD), third order RK scheme ([Gottlieb and Shu, 1998](references.md#Gottlieb98)).

- `weno_order` specifies the order of WENO scheme that is used for spatial reconstruction of variables by an integer of 1, 3, and 5, that correspond to the 1st, 3rd, and 5th order, respectively.

- `weno_eps` specifies the lower bound of the WENO nonlinear weights. Practically, `weno_eps` $<10^{-6}$ is used.

- `mapped_weno` activates mapping of the nonlinear WENO weights to the more accurate nonlinear weights in order to reinstate the optimal order of accuracy of the reconstruction in the proximity of critical points ([Henrick et al., 2005](references.md#Henrick05)).

- `null_weights` activates nullification of the nonlinear WENO weights at the buffer regions outside the domain boundaries when the Riemann extrapolation boundary condition is specified (`bc_[x,y,z]\%beg[end]}` $=-4$).

- `mp_weno` activates monotonicity preservation in the WENO reconstruction (MPWENO) such that the values of reconstructed variables do not reside outside the range spanned by WENO stencil ([Balsara and Shu, 2000](references.md#Balsara00); [Suresh and Huynh, 1997](references.md#Suresh97)).

- `riemann_solver` specifies the choice of the Riemann solver that is used in simulation by an integer from 1 through 3. `riemann_solver` $=$ 1,2, and 3 correspond to HLL, HLLC, and Exact Riemann solver, respectively ([Toro, 2013](references.md#Toro13)).

- `avg_state` specifies the choice of the method to compute averaged variables at the cell-boundaries from the left and the right states in the Riemann solver by an integer of 1 or 2. `avg_state` $=$ 1 and 2 correspond to Roe- and arithmetic averages, respectively.

- `wave_speeds` specifies the choice of the method to compute the left, right, and middle wave speeds in the Riemann solver by an integer of 1 and 2.
`wave_speeds` $=$ 1 and 2 correspond to the direct method ([Batten et al., 1997](references.md#Batten97)), and indirect method that approximates the pressures and velocity ([Toro, 2013](references.md#Toro13)), respectively.

- `weno_Re_flux` activates the scaler divergence theorem in computing the velocity gradients using WENO-reconstructed cell boundary values. If this option is false, velocity gradient is computed using finite difference scheme of order 2 which is independent of the WENO order.

- `weno_avg` it activates the arithmetic average of the left and right, WENO-reconstructed, cell-boundary values. This option requires `weno_Re_flux` to be true because cell boundary values are only utilized when employing the scalar divergence method in the computation of velocity gradients.


### 6. Formatted Output

| Parameter            | Type    | Description                                    |
| ---:                 | :----:  |          :---                                  |
| `format`             | Integer | Output format. [1]: Silo-HDF5; [2] Binary	|
| `precision`          | Integer | [1] Single; [2] Double	 |
| `parallel_io`        | Logical | Parallel I/O	|
| `cons_vars_wrt`      | Logical | Write conservative variables |
| `prim_vars_wrt`      | Logical | Write primitive variables	|
| `alpha_rho_wrt(i)`   | Logical | Add the partial density of the fluid $i$ to the database \|
| `rho_wrt`            | Logical | Add the mixture density to the database	 |
| `mom_wrt(i)`         | Logical | Add the $i$-direction momentum to the database	 |
| `vel_wrt(i)`         | Logical | Add the $i$-direction velocity to the database	  |
| `E_wrt`              | Logical | Add the total energy to the database	 |
| `pres_wrt`           | Logical | Add the pressure to the database	|
| `alpha_wrt(i)`       | Logical | Add the volume fraction of fluid $i$ to the database	|
| `gamma_wrt`          | Logical | Add the specific heat ratio function to the database	|
| `heat_ratio_wrt`     | Logical | Add the specific heat ratio to the database	|
| `pi_inf_wrt`         | Logical | Add the liquid stiffness function to the database |
| `pres_inf_wrt`       | Logical | Add the liquid stiffness to the formatted database	 |
| `c_wrt`              | Logical | Add the sound speed to the database	 |
| `omega_wrt(i)`       | Logical | Add the $i$-direction vorticity to the database	 |
| `schlieren_wrt`      | Logical | Add the numerical schlieren to the database|
| `qm_wrt`             | Logical | Add the Q-criterion to the database|
| `fd_order`           | Integer | Order of finite differences for computing the vorticity and the numerical Schlieren function [1,2,4] |
| `schlieren_alpha(i)` | Real    | Intensity of the numerical Schlieren computed via `alpha(i)` |
| `probe_wrt`          | Logical | Write the flow chosen probes data files for each time step	|
| `num_probes`         | Integer | Number of probes	|
| `probe(i)%[x,y,z]`   | Real	 | Coordinates of probe $i$	|

The table lists formatted database output parameters. The parameters define variables that are outputted from simulation and file types and formats of data as well as options for post-processing.

- `format` specifies the choice of the file format of data file outputted by MFC by an integer of 1 and 2. `format` $=$ 1 and 2 correspond to Silo-HDF5 format and binary format, respectively.

- `precision` specifies the choice of the floating-point format of the data file outputted by MFC by an integer of 1 and 2. `precision` $=$ 1 and 2 correspond to single-precision and double-precision formats, respectively.

- `parallel_io` activates parallel input/output (I/O) of data files. It is highly recommended to activate this option in a parallel environment.
With parallel I/O, MFC inputs and outputs a single file throughout pre-process, simulation, and post-process, regardless of the number of processors used.
Parallel I/O enables the use of different number of processors in each of the processes (i.e. simulation data generated using 1000 processors can be post-processed using a single processor).

- `cons_vars_wrt` and `prim_vars_wrt} activate output of conservative and primitive state variables into the database, respectively.

- `[variable's name]_wrt` activates output of the each specified variable into the database.

- `schlieren_alpha(i)` specifies the intensity of the numerical Schlieren of $i$-th component.

- `fd_order` specifies the order of finite difference scheme that is used to compute the vorticity from the velocity field and the numerical schlieren from the density field by an integer of 1, 2, and 4. `fd_order` $=$ 1, 2, and 4 correspond to the first, second, and fourth order finite difference schemes, respectively.

- `probe_wrt` activates output of state variables at coordinates specified by `probe(i)%[x;y,z]`.


### 7. Acoustic Source

| Parameter         | Type    | Description |
| ---:              | :----:  | :--- |
| `Monopole`        | Logical | Acoustic source |
| `num_mono`        | Integer | Number of acoustic sources |
| `Mono(i)%pulse`   | Integer | Acoustic wave form: [1] Sine [2] Gaussian [3] Square |
| `Mono(i)%npulse`  | Integer | Number of pulse cycles |
| `Mono(i)%support` | Integer | Type of the spatial support of the acoustic source : [1] 1D [2] Finite width (2D) [3] Support for finite line/patch [4] General support for 3D simulation in cartesian systems [5] Support along monopole acoustic transducer [6] Support for cylindrical coordinate system along axial-dir |
| `Mono(i)%loc(j)`  | Real    | $j$-th coordinate of the point that consists of $i$-th source plane |
| `Mono(i)%dir`     | Real    | Direction of acoustic propagation	|
| `Mono(i)%mag`     | Real    | Pulse magnitude	|
| `Mono(i)%length`  | Real    | Spatial pulse length |

The table lists acoustic source parameters. The parameters are optionally used to define a source plane in the domain that generates an acoustic wave that propagates in a specified direction normal to the source plane (one-way acoustic source). Details of the acoustic source model can be found in [Maeda and Colonius (2017)](references.md#Maeda17).

- `Monopole` activates the acoustic source.

- `num_mono` defines the total number of source planes by an integer.

- `Mono(i)%pulse` specifies the choice of the acoustic wave form generated from $i$-th source plane by an integer.
`Mono(i)%pulse` $=$ 1, 2, and 3 correspond to sinusoidal wave, Gaussian wave, and square wave, respectively.

- `Mono(i)%npulse` defines the number of cycles of the acoustic wave generated from $i$-th source plane by an integer.

- `Mono(i)%mag` defines the peak amplitude of the acoustic wave generated from $i$-th source plane with a given wave form.

- `Mono(i)%length` defines the characteristic wavelength of the acoustic wave generated from $i$-th source plane.

- `Mono(i)%support` specifies the choice of the geometry of acoustic source distribution of $i$-th source plane by an integer from 1 through 3:\\
`Mono(i)%support` $=1$ specifies an infinite source plane that is normal to the $x$-axis and intersects with the axis at $x=$ `Mono(i)%loc(1)` in 1-D simulation.\\
`Mono(i)%support` $=2$ specifies a semi-infinite source plane in 2-D simulation.
The $i$-th source plane is determined by the point at [`Mono(i)%loc(1)`, `Mono(i)%loc(2)`] and the normal vector [$\mathrm{cos}$(`Mono(i)%dir`), $\mathrm{sin}$(`Mono(i)%dir`)] that consists of this point. 
The source plane is defined in the finite region of the domain: $x\in[-\infty,\infty]$ and $y\in$[-`mymono_length`/2, `mymono_length`/2].\\
`Mono(i)%support` $=3$ specifies a semi-infinite source plane in 3-D simulation.
The $i$-th source plane is determined by the point at [`Mono(i)%loc(1)`, `Mono(i)%loc(2)`, `Mono(i)%loc(3)`] and the normal vector [$\mathrm{cos}$(`Mono(i)%dir`), $\mathrm{sin}$(`Mono(i)%dir`), 1] that consists of this point.
The source plane is defined in the finite region of the domain: $x\in[-\infty,\infty]$ and $y,z\in$[-`mymono_length`/2, `mymono_length`/2]. There are a few additional spatial support types available for special source types and coordinate systems tabulated in [Monopole supports](#monopole-supports).

### 8. Ensemble-Averaged Bubble Model

| Parameter      | Type    | Description                                    |
| ---:           | :----:  |          :---                                  |
| `bubbles` 		 | Logical	| Ensemble-averaged bubble modeling	 |
| `bubble_model` | Integer	| [1] Gilmore; [2] Keller--Miksis |
| `polytropic`   | Logical	| Polytropic gas compression |
| `thermal` 		 | Integer	| Thermal model: [1] Adiabatic; [2] Isothermal; [3] Transfer |
| `R0ref` 			 | Real		  | Reference bubble radius |
| `polydisperse`   | Logical	| Polydispersity in equilibrium bubble radius R0|
| `nb` 			     | Integer	| Number of bins: [1] Monodisperse; [$>1$] Polydisperse |
| `poly_sigma` 	       | Real 		|	Standard deviation for probability density function of polydisperse bubble populations |
| `R0_type` 	       | Integer 		|	Quadrature rule for probability density function of polydisperse bubble populations |
| `Ca` 			     | Real		  | Cavitation number |
| `Web` 			   | Real		  | Weber number |
| `Re_inv` 		   | Real		  | Inverse Reynolds number |
| `mu_l0` *	     | Real 		|	Liquid viscosity (only specify in liquid phase)  |
| `ss` *		     | Real 		|	Surface tension (only specify in liquid phase) |
| `pv` *		     | Real 		|	Vapor pressure (only specify in liquid phase) | 
| `gamma_v` † 	 | Real 	  |	Specific heat ratio |
| `M_v` †     	 | Real 		| Molecular weight |
| `mu_v` †	     | Real 		|	Viscosity |
| `k_v` †	       | Real 		|	Thermal conductivity |
| `qbmm` 	       | Logical 		|	Quadrature by  method of moments|
| `dist_type` 	       | Integer 		|	Joint probability density function for bubble radius and velocity (only when qbmm is true)|
| `sigR` 	       | Real 		|	Standard deviation for probability density function of bubble radius (only when qbmm is true) |
| `sigV` 	       | Real 		|	Standard deviation for probability density function of bubble velocity (only when qbmm is true) |
| `rhoRV`	       | Real 		|	Correlation coefficient for joint probability density function of bubble radius and velocity (only when qbmm is true) |

These options work only for gas-liquid two component flows. Component indexes are required to be 1 for liquid and 2 for gas.

- \* These parameters should be pretended with patch index $1$ that is filled with liquid: `fluid_pp(1)%`.
- †  These parameters should be pretended with patch indexes that are respectively filled with liquid and gas: `fluid_pp(1)%` and `fluid_pp(2)%`.

This table lists the ensemble-averaged bubble model parameters.

- `bubbles` activates the ensemble-averaged bubble model.

- `bubble_model` specified a model for spherical bubble dynamics by an integer of 1 and 2.
`bubble_model` $=$ 1 and 2 correspond to the Gilmore and the Keller-Miksis equations, respectively.

- `polytropic` activates polytropic gas compression in the bubble.
When `polytropic` is set `False`, the gas compression is modeled as non-polytropic due to heat and mass transfer across the bubble wall with constant heat and mass transfer coefficients based on ([Preston et al., 2007](references.md#Preston07)).

- `polydisperse` activates polydispersity in the bubble model by means of a probability density function (PDF) of the equiliibrium bubble radius. 

- `thermal` specifies a model for heat transfer across the bubble interface by an integer from 1 through 3.
`thermal` $=$ 1, 2, and 3 correspond to no heat transfer (adiabatic gas compression), isothermal heat transfer, and heat transfer with a constant heat transfer coefficient based on [Preston et al., 2007](references.md#Preston07), respectively.

- `R0ref` specifies the reference bubble radius.

- `nb` specifies the number of discrete bins that define the probability density function (PDF) of the equilibirum bubble radius.

- `R0_type` specifies the quadrature rule for integrating the log-normal PDF of equilibrium bubble radius for polydisperse populations. `R0_type` $=$ 1 corresponds to simpson's rule. 

- `poly_sigma` specifies the standard deviation of the log-normal PDF of equilibirium bubble radius for polydisperse populations. 

- `Ca`, `Web`, and `Re_inv` respectively specify the Cavitation number, Weber number, and the inverse Reynolds number that characterize the offset of the gas pressure from the vapor pressure, surface tension, and liquid viscosity when the polytropic gas compression model is used.

- `mu_l0`, `ss`, and `pv`, `gamma_v`, `M_v`, `mu_v`, and `k_v` specify simulation parameters for the non-polytropic gas compression model.
`mu_l0`, `ss`, and `pv` correspond to the liquid viscosity, surface tension, and vapor pressure, respectively. 
`gamma_v`, `M_v`, `mu_v`, and `k_v` specify the specific heat ratio, molecular weight, viscosity, and thermal conductivity of a chosen component.
Implementation of the parameterse into the model follow [Ando (2010)](references.md#Ando10).

- `qbmm` activates quadrature by method of moments, which assumes a PDF for bubble radius and velocity. 

- `dist_type` specifies the initial joint PDF of initial bubble radius and bubble velocity required in qbmm. `dist_type` $=$ 1  and 2 correspond to binormal and lognormal-normal distributions respectively. 

- `sigR` specifies the standard deviation of the PDF of bubble radius required in qbmm.  

- `sigV` specifies the standard deviation of the PDF of bubble velocity required in qbmm.  

- `rhoRV` specifies the correlation coefficient of the joint PDF of bubble radius and bubble velocity required in qbmm.  

### 9. Velocity Field Setup

| Parameter           | Type    | Description |
| ---:                | :----:  | :--- |
| `perturb_flow`      | Logical | Perturb the initlal velocity field by random noise |
| `perturb_sph`       | Logical | Perturb the initial partial density by random noise |
| `perturb_sph_fluid` | Integer | Fluid component whose partial density to be perturbed |
| `vel_profile`       | Logical | Set the mean streamwise velocity to hyperbolic tangent profile |
| `instability_wave`  | Logical | Perturb the initial velocity field by instability waves |

The table lists velocity field parameters. The parameters are optionally used to define initial velocity profiles and perturbations.

- `perturb_flow` activates the perturbation of initial velocity by random noise.

- `perturb_sph` activates the perturbation of intial partial density by random noise. 

- `perturb_sph_fluid` specifies the fluid component whose the partial density to be perturbed.

- `vel_profile` activates setting the mean streamwise velocity to hyperbolic tangent profile. This option works only for 2D and 3D cases.

- `instability_wave` activates the perturbation of initial velocity by instability waves obtained from linear stability analysis for a mixing layer with hyperbolic tangent mean streamwise velocity profile. This option only works for 2D and 3D cases, together with `vel_profile`=TRUE.


## Enumerations

### Boundary conditions

| #    | Type           | Description | 
| ---: | :----:         | :---        |
|  -1  | Normal         | Periodic |
|  -2  | Normal         | Reflective |
|  -3  | Normal         | Ghost cell extrapolation |
|  -4  | Normal         | Riemann extrapolation |
|  -5  | Characteristic | Slip wall |
|  -6  | Characteristic | Non-reflecting subsonic buffer |
|  -7  | Characteristic | Non-reflecting subsonic inflow |
|  -8  | Characteristic | Non-reflecting subsonic outflow |
|  -9  | Characteristic | Force-free subsonic outflow |
|  -10 | Characteristic | Constant pressure subsonic outflow |
|  -11 | Characteristic | Supersonic inflow |
|  -12 | Characteristic | Supersonic outflow |
<<<<<<< HEAD
|  -14 | Normal         | Slip wall |
|  -15 | Normal         | No-slip wall |
|  -16 | Normal         | Assigned Velocity *|
	
=======
    
>>>>>>> 90e1968e
The boundary condition supported by the MFC are listed in table [Boundary Conditions](#boundary-conditions). Their number (`#`)
corresponds to the input value in `input.py` labeled `bc_[x,y,z]%[beg,end]` (see table [Simulation Algorithm Parameters](#5-simulation-algorithm)).
The entries labeled "Characteristic." are characteristic boundary conditions based on [Thompson (1987)](references.md#Thompson87) and [Thompson (1990)](references.md#Thompson90).

* Requires velocity in any combination of the `x[y,z]` directions at the beginning and end of the domain to be set by adding `bc_x[y,z]%vel1[2,3]b` and `bc_x[y,z]%vel1[2,3]e` respectively. A ghost cell extrapolation is applied to any `vel1[2,3]b[e]` that is not specified.

### Patch types

| #    | Name               | Dim.  | Smooth | Description |
| ---: | :----:             | :---: |  :---: | :--- |
| 1    | Line segment 	    | 1     | N      | Requires `x_centroid` and `x_length`. |
| 2    | Circle 		    | 2     | Y      | Requires `[x,y]_centroid` and `radius`. |
| 3    | Rectangle 	        | 2     | N      | Coordinate-aligned. Requires `[x,y]_centroid` and `[x,y]_length`. |
| 4    | Sweep line 		| 2     | Y      | Not coordinate aligned. Requires `[x,y]_centroid` and `normal(i)`. |
| 5    | Ellipse 		    | 2     | Y      | Requires `[x,y]_centroid` and `radii(i)`. |
| 6    | Vortex 		    | 2     | N      | Isentropic flow disturbance. Requires `[x,y]_centroid` and `radius`. |
| 7    | 2D analytical 	    | 2     | N      | Assigns the primitive variables as analytical functions. |
| 8    | Sphere 		    | 3     | Y      | Requires `[x,y,z]_centroid` and `radius` |
| 9    | Cuboid 		    | 3     | N      | Coordinate-aligned. Requires `[x,y,z]_centroid` and `[x,y,z]_length`. |
| 10   | Cylinder 		    | 3     | Y      | Requires `[x,y,z]_centroid`, `radius`, and `[x,y,z]_length`. |
| 11   | Sweep plane 	    | 3     | Y      | Not coordinate-aligned. Requires `x[y,z]_centroid` and `normal(i)`. |
| 12   | Ellipsoid 		    | 3     | Y      | Requires `[x,y,z]_centroid` and `radii(i)`. |
| 13   | 3D analytical 	    | 3     | N      | Assigns the primitive variables as analytical functions |
| 14   | Spherical Harmonic | 3     | N      | Requires `[x,y,z]_centroid`, `radius`, `epsilon`, `beta` |   
| 15   | 1D analytical      | 1     | N      | Assigns the primitive variables as analytical functions  |
| 16   | 1D bubble pulse    | 1     | N      | Requires `x_centroid`, `length_x` |
| 17   | Spiral             | 2     | N      | Requires `[x,y]_centroid` |
| 18   | 2D Varcircle       | 2     | Y      | Requires `[x,y]_centroid`, `radius`, and `thickness` |
| 19   | 3D Varcircle       | 3     | Y      | Requires `[x,y,z]_centroid`, `length_z`, `radius`, and `thickness` |
| 21   | Model              | 2 & 3 | Y      | Imports a Model (STL/OBJ). Requires `model%filepath`. | |

The patch types supported by the MFC are listed in table [Patch Types](#patch-types). This includes
types exclusive to one-, two-, and three-dimensional problems. The patch type number (`#`)
corresponds to the input value in `input.py` labeled  `patch_icpp(j)%geometry` where
$j$ is the patch index. Each patch requires a different set of parameters, which are 
also listed in this table.

### Monopole supports

| #    | Description |
| ---- | ----        |
|    1 | 1D normal to x-axis |
|    2 | 2D semi-infinite source plane |
|    3 | 3D semi-infinite source plane along some lines |
|    4 | 3D semi-infinite source plane |
|    5 | Transducer |
|    6 | Cyl_coord along axial-dir |

The monopole support types available in MFC are listed in table [Monopole supports](#monopole-supports). This includes
types exclusive to one-, two-, and three-dimensional problems with special souce geometry like transducers as well as coordinate systems such as cylindrical coordinates. The monopole support number (`#`) corresponds to the input value in `input.py` labeled  `Mono(i)%support` where
$i$ is the monopole source index.

### Conservative Variables Ordering

| 5-eqn                           | 6-eqn |
| ----                            |  ---- |
| num_fluids continuity variables | num_fluids continuity variables        |
| num_dims momentum variables     | num_dims momentum variables          |
| 1 energy variable               | 1 energy variable                            |
| num_fluids advection variables  | num_fluids advection variables              |
| N/A                             | num_fluids internal energy variables |

The above variables are used for all simulations.

| 5-eqn                     | 6-eqn |
| ----                      |  ---- |
| sub-grid bubble variables | N/A   |
| hypoelastic variables     | N/A   |

The above variables correspond to optional physics.

### Primitive Variables Ordering

| 5-eqn                         | 6-eqn |
| -----                         | ----  |
| num_fluids densities          | num_fluids densities          |
| num_dims velocities           | num_dims velocities           |
| 1 pressure                    | 1 pressure                    |
| num_fluids volume fractions   | num_fluids volume fractions   |
| N/A                           | num_fluids partial pressures  |

The above variables are used for all simualtions.

| 5-eqn | 6-eqn |
| ----  |  ---- |
| sub-grid bubble variables | N/A |
| hypoelastic variables     | N/A |

The above variables correspond to optional physics.<|MERGE_RESOLUTION|>--- conflicted
+++ resolved
@@ -541,14 +541,10 @@
 |  -10 | Characteristic | Constant pressure subsonic outflow |
 |  -11 | Characteristic | Supersonic inflow |
 |  -12 | Characteristic | Supersonic outflow |
-<<<<<<< HEAD
 |  -14 | Normal         | Slip wall |
 |  -15 | Normal         | No-slip wall |
 |  -16 | Normal         | Assigned Velocity *|
 	
-=======
-    
->>>>>>> 90e1968e
 The boundary condition supported by the MFC are listed in table [Boundary Conditions](#boundary-conditions). Their number (`#`)
 corresponds to the input value in `input.py` labeled `bc_[x,y,z]%[beg,end]` (see table [Simulation Algorithm Parameters](#5-simulation-algorithm)).
 The entries labeled "Characteristic." are characteristic boundary conditions based on [Thompson (1987)](references.md#Thompson87) and [Thompson (1990)](references.md#Thompson90).
