--- conflicted
+++ resolved
@@ -28,176 +28,6 @@
 # air props
 gamma_gas = gamma_n
 
-<<<<<<< HEAD
-#reference bubble size
-R0ref   = 10.E-06
-
-pa      = 0.1 * 1.E+06 / 101325.
-
-#Characteristic velocity
-uu = math.sqrt( p0/rho0 )
-#Cavitation number
-Ca = (p0 - pv)/(rho0*(uu**2.))
-#Weber number
-We = rho0*(uu**2.)*R0ref/ss
-#Inv. bubble Reynolds number
-Re_inv = mul0/(rho0*uu*R0ref)
-
-#IC setup
-vf0     = 0.00004
-n0      = vf0/(math.pi*4.E+00/3.E+00)
-
-cact    = 1475.
-t0      = x0/c0
-
-nbubbles = 1 
-myr0     = R0ref
-
-cfl     = 0.1
-Nx      = 100
-Ldomain = 20.E-03
-L       = Ldomain/x0
-dx      = L/float(Nx)
-dt      = cfl*dx*c0/cact
-Lpulse  = 0.3*Ldomain
-Tpulse  = Lpulse/cact
-Tfinal  = 0.25*10.*Tpulse*c0/x0
-Nt      = int(Tfinal/dt)
-
-Nfiles = 20.
-Nout   = int(math.ceil(Nt/Nfiles))
-Nt     = int(Nout*Nfiles)
-
-# ==============================================================================
-
-# Configuring case dictionary ==================================================
-print(json.dumps({
-    # Logistics ================================================
-    'run_time_info'                : 'T',
-    # ==========================================================
-    
-    # Computational Domain Parameters ==========================
-    'x_domain%beg'                 : -10.E-03/x0,
-    'x_domain%end'                 :  10.E-03/x0,
-    'stretch_x'                    : 'F',
-    'm'                            : Nx,
-    'n'                            : 0,
-    'p'                            : 0,
-    'dt'                           : dt,
-    't_step_start'                 : 0,
-    't_step_stop'                  : Nt,
-    't_step_save'                  : Nout,
-    # ==========================================================
-    # Simulation Algorithm Parameters ==========================
-    'num_patches'                  : 2,
-    'model_eqns'                   : 2,
-    'alt_soundspeed'               : 'F',
-    'num_fluids'                   : 1,
-    'mpp_lim'                      : 'F',
-    'mixture_err'                  : 'F',
-    'time_stepper'                 : 3,
-    'weno_order'                   : 5,
-    'weno_eps'                     : 1.E-16,
-    'weno_Re_flux'                 : 'F',  
-    'weno_avg'                     : 'F',
-    'mapped_weno'                  : 'T',
-    'null_weights'                 : 'F',
-    'mp_weno'                      : 'T',
-    'riemann_solver'               : 2,
-    'wave_speeds'                  : 1,
-    'avg_state'                    : 2,
-    'bc_x%beg'                     : -3,
-    'bc_x%end'                     : -3,
-    # ==========================================================
-    # Formatted Database Files Structure Parameters ============
-    'format'                       : 1,
-    'precision'                    : 2,
-    'prim_vars_wrt'                :'T',
-    'parallel_io'                  :'T',
-    'fd_order'                     : 1,
-    'probe_wrt'                    :'T',
-    'num_probes'                   : 1,
-    'probe(1)%x'                   : 0.,
-    # ==========================================================                                                   
-    # Patch 1 _ Background =====================================
-    'patch_icpp(1)%geometry'       : 1,
-    'patch_icpp(1)%x_centroid'     : 0.,
-    'patch_icpp(1)%length_x'       : 20.E-03/x0,
-    'patch_icpp(1)%vel(1)'         : 0.0,
-    'patch_icpp(1)%pres'           : patm,
-    'patch_icpp(1)%alpha_rho(1)'   : (1.-1.E-12)*1.E+03/rho0,
-    'patch_icpp(1)%alpha(1)'       : 1.E-12,
-    'patch_icpp(1)%r0'             : 1.,
-    'patch_icpp(1)%v0'             : 0.0E+00,
-    # ==========================================================
-    
-    # Patch 2 Screen ===========================================
-    'patch_icpp(2)%geometry'       : 1,
-    'patch_icpp(2)%x_centroid'     : 0.,
-    'patch_icpp(2)%length_x'       : 5.E-03/x0,
-    'patch_icpp(2)%alter_patch(1)' : 'T',
-    'patch_icpp(2)%vel(1)'         : 0.0,
-    'patch_icpp(2)%pres'           : patm,
-    'patch_icpp(2)%alpha_rho(1)'   : (1.-vf0)*1.E+03/rho0,
-    'patch_icpp(2)%alpha(1)'       : vf0,
-    'patch_icpp(2)%r0'             : 1.,
-    'patch_icpp(2)%v0'             : 0.0E+00,
-    # ==========================================================
-    
-    # Fluids Physical Parameters ===============================
-    # Surrounding liquid
-    'fluid_pp(1)%gamma'            : 1.E+00/(n_tait-1.E+00),
-    'fluid_pp(1)%pi_inf'           : n_tait*B_tait/(n_tait-1.),
-    'fluid_pp(1)%mul0'             : mul0,
-    'fluid_pp(1)%ss'               : ss,
-    'fluid_pp(1)%pv'               : pv,
-    'fluid_pp(1)%gamma_v'          : gamma_v,
-    'fluid_pp(1)%M_v'              : M_v,
-    'fluid_pp(1)%mu_v'             : mu_v,
-    'fluid_pp(1)%k_v'              : k_v,
-    # Last fluid_pp is always reserved for bubble gas state ===
-    # if applicable  ==========================================
-    'fluid_pp(2)%gamma'            : 1./(gamma_gas-1.),
-    'fluid_pp(2)%pi_inf'           : 0.0E+00,
-    'fluid_pp(2)%gamma_v'          : gamma_n,
-    'fluid_pp(2)%M_v'              : M_n,
-    'fluid_pp(2)%mu_v'             : mu_n,
-    'fluid_pp(2)%k_v'              : k_n,
-    # ==========================================================
-    
-    # Non-polytropic gas compression model AND/OR Tait EOS =====
-    'pref'                         : p0,
-    'rhoref'                       : rho0,
-    # ==========================================================
-    
-    # Bubbles ==================================================
-    'bubbles'                      : 'T',
-    'bubble_model'                 : 3,
-    'polytropic'                   : 'T',
-    'polydisperse'                 : 'F',
-    # 'poly_sigma'                   : 0.3,
-    'thermal'                      : 3,
-    'R0ref'                        : myr0,
-    'nb'                           : 1,
-    'Ca'                           : Ca,
-    'Web'                          : We,
-    'Re_inv'                       : Re_inv,
-    # ==========================================================
-    
-    # Acoustic source ==========================================
-    'acoustic_source'              : 'T',
-    'num_source'                   : 1,
-    'acoustic(1)%loc(1)'           : -5.E-03/x0,
-    'acoustic(1)%npulse'           : 1,
-    'acoustic(1)%dir'              : 1.,
-    'acoustic(1)%pulse'            : 1,
-    'acoustic(1)%mag'              : pa,
-    'acoustic(1)%length'           : (1./(300000.))*cact/x0,
-    # ==========================================================
-}))
-
-# ==============================================================================
-=======
 # reference bubble size
 R0ref = 10.0e-06
 
@@ -352,5 +182,4 @@
             "acoustic(1)%wavelength": (1.0 / (300000.0)) * cact / x0,
         }
     )
-)
->>>>>>> bae121f7
+)