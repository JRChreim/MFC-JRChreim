node_modules/
package.json
yarn.lock

.venv/
/build/
.vscode/
src/*/include/case.fpp
src/*/autogen/

*.swo
*.swp

*:Zone.Identifier

.nfs*

__pycache__

*.egg-info

.DS_Store

/tests/*/**
!/tests/*/golden.txt
!/tests/*/golden-metadata.txt

# NVIDIA Nsight Compute
*.nsys-rep
*.sqlite

docs/*/initial*
docs/*/result*
docs/documentation/*-example.png
docs/documentation/examples.md

examples/*batch/*/
examples/**/D/*
examples/**/p*
examples/**/D_*
examples/**/*.inf
examples/**/*.inp
examples/**/*.dat
examples/**/*.o*
examples/**/silo*
examples/**/restart_data*
examples/**/*.out
examples/**/binary
examples/**/fort.1
examples/**/*.sh
examples/**/*.err
examples/**/viz/
examples/*.jpg
examples/*.png
examples/*/workloads/
examples/*/run-*/
examples/*/logs/
examples/**/*.f90
!examples/3D_lag_bubbles_shbubcollapse/input/lag_bubbles.dat
!examples/3D_lag_bubbles_bubblescreen/input/lag_bubbles.dat
workloads/

benchmarks/*batch/*/
benchmarks/*/D/*
benchmarks/*/p*
benchmarks/*/D_*
benchmarks/*/*.inf
benchmarks/*/*.inp
benchmarks/*/*.dat
benchmarks/*/*.o*
benchmarks/*/silo*
benchmarks/*/restart_data*
benchmarks/*/*.out
benchmarks/*/binary
benchmarks/*/fort.1
benchmarks/*/*.sh
benchmarks/*/*.err
benchmarks/*/viz/
benchmarks/*.jpg
benchmarks/*.png

*.mod

# Video Files
*.mp4
*.mov
*.mkv
*.avi
<<<<<<< HEAD
src/pre_process/m_checker.f90
visitlog.py
*.py
*.txt
*.fig
=======

packaging/spack/spack-test
.spack 
>>>>>>> 76d6a5c9
<|MERGE_RESOLUTION|>--- conflicted
+++ resolved
@@ -86,14 +86,11 @@
 *.mov
 *.mkv
 *.avi
-<<<<<<< HEAD
 src/pre_process/m_checker.f90
 visitlog.py
 *.py
 *.txt
 *.fig
-=======
 
 packaging/spack/spack-test
-.spack 
->>>>>>> 76d6a5c9
+.spack 